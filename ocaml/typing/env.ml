(**************************************************************************)
(*                                                                        *)
(*                                 OCaml                                  *)
(*                                                                        *)
(*             Xavier Leroy, projet Cristal, INRIA Rocquencourt           *)
(*                                                                        *)
(*   Copyright 1996 Institut National de Recherche en Informatique et     *)
(*     en Automatique.                                                    *)
(*                                                                        *)
(*   All rights reserved.  This file is distributed under the terms of    *)
(*   the GNU Lesser General Public License version 2.1, with the          *)
(*   special exception on linking described in the file LICENSE.          *)
(*                                                                        *)
(**************************************************************************)

(* Environment handling *)

open Cmi_format
open Misc
open Asttypes
open Longident
open Path
open Types

open Local_store

module String = Misc.Stdlib.String

let add_delayed_check_forward = ref (fun _ -> assert false)

type 'a usage_tbl = ('a -> unit) Types.Uid.Tbl.t
(** This table is used to track usage of value declarations.
    A declaration is identified by its uid.
    The callback attached to a declaration is called whenever the value (or
    type, or ...) is used explicitly (lookup_value, ...) or implicitly
    (inclusion test between signatures, cf Includemod.value_descriptions, ...).
*)

let value_declarations  : unit usage_tbl ref = s_table Types.Uid.Tbl.create 16
let type_declarations   : unit usage_tbl ref = s_table Types.Uid.Tbl.create 16
let module_declarations : unit usage_tbl ref = s_table Types.Uid.Tbl.create 16

type constructor_usage = Positive | Pattern | Exported_private | Exported
type constructor_usages =
  {
    mutable cu_positive: bool;
    mutable cu_pattern: bool;
    mutable cu_exported_private: bool;
  }
let add_constructor_usage cu usage =
  match usage with
  | Positive -> cu.cu_positive <- true
  | Pattern -> cu.cu_pattern <- true
  | Exported_private -> cu.cu_exported_private <- true
  | Exported ->
    cu.cu_positive <- true;
    cu.cu_pattern <- true;
    cu.cu_exported_private <- true

let constructor_usages () =
  {cu_positive = false; cu_pattern = false; cu_exported_private = false}

let constructor_usage_complaint ~rebind priv cu
  : Warnings.constructor_usage_warning option =
  match priv, rebind with
  | Asttypes.Private, _ | _, true ->
      if cu.cu_positive || cu.cu_pattern || cu.cu_exported_private then None
      else Some Unused
  | Asttypes.Public, false -> begin
      match cu.cu_positive, cu.cu_pattern, cu.cu_exported_private with
      | true, _, _ -> None
      | false, false, false -> Some Unused
      | false, true, _ -> Some Not_constructed
      | false, false, true -> Some Only_exported_private
    end

let used_constructors : constructor_usage usage_tbl ref =
  s_table Types.Uid.Tbl.create 16

type label_usage =
    Projection | Mutation | Construct | Exported_private | Exported
type label_usages =
    {
     mutable lu_projection: bool;
     mutable lu_mutation: bool;
     mutable lu_construct: bool;
    }
let add_label_usage lu usage =
  match usage with
  | Projection -> lu.lu_projection <- true;
  | Mutation -> lu.lu_mutation <- true
  | Construct -> lu.lu_construct <- true
  | Exported_private ->
    lu.lu_projection <- true
  | Exported ->
    lu.lu_projection <- true;
    lu.lu_mutation <- true;
    lu.lu_construct <- true

let is_mutating_label_usage = function
  | Mutation -> true
  | (Projection | Construct | Exported_private | Exported) -> false

let label_usages () =
  {lu_projection = false; lu_mutation = false; lu_construct = false}

let label_usage_complaint priv mut lu
  : Warnings.field_usage_warning option =
  match priv, mut with
  | Asttypes.Private, _ ->
      if lu.lu_projection then None
      else Some Unused
  | Asttypes.Public, Types.Immutable -> begin
      match lu.lu_projection, lu.lu_construct with
      | true, _ -> None
      | false, false -> Some Unused
      | false, true -> Some Not_read
    end
  | Asttypes.Public, Types.Mutable _ -> begin
      match lu.lu_projection, lu.lu_mutation, lu.lu_construct with
      | true, true, _ -> None
      | false, false, false -> Some Unused
      | false, _, _ -> Some Not_read
      | true, false, _ -> Some Not_mutated
    end

let used_labels : label_usage usage_tbl ref =
  s_table Types.Uid.Tbl.create 16

(** Map indexed by the name of module components. *)
module NameMap = String.Map

type value_unbound_reason =
  | Val_unbound_instance_variable
  | Val_unbound_self
  | Val_unbound_ancestor
  | Val_unbound_ghost_recursive of Location.t

type module_unbound_reason =
  | Mod_unbound_illegal_recursion

type summary =
    Env_empty
  | Env_value of summary * Ident.t * value_description * Mode.Value.l
  | Env_type of summary * Ident.t * type_declaration
  | Env_extension of summary * Ident.t * extension_constructor
  | Env_module of summary * Ident.t * module_presence * module_declaration
  | Env_modtype of summary * Ident.t * modtype_declaration
  | Env_class of summary * Ident.t * class_declaration
  | Env_cltype of summary * Ident.t * class_type_declaration
  | Env_open of summary * Path.t
  | Env_functor_arg of summary * Ident.t
  | Env_constraints of summary * type_declaration Path.Map.t
  | Env_copy_types of summary
  | Env_persistent of summary * Ident.t
  | Env_value_unbound of summary * string * value_unbound_reason
  | Env_module_unbound of summary * string * module_unbound_reason

let map_summary f = function
    Env_empty -> Env_empty
  | Env_value (s, id, d, m) -> Env_value (f s, id, d, m)
  | Env_type (s, id, d) -> Env_type (f s, id, d)
  | Env_extension (s, id, d) -> Env_extension (f s, id, d)
  | Env_module (s, id, p, d) -> Env_module (f s, id, p, d)
  | Env_modtype (s, id, d) -> Env_modtype (f s, id, d)
  | Env_class (s, id, d) -> Env_class (f s, id, d)
  | Env_cltype (s, id, d) -> Env_cltype (f s, id, d)
  | Env_open (s, p) -> Env_open (f s, p)
  | Env_functor_arg (s, id) -> Env_functor_arg (f s, id)
  | Env_constraints (s, m) -> Env_constraints (f s, m)
  | Env_copy_types s -> Env_copy_types (f s)
  | Env_persistent (s, id) -> Env_persistent (f s, id)
  | Env_value_unbound (s, u, r) -> Env_value_unbound (f s, u, r)
  | Env_module_unbound (s, u, r) -> Env_module_unbound (f s, u, r)

type address = Persistent_env.address =
  | Aunit of Compilation_unit.t
  | Alocal of Ident.t
  | Adot of address * int

module TycompTbl =
  struct
    (** This module is used to store components of types (i.e. labels
        and constructors).  We keep a representation of each nested
        "open" and the set of local bindings between each of them. *)

    type 'a t = {
      current: 'a Ident.tbl;
      (** Local bindings since the last open. *)

      opened: 'a opened option;
      (** Symbolic representation of the last (innermost) open, if any. *)
    }

    and 'a opened = {
      components: ('a list) NameMap.t;
      (** Components from the opened module. We keep a list of
          bindings for each name, as in comp_labels and
          comp_constrs. *)

      root: Path.t;
      (** Only used to check removal of open *)

      using: (string -> ('a * 'a) option -> unit) option;
      (** A callback to be applied when a component is used from this
          "open".  This is used to detect unused "opens".  The
          arguments are used to detect shadowing. *)

      next: 'a t;
      (** The table before opening the module. *)
    }

    let empty = { current = Ident.empty; opened = None }

    let add id x tbl =
      {tbl with current = Ident.add id x tbl.current}

    let add_open slot wrap root components next =
      let using =
        match slot with
        | None -> None
        | Some f -> Some (fun s x -> f s (wrap x))
      in
      {
        current = Ident.empty;
        opened = Some {using; components; root; next};
      }

    let remove_last_open rt tbl =
      match tbl.opened with
      | Some {root; next; _} when Path.same rt root ->
          { next with current =
            Ident.fold_all Ident.add tbl.current next.current }
      | _ ->
          assert false

    let rec find_same id tbl =
      try Ident.find_same id tbl.current
      with Not_found as exn ->
        begin match tbl.opened with
        | Some {next; _} -> find_same id next
        | None -> raise exn
        end

    let nothing = fun () -> ()

    let mk_callback rest name desc using =
      match using with
      | None -> nothing
      | Some f ->
          (fun () ->
             match rest with
             | [] -> f name None
             | (hidden, _) :: _ -> f name (Some (desc, hidden)))

    let rec find_all ~mark name tbl =
      List.map (fun (_id, desc) -> desc, nothing)
        (Ident.find_all name tbl.current) @
      match tbl.opened with
      | None -> []
      | Some {using; next; components; root = _} ->
          let rest = find_all ~mark name next in
          let using = if mark then using else None in
          match NameMap.find name components with
          | exception Not_found -> rest
          | opened ->
              List.map
                (fun desc -> desc, mk_callback rest name desc using)
                opened
              @ rest

    let rec fold_name f tbl acc =
      let acc = Ident.fold_name (fun _id d -> f d) tbl.current acc in
      match tbl.opened with
      | Some {using = _; next; components; root = _} ->
          acc
          |> NameMap.fold
            (fun _name -> List.fold_right f)
            components
          |> fold_name f next
      | None ->
          acc

    let rec local_keys tbl acc =
      let acc = Ident.fold_all (fun k _ accu -> k::accu) tbl.current acc in
      match tbl.opened with
      | Some o -> local_keys o.next acc
      | None -> acc

    let diff_keys is_local tbl1 tbl2 =
      let keys2 = local_keys tbl2 [] in
      List.filter
        (fun id ->
           is_local (find_same id tbl2) &&
           try ignore (find_same id tbl1); false
           with Not_found -> true)
        keys2

  end


type empty = |

type closure_context =
  | Tailcall_function
  | Tailcall_argument
  | Partial_application
  | Return

type escaping_context =
  | Letop
  | Probe
  | Class
  | Module
  | Lazy

type shared_context =
  | For_loop
  | While_loop
  | Letop
  | Closure
  | Comprehension
  | Class
  | Module
  | Probe
  | Lazy

type lock =
  | Escape_lock of escaping_context
  | Share_lock of shared_context
  | Closure_lock of closure_context option * Mode.Value.Comonadic.r
  | Region_lock
  | Exclave_lock
  | Unboxed_lock (* to prevent capture of terms with non-value types *)

type lock_item =
  | Value
  | Module
  | Class

module IdTbl =
  struct
    (** This module is used to store all kinds of components except
        (labels and constructors) in environments.  We keep a
        representation of each nested "open" and the set of local
        bindings between each of them. *)


    type ('lock, 'a, 'b) t = {
      current: 'a Ident.tbl;
      (** Local bindings since the last open or lock *)

      layer: ('lock, 'a, 'b) layer;
      (** Symbolic representation of the last (innermost) open, if any. *)
    }

    and ('lock, 'a, 'b) layer =
      | Open of {
          root: Path.t;
          (** The path of the opened module, to be prefixed in front of
              its local names to produce a valid path in the current
              environment. *)

          components: 'b NameMap.t;
          (** Components from the opened module. *)

          using: (string -> ('a * 'a) option -> unit) option;
          (** A callback to be applied when a component is used from this
              "open".  This is used to detect unused "opens".  The
              arguments are used to detect shadowing. *)

          next: ('lock, 'a, 'b) t;
          (** The table before opening the module. *)
        }

      | Map of {
          f: ('a -> 'a);
          next: ('lock, 'a, 'b) t;
        }

      | Lock of {
          lock: 'lock;
          next: ('lock, 'a, 'b) t;
        }

      | Nothing

    let empty = { current = Ident.empty; layer = Nothing }

    let add id x tbl =
      {tbl with current = Ident.add id x tbl.current}

    let remove id tbl =
      {tbl with current = Ident.remove id tbl.current}

    let add_open slot wrap root components next =
      let using =
        match slot with
        | None -> None
        | Some f -> Some (fun s x -> f s (wrap x))
      in
      {
        current = Ident.empty;
        layer = Open {using; root; components; next};
      }

    let remove_last_open rt tbl =
      match tbl.layer with
      | Open {root; next; _} when Path.same rt root ->
          { next with current =
            Ident.fold_all Ident.add tbl.current next.current }
      | _ ->
          assert false

    let add_lock lock next =
      { current = Ident.empty; layer = Lock {lock; next} }

    let map f next =
      {
        current = Ident.empty;
        layer = Map {f; next}
      }

    let rec find_same_without_locks id tbl =
      try Ident.find_same id tbl.current
      with Not_found as exn ->
        begin match tbl.layer with
        | Open {next; _} -> find_same_without_locks id next
        | Map {f; next} -> f (find_same_without_locks id next)
        | Lock {lock=_; next} -> find_same_without_locks id next
        | Nothing -> raise exn
        end

    let find_same id (tbl : (empty, _, _) t) =
      find_same_without_locks id tbl

    let rec find_same_and_locks id tbl macc =
      try
        let desc = Ident.find_same id tbl.current in
        desc, macc
      with Not_found as exn ->
        begin match tbl.layer with
        | Open {next; _} -> find_same_and_locks id next macc
        | Map {f; next} ->
          let desc, locks = find_same_and_locks id next macc in
          f desc, locks
        | Lock {lock; next} -> find_same_and_locks id next (lock :: macc)
        | Nothing -> raise exn
        end

    let find_same_and_locks id tbl = find_same_and_locks id tbl []

    let rec find_name_and_locks wrap ~mark name tbl macc : _ Result.t =
      try
        let (id, desc) = Ident.find_name name tbl.current in
        Ok (Pident id, macc, desc)
      with Not_found ->
        begin match tbl.layer with
        | Open {using; root; next; components} ->
            begin try
              let descr = wrap (NameMap.find name components) in
              let res = Pdot (root, name), macc, descr in
              if mark then begin match using with
              | None -> ()
              | Some f -> begin match
                  (find_name_and_locks wrap ~mark:false name next macc : _ Result.t)
                  with
                  | Error _ -> f name None
                  | Ok (_, _, descr') -> f name (Some (descr', descr))
                end
              end;
              Ok res
            with Not_found ->
              find_name_and_locks wrap ~mark name next macc
            end
        | Map {f; next} ->
            find_name_and_locks wrap ~mark name next macc
            |> Result.map (fun (p, macc, desc) -> p, macc, f desc)
        | Lock {lock; next} ->
            find_name_and_locks wrap ~mark name next (lock :: macc)
        | Nothing ->
            Error macc
        end

    let find_name_and_locks wrap ~mark name tbl =
      find_name_and_locks wrap ~mark name tbl []

    (** Find item by name whose accesses are not affected by locks, and thus
        shouldn't encounter any locks. *)
    let find_name wrap ~mark name tbl =
      match (find_name_and_locks wrap ~mark name tbl
        : (_ * empty list * _, empty list) Result.t) with
      | Ok (id, [], desc) -> id, desc
      | Ok (_, _ :: _, _) -> .
      | Error [] -> raise Not_found
      | Error (_ :: _) -> .

    let rec find_all wrap name tbl =
      List.map
        (fun (id, desc) -> Pident id, desc)
        (Ident.find_all name tbl.current) @
      match tbl.layer with
      | Nothing -> []
      | Open {root; using = _; next; components} ->
          begin try
            let desc = wrap (NameMap.find name components) in
            (Pdot (root, name), desc) :: find_all wrap name next
          with Not_found ->
            find_all wrap name next
          end
      | Map {f; next} ->
          List.map (fun (p, desc) -> (p, f desc))
            (find_all wrap name next)
      | Lock {lock=_;next} ->
          find_all wrap name next

    let rec find_all_idents name tbl () =
      let current =
        Ident.find_all_seq name tbl.current
        |> Seq.map (fun (id, _) -> Some id)
      in
      let next () =
        match tbl.layer with
        | Nothing -> Seq.Nil
        | Open { next; components; _ } ->
            if NameMap.mem name components then
              Seq.Cons(None, find_all_idents name next)
            else
              find_all_idents name next ()
        | Map {next; _ } -> find_all_idents name next ()
        | Lock {lock=_;next} ->
            find_all_idents name next ()
      in
      Seq.append current next ()

    let rec fold_name wrap f tbl acc =
      let acc =
        Ident.fold_name
          (fun id d -> f (Ident.name id) (Pident id, d))
          tbl.current acc
      in
      match tbl.layer with
      | Open {root; using = _; next; components} ->
          acc
          |> NameMap.fold
            (fun name desc -> f name (Pdot (root, name), wrap desc))
            components
          |> fold_name wrap f next
      | Nothing ->
          acc
      | Map {f=g; next} ->
          acc
          |> fold_name wrap
               (fun name (path, desc) -> f name (path, g desc))
               next
      | Lock {lock=_; next} ->
          fold_name wrap f next acc

    let rec local_keys tbl acc =
      let acc = Ident.fold_all (fun k _ accu -> k::accu) tbl.current acc in
      match tbl.layer with
      | Open {next; _ } | Map {next; _} | Lock {next; _} -> local_keys next acc
      | Nothing -> acc


    let rec iter wrap f tbl =
      Ident.iter (fun id desc -> f id (Pident id, desc)) tbl.current;
      match tbl.layer with
      | Open {root; using = _; next; components} ->
          NameMap.iter
            (fun s x ->
               let root_scope = Path.scope root in
              f (Ident.create_scoped ~scope:root_scope s)
                (Pdot (root, s), wrap x))
            components;
          iter wrap f next
      | Map {f=g; next} ->
          iter wrap (fun id (path, desc) -> f id (path, g desc)) next
      | Lock {lock=_; next} ->
          iter wrap f next
      | Nothing -> ()

    let diff_keys tbl1 tbl2 =
      let keys2 = local_keys tbl2 [] in
      List.filter
        (fun id ->
           try ignore (find_same_without_locks id tbl1); false
           with Not_found -> true)
        keys2


  end

type type_descr_kind =
  (label_description, constructor_description) type_kind

type type_descriptions = type_descr_kind

let in_signature_flag = 0x01

type t = {
  values: (lock, value_entry, value_data) IdTbl.t;
  constrs: constructor_data TycompTbl.t;
  labels: label_data TycompTbl.t;
  types: (empty, type_data, type_data) IdTbl.t;
  modules: (lock, module_entry, module_data) IdTbl.t;
  modtypes: (empty, modtype_data, modtype_data) IdTbl.t;
  classes: (lock, class_data, class_data) IdTbl.t;
  cltypes: (empty, cltype_data, cltype_data) IdTbl.t;
  functor_args: unit Ident.tbl;
  summary: summary;
  local_constraints: type_declaration Path.Map.t;
  flags: int;
}

and module_components =
  {
    alerts: alerts;
    uid: Uid.t;
    comps:
      (components_maker,
       (module_components_repr, module_components_failure) result)
        Lazy_backtrack.t;
  }

and components_maker = {
  cm_env: t;
  cm_prefixing_subst: Subst.t;
  cm_path: Path.t;
  cm_addr: address_lazy;
  cm_mty: Subst.Lazy.module_type;
  cm_shape: Shape.t;
}

and module_components_repr =
    Structure_comps of structure_components
  | Functor_comps of functor_components

and module_components_failure =
  | No_components_abstract
  | No_components_alias of Path.t

and structure_components = {
  mutable comp_values: value_data NameMap.t;
  mutable comp_constrs: constructor_data list NameMap.t;
  mutable comp_labels: label_data list NameMap.t;
  mutable comp_types: type_data NameMap.t;
  mutable comp_modules: module_data NameMap.t;
  mutable comp_modtypes: modtype_data NameMap.t;
  mutable comp_classes: class_data NameMap.t;
  mutable comp_cltypes: cltype_data NameMap.t;
}

and functor_components = {
  fcomp_arg: functor_parameter;
  (* Formal parameter and argument signature *)
  fcomp_res: module_type;               (* Result signature *)
  fcomp_shape: Shape.t;
  fcomp_cache: (Path.t, module_components) Hashtbl.t;  (* For memoization *)
  fcomp_subst_cache: (Path.t, module_type) Hashtbl.t
}

and address_unforced =
  | Projection of { parent : address_lazy; pos : int; }
  | ModAlias of { env : t; path : Path.t; }

and address_lazy = (address_unforced, address) Lazy_backtrack.t

and value_data =
  { vda_description : Subst.Lazy.value_description;
    vda_address : address_lazy;
    vda_mode : Mode.Value.l;
    vda_shape : Shape.t }

and value_entry =
  | Val_bound of value_data
  | Val_unbound of value_unbound_reason

and constructor_data =
  { cda_description : constructor_description;
    cda_address : address_lazy option;
    cda_shape: Shape.t; }

and label_data = label_description

and type_data =
  { tda_declaration : type_declaration;
    tda_descriptions : type_descriptions;
    tda_shape : Shape.t; }

and module_data =
  { mda_declaration : Subst.Lazy.module_declaration;
    mda_components : module_components;
    mda_address : address_lazy;
    mda_shape: Shape.t; }

and module_entry =
  | Mod_local of module_data
  | Mod_persistent
  | Mod_unbound of module_unbound_reason

and modtype_data =
  { mtda_declaration : Subst.Lazy.modtype_declaration;
    mtda_shape : Shape.t; }

and class_data =
  { clda_declaration : class_declaration;
    clda_address : address_lazy;
    clda_shape : Shape.t }

and cltype_data =
  { cltda_declaration : class_type_declaration;
    cltda_shape : Shape.t }

let mda_mode = Mode.Value.legacy |> Mode.Value.disallow_right

let clda_mode = Mode.Value.legacy |> Mode.Value.disallow_right

let cm_mode = Mode.Value.legacy |> Mode.Value.disallow_right

let empty_structure =
  Structure_comps {
    comp_values = NameMap.empty;
    comp_constrs = NameMap.empty;
    comp_labels = NameMap.empty;
    comp_types = NameMap.empty;
    comp_modules = NameMap.empty; comp_modtypes = NameMap.empty;
    comp_classes = NameMap.empty;
    comp_cltypes = NameMap.empty }

type unbound_value_hint =
  | No_hint
  | Missing_rec of Location.t

type lookup_error =
  | Unbound_value of Longident.t * unbound_value_hint
  | Unbound_type of Longident.t
  | Unbound_constructor of Longident.t
  | Unbound_label of Longident.t
  | Unbound_module of Longident.t
  | Unbound_class of Longident.t
  | Unbound_modtype of Longident.t
  | Unbound_cltype of Longident.t
  | Unbound_instance_variable of string
  | Not_an_instance_variable of string
  | Masked_instance_variable of Longident.t
  | Masked_self_variable of Longident.t
  | Masked_ancestor_variable of Longident.t
  | Structure_used_as_functor of Longident.t
  | Abstract_used_as_functor of Longident.t
  | Functor_used_as_structure of Longident.t
  | Abstract_used_as_structure of Longident.t
  | Generative_used_as_applicative of Longident.t
  | Illegal_reference_to_recursive_module
  | Cannot_scrape_alias of Longident.t * Path.t
  | Local_value_escaping of lock_item * Longident.t * escaping_context
  | Once_value_used_in of lock_item * Longident.t * shared_context
  | Value_used_in_closure of lock_item * Longident.t *
      Mode.Value.Comonadic.error * closure_context option
  | Local_value_used_in_exclave of lock_item * Longident.t
  | Non_value_used_in_object of Longident.t * type_expr * Jkind.Violation.t

type error =
  | Missing_module of Location.t * Path.t * Path.t
  | Illegal_value_name of Location.t * string
  | Lookup_error of Location.t * t * lookup_error

exception Error of error

let error err = raise (Error err)

let lookup_error loc env err =
  error (Lookup_error(loc, env, err))

type actual_mode = {
  mode : Mode.Value.l;
  context : shared_context option
}

let mode_default mode = {
  mode;
  context = None
}

let same_type_declarations e1 e2 =
  e1.types == e2.types &&
  e1.modules == e2.modules &&
  e1.local_constraints == e2.local_constraints

let same_constr = ref (fun _ _ _ -> assert false)

let constrain_type_jkind = ref (fun _ _ _ -> assert false)

let check_well_formed_module = ref (fun _ -> assert false)

(* Helper to decide whether to report an identifier shadowing
   by some 'open'. For labels and constructors, we do not report
   if the two elements are from the same re-exported declaration.

   Later, one could also interpret some attributes on value and
   type declarations to silence the shadowing warnings. *)

let check_shadowing env = function
  | `Constructor (Some (cda1, cda2))
    when not (!same_constr env
                cda1.cda_description.cstr_res
                cda2.cda_description.cstr_res) ->
      Some "constructor"
  | `Label (Some (l1, l2))
    when not (!same_constr env l1.lbl_res l2.lbl_res) ->
      Some "label"
  | `Value (Some (Val_unbound _, _)) -> None
  | `Value (Some (_, _)) -> Some "value"
  | `Type (Some _) -> Some "type"
  | `Module (Some (Mod_unbound _, _)) -> None
  | `Module (Some _) | `Component (Some _) ->
      Some "module"
  | `Module_type (Some _) -> Some "module type"
  | `Class (Some _) -> Some "class"
  | `Class_type (Some _) -> Some "class type"
  | `Constructor _ | `Label _
  | `Value None | `Type None | `Module None | `Module_type None
  | `Class None | `Class_type None | `Component None ->
      None

let empty = {
  values = IdTbl.empty; constrs = TycompTbl.empty;
  labels = TycompTbl.empty; types = IdTbl.empty;
  modules = IdTbl.empty; modtypes = IdTbl.empty;
  classes = IdTbl.empty; cltypes = IdTbl.empty;
  summary = Env_empty; local_constraints = Path.Map.empty;
  flags = 0;
  functor_args = Ident.empty;
 }

let in_signature b env =
  let flags =
    if b then env.flags lor in_signature_flag
    else env.flags land (lnot in_signature_flag)
  in
  {env with flags}

let is_in_signature env = env.flags land in_signature_flag <> 0

let has_local_constraints env =
  not (Path.Map.is_empty env.local_constraints)

let is_ext cda =
  match cda.cda_description with
  | {cstr_tag = Extension _} -> true
  | _ -> false

let is_local_ext cda =
  match cda.cda_description with
  | {cstr_tag = Extension(p, _)} -> begin
      match p with
      | Pident _ -> true
      | Pdot _ | Papply _ | Pextra_ty _ -> false
  end
  | _ -> false

let diff env1 env2 =
  IdTbl.diff_keys env1.values env2.values @
  TycompTbl.diff_keys is_local_ext env1.constrs env2.constrs @
  IdTbl.diff_keys env1.modules env2.modules @
  IdTbl.diff_keys env1.classes env2.classes

(* Functions for use in "wrap" parameters in IdTbl *)
let wrap_identity x = x
let wrap_value vda = Val_bound vda
let wrap_module mda = Mod_local mda

(* Forward declarations *)

let components_of_module_maker' =
  ref ((fun _ -> assert false) :
          components_maker ->
            (module_components_repr, module_components_failure) result)

let components_of_functor_appl' =
  ref ((fun ~loc:_ ~f_path:_ ~f_comp:_ ~arg:_ _env -> assert false) :
          loc:Location.t -> f_path:Path.t -> f_comp:functor_components ->
            arg:Path.t -> t -> module_components)
let check_functor_application =
  (* to be filled by Includemod *)
  ref ((fun ~errors:_ ~loc:_
         ~lid_whole_app:_  ~f0_path:_ ~args:_
         ~arg_path:_ ~arg_mty:_ ~arg_mode:_ ~param_mty:_
         _env
         -> assert false) :
         errors:bool -> loc:Location.t ->
       lid_whole_app:Longident.t ->
       f0_path:Path.t -> args:(Path.t * Types.module_type * Mode.Value.l) list ->
       arg_path:Path.t -> arg_mty:module_type -> arg_mode:Mode.Value.l ->
       param_mty:module_type -> t -> unit)

let scrape_alias =
  (* to be filled with Mtype.scrape_alias *)
  ref ((fun _env _mty -> assert false) :
        t -> Subst.Lazy.module_type -> Subst.Lazy.module_type)

let md md_type =
  {md_type; md_attributes=[]; md_loc=Location.none
  ;md_uid = Uid.internal_not_actually_unique}

(** The caller is not interested in modes, and thus [val_modalities] is
invalidated. *)
let vda_description vda =
  let vda_description = vda.vda_description in
  {vda_description with val_modalities = Mode.Modality.Value.undefined}

let normalize_vda_mode vda =
  let vda_description = vda.vda_description in
  let modalities = vda_description.val_modalities in
  let vda_description =
    {vda_description with val_modalities = Mode.Modality.Value.id}
  in
  let vda_mode = Mode.Modality.Value.apply modalities vda.vda_mode in
  vda_description, vda_mode

(* Print addresses *)

let rec print_address ppf = function
  | Aunit cu -> Format.fprintf ppf "%s" (Compilation_unit.full_path_as_string cu)
  | Alocal id -> Format.fprintf ppf "%s" (Ident.name id)
  | Adot(a, pos) -> Format.fprintf ppf "%a.[%i]" print_address a pos

type address_head =
  | AHunit of Compilation_unit.t
  | AHlocal of Ident.t

let rec address_head = function
  | Aunit cu -> AHunit cu
  | Alocal id -> AHlocal id
  | Adot (a, _) -> address_head a

(* The name of the compilation unit currently compiled. *)
module Current_unit_name : sig
  val get : unit -> Compilation_unit.t option
  val set : Compilation_unit.t option -> unit
  val is : string -> bool
  val is_ident : Ident.t -> bool
  val is_path : Path.t -> bool
end = struct
  let get () =
    Compilation_unit.get_current ()
  let set comp_unit =
    Compilation_unit.set_current comp_unit
  let get_name () =
    Option.map Compilation_unit.name (get ())
  let is name =
    let current_name_string =
      Option.map Compilation_unit.Name.to_string (get_name ())
    in
    Option.equal String.equal current_name_string (Some name)
  let is_ident id =
    Ident.is_global id && is (Ident.name id)
  let is_path = function
  | Pident id -> is_ident id
  | Pdot _ | Papply _ | Pextra_ty _ -> false
end

let set_unit_name = Current_unit_name.set
let get_unit_name = Current_unit_name.get

let find_same_module id tbl =
  match IdTbl.find_same_without_locks id tbl with
  | x -> x
  | exception Not_found
    when Ident.is_global id && not (Current_unit_name.is_ident id) ->
      Mod_persistent

let find_name_module ~mark name tbl =
  match IdTbl.find_name_and_locks wrap_module ~mark name tbl with
  | Ok x -> x
  | Error locks when not (Current_unit_name.is name) ->
      let path = Pident(Ident.create_persistent name) in
      path, locks, Mod_persistent
  | _ ->
    raise Not_found

let add_persistent_structure id env =
  if not (Ident.is_global id) then invalid_arg "Env.add_persistent_structure";
  if Current_unit_name.is_ident id then env
  else begin
    let material =
      (* This addition only observably changes the environment if it shadows a
         non-persistent module already in the environment.
         (See PR#9345) *)
      match
        IdTbl.find_name_and_locks wrap_module ~mark:false (Ident.name id) env.modules
      with
      | Error _ | Ok (_, _, Mod_persistent) -> false
      | _ -> true
    in
    let summary =
      if material then Env_persistent (env.summary, id)
      else env.summary
    in
    let modules =
      (* With [-no-alias-deps], non-material additions should not
         affect the environment at all. We should only observe the
         existence of a cmi when accessing components of the module.
         (See #9991). *)
      if material || not !Clflags.transparent_modules then
        IdTbl.add id Mod_persistent env.modules
      else
        env.modules
    in
    { env with modules; summary }
  end

let components_of_module ~alerts ~uid env ps path addr mty shape =
  {
    alerts;
    uid;
    comps = Lazy_backtrack.create {
      cm_env = env;
      cm_prefixing_subst = ps;
      cm_path = path;
      cm_addr = addr;
      cm_mty = mty;
      cm_shape = shape;
    }
  }

let read_sign_of_cmi sign name uid ~shape ~address:addr ~flags =
  let id = Ident.create_persistent (Compilation_unit.Name.to_string name) in
  let path = Pident id in
  let alerts =
    List.fold_left (fun acc -> function Alerts s -> s | _ -> acc)
      Misc.Stdlib.String.Map.empty
      flags
  in
  let md =
    { Subst.Lazy.md_type = Mty_signature sign;
      md_loc = Location.none;
      md_attributes = [];
      md_uid = uid;
    }
  in
  let mda_address = Lazy_backtrack.create_forced addr in
  let mda_declaration = md in
  let mda_shape = shape in
  let mda_components =
    let mty = md.md_type in
    components_of_module ~alerts ~uid:md.md_uid
      empty Subst.identity
      path mda_address mty mda_shape
  in
  {
    mda_declaration;
    mda_components;
    mda_address;
    mda_shape;
  }

let persistent_env : module_data Persistent_env.t ref =
  s_table Persistent_env.empty ()

let without_cmis f x =
  Persistent_env.without_cmis !persistent_env f x

let imports () = Persistent_env.imports !persistent_env

let import_crcs ~source crcs =
  Persistent_env.import_crcs !persistent_env ~source crcs

let runtime_parameters () = Persistent_env.runtime_parameters !persistent_env

let parameters () = Persistent_env.parameters !persistent_env

let read_pers_mod modname cmi ~add_binding =
  Persistent_env.read !persistent_env read_sign_of_cmi modname cmi
    ~add_binding

let find_pers_mod name =
  Persistent_env.find !persistent_env read_sign_of_cmi name

let check_pers_mod ~loc name =
  Persistent_env.check !persistent_env read_sign_of_cmi ~loc name

let crc_of_unit name =
  Persistent_env.crc_of_unit !persistent_env name

let is_imported_opaque modname =
  Persistent_env.is_imported_opaque !persistent_env modname

let register_import_as_opaque modname =
  Persistent_env.register_import_as_opaque !persistent_env modname

let is_parameter_unit modname =
  Persistent_env.is_parameter_import !persistent_env modname

let implemented_parameter modname =
  Persistent_env.implemented_parameter !persistent_env modname

let reset_declaration_caches () =
  Types.Uid.Tbl.clear !value_declarations;
  Types.Uid.Tbl.clear !type_declarations;
  Types.Uid.Tbl.clear !module_declarations;
  Types.Uid.Tbl.clear !used_constructors;
  Types.Uid.Tbl.clear !used_labels;
  ()

let reset_cache ~preserve_persistent_env =
  Compilation_unit.set_current None;
  if not preserve_persistent_env then
    Persistent_env.clear !persistent_env;
  reset_declaration_caches ();
  ()

let reset_cache_toplevel () =
  Persistent_env.clear_missing !persistent_env;
  reset_declaration_caches ();
  ()

(* get_components *)

let get_components_res c =
  match Persistent_env.can_load_cmis !persistent_env with
  | Persistent_env.Can_load_cmis ->
    Lazy_backtrack.force !components_of_module_maker' c.comps
  | Persistent_env.Cannot_load_cmis log ->
    Lazy_backtrack.force_logged log !components_of_module_maker' c.comps

let get_components c =
  match get_components_res c with
  | Error _ -> empty_structure
  | Ok c -> c

(* Module type of functor application *)

let modtype_of_functor_appl fcomp p1 p2 =
  match fcomp.fcomp_res with
  | Mty_alias _ as mty -> mty
  | mty ->
      try
        Hashtbl.find fcomp.fcomp_subst_cache p2
      with Not_found ->
        let scope = Path.scope (Papply(p1, p2)) in
        let mty =
          let subst =
            match fcomp.fcomp_arg with
            | Unit
            | Named (None, _) -> Subst.identity
            | Named (Some param, _) -> Subst.add_module param p2 Subst.identity
          in
          Subst.modtype (Rescope scope) subst mty
        in
        Hashtbl.add fcomp.fcomp_subst_cache p2 mty;
        mty

let check_functor_appl
    ~errors ~loc ~lid_whole_app ~f0_path ~args
    ~f_comp
    ~arg_path ~arg_mty ~arg_mode ~param_mty
    env =
  if not (Hashtbl.mem f_comp.fcomp_cache arg_path) then
    !check_functor_application
      ~errors ~loc ~lid_whole_app ~f0_path ~args
      ~arg_path ~arg_mty ~arg_mode ~param_mty
      env

let modname_of_ident id = Ident.name id |> Compilation_unit.Name.of_string

(* Lookup by identifier *)

let find_ident_module id env =
  match find_same_module id env.modules with
  | Mod_local data -> data
  | Mod_unbound _ -> raise Not_found
  | Mod_persistent -> find_pers_mod ~allow_hidden:true (id |> modname_of_ident)

let rec find_module_components path env =
  match path with
  | Pident id -> (find_ident_module id env).mda_components
  | Pdot(p, s) ->
      let sc = find_structure_components p env in
      (NameMap.find s sc.comp_modules).mda_components
  | Papply(f_path, arg) ->
      let f_comp = find_functor_components f_path env in
      let loc = Location.(in_file !input_name) in
      !components_of_functor_appl' ~loc ~f_path ~f_comp ~arg env
  | Pextra_ty _ -> raise Not_found

and find_structure_components path env =
  match get_components (find_module_components path env) with
  | Structure_comps c -> c
  | Functor_comps _ -> raise Not_found

and find_functor_components path env =
  match get_components (find_module_components path env) with
  | Functor_comps f -> f
  | Structure_comps _ -> raise Not_found

let find_module path env =
  match path with
  | Pident id ->
      let data = find_ident_module id env in
      Subst.Lazy.force_module_decl data.mda_declaration
  | Pdot(p, s) ->
      let sc = find_structure_components p env in
      let data = NameMap.find s sc.comp_modules in
      Subst.Lazy.force_module_decl data.mda_declaration
  | Papply(p1, p2) ->
      let fc = find_functor_components p1 env in
      md (modtype_of_functor_appl fc p1 p2)
  | Pextra_ty _ -> raise Not_found

let find_module_lazy ~alias path env =
  match path with
  | Pident id ->
      let data = find_ident_module id env in
      data.mda_declaration
  | Pdot(p, s) ->
      let sc = find_structure_components p env in
      let data = NameMap.find s sc.comp_modules in
      data.mda_declaration
  | Papply(p1, p2) ->
      let fc = find_functor_components p1 env in
      let md =
        if alias then md (fc.fcomp_res)
        else md (modtype_of_functor_appl fc p1 p2)
      in
      Subst.Lazy.of_module_decl md
  | Pextra_ty _ -> raise Not_found

let find_value_full path env =
  match path with
  | Pident id -> begin
      match IdTbl.find_same_without_locks id env.values with
      | Val_bound data -> data
      | Val_unbound _ -> raise Not_found
    end
  | Pdot(p, s) ->
      let sc = find_structure_components p env in
      NameMap.find s sc.comp_values
  | Papply _ | Pextra_ty _ -> raise Not_found

let find_extension_full path env =
  match path with
  | Pident id -> TycompTbl.find_same id env.constrs
  | Pdot(p, s) -> begin
      let comps = find_structure_components p env in
      let cstrs = NameMap.find s comps.comp_constrs in
      let exts = List.filter is_ext cstrs in
      match exts with
      | [cda] -> cda
      | _ -> raise Not_found
    end
  | Papply _ | Pextra_ty _ -> raise Not_found

let type_of_cstr path = function
  | {cstr_inlined = Some decl; _} ->
      let labels =
        List.map snd (Datarepr.labels_of_type path decl)
      in
      begin match decl.type_kind with
      | Type_record (_, repr) ->
        {
          tda_declaration = decl;
          tda_descriptions = Type_record (labels, repr);
          tda_shape = Shape.leaf decl.type_uid;
        }
      | _ -> assert false
      end
  | _ -> assert false

let rec find_type_data path env =
  match Path.Map.find path env.local_constraints with
  | decl ->
    {
      tda_declaration = decl;
      tda_descriptions = Type_abstract (Btype.type_origin decl);
      tda_shape = Shape.leaf decl.type_uid;
    }
  | exception Not_found -> begin
      match path with
      | Pident id -> IdTbl.find_same id env.types
      | Pdot(p, s) ->
          let sc = find_structure_components p env in
          NameMap.find s sc.comp_types
      | Papply _ -> raise Not_found
      | Pextra_ty (p, extra) -> begin
          match extra with
          | Pcstr_ty s ->
              let cstr = find_cstr p s env in
              type_of_cstr path cstr
          | Pext_ty ->
              let cda = find_extension_full p env in
              type_of_cstr path cda.cda_description
        end
    end
and find_cstr path name env =
  let tda = find_type_data path env in
  match tda.tda_descriptions with
  | Type_variant (cstrs, _) ->
      List.find (fun cstr -> cstr.cstr_name = name) cstrs
  | Type_record _ | Type_abstract _ | Type_open -> raise Not_found



let find_modtype_lazy path env =
  match path with
  | Pident id -> (IdTbl.find_same id env.modtypes).mtda_declaration
  | Pdot(p, s) ->
      let sc = find_structure_components p env in
      (NameMap.find s sc.comp_modtypes).mtda_declaration
  | Papply _ | Pextra_ty _ -> raise Not_found

let find_modtype path env =
  Subst.Lazy.force_modtype_decl (find_modtype_lazy path env)

let find_class_full path env =
  match path with
  | Pident id -> IdTbl.find_same_without_locks id env.classes
  | Pdot(p, s) ->
      let sc = find_structure_components p env in
      NameMap.find s sc.comp_classes
  | Papply _ | Pextra_ty _ -> raise Not_found

let find_cltype path env =
  match path with
  | Pident id -> (IdTbl.find_same id env.cltypes).cltda_declaration
  | Pdot(p, s) ->
      let sc = find_structure_components p env in
      (NameMap.find s sc.comp_cltypes).cltda_declaration
  | Papply _ | Pextra_ty _ -> raise Not_found

let find_value path env =
  find_value_full path env |> vda_description

let find_value_no_locks_exn id env =
  match IdTbl.find_same_and_locks id env.values with
  | Val_bound _, _ :: _ -> Misc.fatal_error "locks encountered"
  | Val_bound data, [] -> normalize_vda_mode data
  | Val_unbound _, _ -> raise Not_found

let find_class path env =
  (find_class_full path env).clda_declaration

let find_ident_constructor id env =
  (TycompTbl.find_same id env.constrs).cda_description

let find_ident_label id env =
  TycompTbl.find_same id env.labels

let find_type p env =
  (find_type_data p env).tda_declaration
let find_type_descrs p env =
  (find_type_data p env).tda_descriptions

let rec find_module_address path env =
  match path with
  | Pident id -> find_ident_module_address id env
  | Pdot(p, s) ->
      let c = find_structure_components p env in
      get_address (NameMap.find s c.comp_modules).mda_address
  | Papply _ | Pextra_ty _ -> raise Not_found

and find_ident_module_address id env =
  get_address (find_ident_module id env).mda_address

and force_address = function
  | Projection { parent; pos } -> Adot(get_address parent, pos)
  | ModAlias { env; path } -> find_module_address path env

and get_address a =
  Lazy_backtrack.force force_address a

let find_value_address path env =
  get_address (find_value_full path env).vda_address

let find_class_address path env =
  get_address (find_class_full path env).clda_address

let rec get_constrs_address = function
  | [] -> raise Not_found
  | cda :: rest ->
    match cda.cda_address with
    | None -> get_constrs_address rest
    | Some a -> get_address a

let find_constructor_address path env =
  match path with
  | Pident id -> begin
      let cda = TycompTbl.find_same id env.constrs in
      match cda.cda_address with
      | None -> raise Not_found
      | Some addr -> get_address addr
    end
  | Pdot(p, s) ->
      let c = find_structure_components p env in
      get_constrs_address (NameMap.find s c.comp_constrs)
  | Papply _ | Pextra_ty _ -> raise Not_found

let find_hash_type path env =
  match path with
  | Pident id ->
      let name = Ident.name id in
      let _, cltda =
        IdTbl.find_name wrap_identity ~mark:false name env.cltypes
      in
      cltda.cltda_declaration.clty_hash_type
  | Pdot(p, name) ->
      let c = find_structure_components p env in
      let cltda = NameMap.find name c.comp_cltypes in
      cltda.cltda_declaration.clty_hash_type
  | Papply _ | Pextra_ty _ -> raise Not_found

let probes = ref String.Set.empty
let reset_probes () = probes := String.Set.empty
let add_probe name = probes := String.Set.add name !probes
let has_probe name = String.Set.mem name !probes

let find_shape env (ns : Shape.Sig_component_kind.t) id =
  match ns with
  | Type ->
      (IdTbl.find_same id env.types).tda_shape
  | Constructor ->
      Shape.leaf ((TycompTbl.find_same id env.constrs).cda_description.cstr_uid)
  | Label ->
      Shape.leaf ((TycompTbl.find_same id env.labels).lbl_uid)
  | Extension_constructor ->
      (TycompTbl.find_same id env.constrs).cda_shape
  | Value ->
      begin match IdTbl.find_same_without_locks id env.values with
      | Val_bound x -> x.vda_shape
      | Val_unbound _ -> raise Not_found
      end
  | Module ->
      begin match IdTbl.find_same_without_locks id env.modules with
      | Mod_local { mda_shape; _ } -> mda_shape
      | Mod_persistent -> Shape.for_persistent_unit (Ident.name id)
      | Mod_unbound _ ->
          (* Only present temporarily while approximating the environment for
             recursive modules.
             [find_shape] is only ever called after the environment gets
             properly populated. *)
          assert false
      | exception Not_found
        when Ident.is_global id && not (Current_unit_name.is_ident id) ->
          Shape.for_persistent_unit (Ident.name id)
      end
  | Module_type ->
      (IdTbl.find_same id env.modtypes).mtda_shape
  | Class ->
      (IdTbl.find_same_without_locks id env.classes).clda_shape
  | Class_type ->
      (IdTbl.find_same id env.cltypes).cltda_shape

let shape_of_path ~namespace env =
  Shape.of_path ~namespace ~find_shape:(find_shape env)

let shape_or_leaf uid = function
  | None -> Shape.leaf uid
  | Some shape -> shape

let required_globals = s_ref []
let reset_required_globals () = required_globals := []
let get_required_globals () = !required_globals
let add_required_unit cu =
  if not (List.exists (Compilation_unit.equal cu) !required_globals)
  then required_globals := cu :: !required_globals
let add_required_ident id env =
  if not !Clflags.transparent_modules && Ident.is_global id then
    let address = find_ident_module_address id env in
    match address_head address with
    | AHlocal _ -> ()
    | AHunit cu -> add_required_unit cu
let add_required_global path env =
  add_required_ident (Path.head path) env

let rec normalize_module_path lax env = function
  | Pident id as path when lax && Ident.is_global id ->
      path (* fast path (avoids lookup) *)
  | Pdot (p, s) as path ->
      let p' = normalize_module_path lax env p in
      if p == p' then expand_module_path lax env path
      else expand_module_path lax env (Pdot(p', s))
  | Papply (p1, p2) as path ->
      let p1' = normalize_module_path lax env p1 in
      let p2' = normalize_module_path true env p2 in
      if p1 == p1' && p2 == p2' then expand_module_path lax env path
      else expand_module_path lax env (Papply(p1', p2'))
  | Pident _ as path ->
      expand_module_path lax env path
  | Pextra_ty _ -> assert false

and expand_module_path lax env path =
  try match find_module_lazy ~alias:true path env with
    {md_type=Mty_alias path1} ->
      let path' = normalize_module_path lax env path1 in
      if not (lax || !Clflags.transparent_modules) then begin
        let id = Path.head path in
        if Ident.is_global_or_predef id && not (Ident.same id (Path.head path'))
        then add_required_global (Pident id) env
      end;
      path'
  | _ -> path
  with Not_found when lax
  || (match path with Pident id -> not (Ident.is_global id) | _ -> true) ->
      path

let normalize_module_path oloc env path =
  try normalize_module_path (oloc = None) env path
  with Not_found ->
    match oloc with None -> assert false
    | Some loc ->
        error (Missing_module(loc, path,
                              normalize_module_path true env path))

let rec normalize_path_prefix oloc env path =
  match path with
  | Pdot(p, s) ->
      let p2 = normalize_module_path oloc env p in
      if p == p2 then path else Pdot(p2, s)
  | Pident _ ->
      path
  | Pextra_ty (p, extra) ->
      let p2 = normalize_path_prefix oloc env p in
      if p == p2 then path else Pextra_ty (p2, extra)
  | Papply _  ->
      assert false

let normalize_type_path = normalize_path_prefix

let normalize_value_path = normalize_path_prefix

let rec normalize_modtype_path env path =
  let path = normalize_path_prefix None env path in
  expand_modtype_path env path

and expand_modtype_path env path =
  match (find_modtype_lazy path env).mtd_type with
  | Some (Mty_ident path) -> normalize_modtype_path env path
  | _ | exception Not_found -> path

let find_module_lazy path env =
  find_module_lazy ~alias:false path env

(* Find the manifest type associated to a type when appropriate:
   - the type should be public or should have a private row,
   - the type should have an associated manifest type. *)
let find_type_expansion path env =
  let decl = find_type path env in
  match decl.type_manifest with
  | Some body when decl.type_private = Public
              || not (Btype.type_kind_is_abstract decl)
              || Btype.has_constr_row body ->
      (decl.type_params, body, decl.type_expansion_scope)
  (* The manifest type of Private abstract data types without
     private row are still considered unknown to the type system.
     Hence, this case is caught by the following clause that also handles
     purely abstract data types without manifest type definition. *)
  | _ -> raise Not_found

(* Find the manifest type information associated to a type, i.e.
   the necessary information for the compiler's type-based optimisations.
   In particular, the manifest type associated to a private abstract type
   is revealed for the sake of compiler's type-based optimisations. *)
let find_type_expansion_opt path env =
  let decl = find_type path env in
  match decl.type_manifest with
  (* The manifest type of Private abstract data types can still get
     an approximation using their manifest type. *)
  | Some body ->
      (decl.type_params, body, decl.type_expansion_scope)
  | _ -> raise Not_found

let find_modtype_expansion_lazy path env =
  match (find_modtype_lazy path env).mtd_type with
  | None -> raise Not_found
  | Some mty -> mty

let find_modtype_expansion path env =
  Subst.Lazy.force_modtype (find_modtype_expansion_lazy path env)

let rec is_functor_arg path env =
  match path with
    Pident id ->
      begin try Ident.find_same id env.functor_args; true
      with Not_found -> false
      end
  | Pdot (p, _) | Pextra_ty (p, _) -> is_functor_arg p env
  | Papply _ -> true

(* Copying types associated with values *)

let make_copy_of_types env0 =
  let memo = Hashtbl.create 16 in
  let copy t =
    try
      Hashtbl.find memo (get_id t)
    with Not_found ->
      let t2 = Subst.Lazy.substitute Subst.identity (Subst.Lazy.of_value t) in
      Hashtbl.add memo (get_id t) t2;
      t2
  in
  let f = function
    | Val_unbound _ as entry -> entry
    | Val_bound vda ->
        let desc = vda.vda_description in
        let t = copy (Subst.Lazy.force_type_expr desc.val_type) in
        let desc = { desc with val_type = t } in
        Val_bound { vda with vda_description = desc }
  in
  let values =
    IdTbl.map f env0.values
  in
  (fun env ->
     (*if env.values != env0.values then fatal_error "Env.make_copy_of_types";*)
     {env with values; summary = Env_copy_types env.summary}
  )

(* Iter on an environment (ignoring the body of functors and
   not yet evaluated structures) *)

type iter_cont = unit -> unit
let iter_env_cont = ref []

let rec scrape_alias_for_visit env mty =
  let open Subst.Lazy in
  match mty with
  | Mty_alias path -> begin
      match path with
      | Pident id
        when Ident.is_global id
          && not (Persistent_env.looked_up !persistent_env (id |> modname_of_ident)) ->
          false
      | path -> (* PR#6600: find_module may raise Not_found *)
          try
            scrape_alias_for_visit env (find_module_lazy path env).md_type
          with Not_found -> false
    end
  | _ -> true

let iter_env wrap proj1 proj2 f env () =
  IdTbl.iter wrap (fun id x -> f (Pident id) x) (proj1 env);
  let rec iter_components path path' mcomps =
    let cont () =
      let visit =
        match Lazy_backtrack.get_arg mcomps.comps with
        | None -> true
        | Some { cm_mty; _ } ->
            scrape_alias_for_visit env cm_mty
      in
      if not visit then () else
      match get_components mcomps with
        Structure_comps comps ->
          NameMap.iter
            (fun s d -> f (Pdot (path, s)) (Pdot (path', s), d))
            (proj2 comps);
          NameMap.iter
            (fun s mda ->
              iter_components
                (Pdot (path, s)) (Pdot (path', s)) mda.mda_components)
            comps.comp_modules
      | Functor_comps _ -> ()
    in iter_env_cont := (path, cont) :: !iter_env_cont
  in
  IdTbl.iter wrap_module
    (fun id (path, entry) ->
       match entry with
       | Mod_unbound _ -> ()
       | Mod_local data ->
           iter_components (Pident id) path data.mda_components
       | Mod_persistent -> ())
    env.modules;
  Persistent_env.fold !persistent_env (fun name data () ->
    let id = Ident.create_persistent (Compilation_unit.Name.to_string name) in
    let path = Pident id in
    iter_components path path data.mda_components) ()

let run_iter_cont l =
  iter_env_cont := [];
  List.iter (fun c -> c ()) l;
  let cont = List.rev !iter_env_cont in
  iter_env_cont := [];
  cont

let iter_types f =
  iter_env wrap_identity (fun env -> env.types) (fun sc -> sc.comp_types)
    (fun p1 (p2, tda) -> f p1 (p2, tda.tda_declaration))

let same_types env1 env2 =
  env1.types == env2.types && env1.modules == env2.modules

let used_persistent () =
  Persistent_env.fold !persistent_env
    (fun s _m r -> Compilation_unit.Name.Set.add s r)
    Compilation_unit.Name.Set.empty

let find_all_comps wrap proj s (p, mda) =
  match get_components mda.mda_components with
    Functor_comps _ -> []
  | Structure_comps comps ->
      try
        let c = NameMap.find s (proj comps) in
        [Pdot(p,s), wrap c]
      with Not_found -> []

let rec find_shadowed_comps path env =
  match path with
  | Pident id ->
      List.filter_map
        (fun (p, data) ->
           match data with
           | Mod_local x -> Some (p, x)
           | Mod_unbound _ | Mod_persistent -> None)
        (IdTbl.find_all wrap_module (Ident.name id) env.modules)
  | Pdot (p, s) ->
      let l = find_shadowed_comps p env in
      let l' =
        List.map
          (find_all_comps wrap_identity
             (fun comps -> comps.comp_modules) s) l
      in
      List.flatten l'
  | Papply _ | Pextra_ty _ -> []

let find_shadowed wrap proj1 proj2 path env =
  match path with
    Pident id ->
      IdTbl.find_all wrap (Ident.name id) (proj1 env)
  | Pdot (p, s) ->
      let l = find_shadowed_comps p env in
      let l' = List.map (find_all_comps wrap proj2 s) l in
      List.flatten l'
  | Papply _ | Pextra_ty _ -> []

let find_shadowed_types path env =
  List.map fst
    (find_shadowed wrap_identity
       (fun env -> env.types) (fun comps -> comps.comp_types) path env)

(* Given a signature and a root path, prefix all idents in the signature
   by the root path and build the corresponding substitution. *)

let prefix_idents root prefixing_sub sg =
  let open Subst.Lazy in
  let rec prefix_idents root items_and_paths prefixing_sub =
    function
    | [] -> (List.rev items_and_paths, prefixing_sub)
    | Sig_value(id, _, _) as item :: rem ->
      let p = Pdot(root, Ident.name id) in
      prefix_idents root
        ((item, p) :: items_and_paths) prefixing_sub rem
    | Sig_type(id, td, rs, vis) :: rem ->
      let p = Pdot(root, Ident.name id) in
      prefix_idents root
        ((Sig_type(id, td, rs, vis), p) :: items_and_paths)
        (Subst.add_type id p prefixing_sub)
        rem
    | Sig_typext(id, ec, es, vis) :: rem ->
      let p = Pdot(root, Ident.name id) in
      (* we extend the substitution in case of an inlined record *)
      prefix_idents root
        ((Sig_typext(id, ec, es, vis), p) :: items_and_paths)
        (Subst.add_type id p prefixing_sub)
        rem
    | Sig_module(id, pres, md, rs, vis) :: rem ->
      let p = Pdot(root, Ident.name id) in
      prefix_idents root
        ((Sig_module(id, pres, md, rs, vis), p) :: items_and_paths)
        (Subst.add_module id p prefixing_sub)
        rem
    | Sig_modtype(id, mtd, vis) :: rem ->
      let p = Pdot(root, Ident.name id) in
      prefix_idents root
        ((Sig_modtype(id, mtd, vis), p) :: items_and_paths)
        (Subst.add_modtype id (Mty_ident p) prefixing_sub)
        rem
    | Sig_class(id, cd, rs, vis) :: rem ->
      (* pretend this is a type, cf. PR#6650 *)
      let p = Pdot(root, Ident.name id) in
      prefix_idents root
        ((Sig_class(id, cd, rs, vis), p) :: items_and_paths)
        (Subst.add_type id p prefixing_sub)
        rem
    | Sig_class_type(id, ctd, rs, vis) :: rem ->
      let p = Pdot(root, Ident.name id) in
      prefix_idents root
        ((Sig_class_type(id, ctd, rs, vis), p) :: items_and_paths)
        (Subst.add_type id p prefixing_sub)
        rem
  in
  let sg = Subst.Lazy.force_signature_once sg in
  prefix_idents root [] prefixing_sub sg

(* Compute structure descriptions *)

let add_to_tbl id decl tbl =
  let decls = try NameMap.find id tbl with Not_found -> [] in
  NameMap.add id (decl :: decls) tbl

let primitive_address_error =
  Invalid_argument "Primitives don't have addresses"

let value_declaration_address (_ : t) id decl =
  match decl.Subst.Lazy.val_kind with
  | Val_prim _ -> Lazy_backtrack.create_failed primitive_address_error
  | _ -> Lazy_backtrack.create_forced (Alocal id)

let extension_declaration_address (_ : t) id (_ : extension_constructor) =
  Lazy_backtrack.create_forced (Alocal id)

let class_declaration_address (_ : t) id (_ : class_declaration) =
  Lazy_backtrack.create_forced (Alocal id)

let module_declaration_address env id presence md =
  match presence with
  | Mp_absent -> begin
      let open Subst.Lazy in
      match md.md_type with
      | Mty_alias path -> Lazy_backtrack.create (ModAlias {env; path})
      | _ -> assert false
    end
  | Mp_present ->
      Lazy_backtrack.create_forced (Alocal id)

let is_identchar c =
  (* This should be kept in sync with the [identchar_latin1] character class
     in [lexer.mll] *)
  match c with
  | 'A'..'Z' | 'a'..'z' | '_' | '\192'..'\214'
  | '\216'..'\246' | '\248'..'\255' | '\'' | '0'..'9' ->
    true
  | _ ->
    false

let rec components_of_module_maker
          {cm_env; cm_prefixing_subst;
           cm_path; cm_addr; cm_mty; cm_shape} : _ result =
  match !scrape_alias cm_env cm_mty with
    Mty_signature sg ->
      let c =
        { comp_values = NameMap.empty;
          comp_constrs = NameMap.empty;
          comp_labels = NameMap.empty; comp_types = NameMap.empty;
          comp_modules = NameMap.empty; comp_modtypes = NameMap.empty;
          comp_classes = NameMap.empty; comp_cltypes = NameMap.empty }
      in
      let items_and_paths, sub =
        prefix_idents cm_path cm_prefixing_subst sg
      in
      let env = ref cm_env in
      let pos = ref 0 in
      let next_address () =
        let addr : address_unforced =
          Projection { parent = cm_addr; pos = !pos }
        in
        incr pos;
        Lazy_backtrack.create addr
      in
      List.iter (fun ((item : Subst.Lazy.signature_item), path) ->
        match item with
          Sig_value(id, decl, _) ->
            let decl' = Subst.Lazy.value_description sub decl in
            let addr =
              match decl.val_kind with
              | Val_prim _ -> Lazy_backtrack.create_failed primitive_address_error
              | _ -> next_address ()
            in
            let vda_shape = Shape.proj cm_shape (Shape.Item.value id) in
            let vda =
              { vda_description = decl'; vda_address = addr;
                vda_mode = cm_mode; vda_shape }
            in
            c.comp_values <- NameMap.add (Ident.name id) vda c.comp_values;
        | Sig_type(id, decl, _, _) ->
            let final_decl = Subst.type_declaration sub decl in
            Btype.set_static_row_name final_decl
              (Subst.type_path sub (Path.Pident id));
            let descrs =
              match decl.type_kind with
              | Type_variant (_,repr) ->
                  let cstrs = List.map snd
                    (Datarepr.constructors_of_type path final_decl
                        ~current_unit:(get_unit_name ()))
                  in
                  List.iter
                    (fun descr ->
                      let cda_shape = Shape.leaf descr.cstr_uid in
                      let cda = {
                        cda_description = descr;
                        cda_address = None;
                        cda_shape }
                      in
                      c.comp_constrs <-
                        add_to_tbl descr.cstr_name cda c.comp_constrs
                    ) cstrs;
                 Type_variant (cstrs, repr)
              | Type_record (_, repr) ->
                  let lbls = List.map snd
                    (Datarepr.labels_of_type path final_decl)
                  in
                  List.iter
                    (fun descr ->
                      c.comp_labels <-
                        add_to_tbl descr.lbl_name descr c.comp_labels)
                    lbls;
                  Type_record (lbls, repr)
              | Type_abstract r -> Type_abstract r
              | Type_open -> Type_open
            in
            let shape = Shape.proj cm_shape (Shape.Item.type_ id) in
            let tda =
              { tda_declaration = final_decl;
                tda_descriptions = descrs;
                tda_shape = shape; }
            in
            c.comp_types <- NameMap.add (Ident.name id) tda c.comp_types;
            env := store_type_infos ~tda_shape:shape id decl !env
        | Sig_typext(id, ext, _, _) ->
            let ext' = Subst.extension_constructor sub ext in
            let descr =
              Datarepr.extension_descr ~current_unit:(get_unit_name ()) path
                ext'
            in
            let addr = next_address () in
            let cda_shape =
              Shape.proj cm_shape (Shape.Item.extension_constructor id)
            in
            let cda =
              { cda_description = descr; cda_address = Some addr; cda_shape }
            in
            c.comp_constrs <- add_to_tbl (Ident.name id) cda c.comp_constrs
        | Sig_module(id, pres, md, _, _) ->
            let md' =
              (* The prefixed items get the same scope as [cm_path], which is
                 the prefix. *)
              Subst.Lazy.module_decl
                (Subst.Rescope (Path.scope cm_path)) sub md
            in
            let addr =
              match pres with
              | Mp_absent -> begin
                  match md.md_type with
                  | Mty_alias path ->
                      Lazy_backtrack.create (ModAlias {env = !env; path})
                  | _ -> assert false
                end
              | Mp_present -> next_address ()
            in
            let alerts =
              Builtin_attributes.alerts_of_attrs md.md_attributes
            in
            let shape = Shape.proj cm_shape (Shape.Item.module_ id) in
            let comps =
              components_of_module ~alerts ~uid:md.md_uid !env
                sub path addr md.md_type shape
            in
            let mda =
              { mda_declaration = md';
                mda_components = comps;
                mda_address = addr;
                mda_shape = shape; }
            in
            c.comp_modules <-
              NameMap.add (Ident.name id) mda c.comp_modules;
            env :=
              store_module ~update_summary:false ~check:None
                id addr pres md shape !env
        | Sig_modtype(id, decl, _) ->
            let final_decl =
              (* The prefixed items get the same scope as [cm_path], which is
                 the prefix. *)
              Subst.Lazy.modtype_decl (Rescope (Path.scope cm_path))
                sub decl
            in
            let shape = Shape.proj cm_shape (Shape.Item.module_type id) in
            let mtda =
              { mtda_declaration = final_decl;
                mtda_shape = shape; }
            in
            c.comp_modtypes <-
              NameMap.add (Ident.name id) mtda c.comp_modtypes;
            env := store_modtype ~update_summary:false id decl shape !env
        | Sig_class(id, decl, _, _) ->
            let decl' = Subst.class_declaration sub decl in
            let addr = next_address () in
            let shape = Shape.proj cm_shape (Shape.Item.class_ id) in
            let clda =
              { clda_declaration = decl';
                clda_address = addr;
                clda_shape = shape; }
            in
            c.comp_classes <- NameMap.add (Ident.name id) clda c.comp_classes
        | Sig_class_type(id, decl, _, _) ->
            let decl' = Subst.cltype_declaration sub decl in
            let shape = Shape.proj cm_shape (Shape.Item.class_type id) in
            let cltda = { cltda_declaration = decl'; cltda_shape = shape } in
            c.comp_cltypes <-
              NameMap.add (Ident.name id) cltda c.comp_cltypes)
        items_and_paths;
        Ok (Structure_comps c)
  | Mty_functor(arg, ty_res) ->
      let sub = cm_prefixing_subst in
      let scoping = Subst.Rescope (Path.scope cm_path) in
      let open Subst.Lazy in
        Ok (Functor_comps {
          (* fcomp_arg and fcomp_res must be prefixed eagerly, because
             they are interpreted in the outer environment *)
          fcomp_arg =
            (match arg with
            | Unit -> Unit
            | Named (param, ty_arg) ->
              Named (param, force_modtype (modtype scoping sub ty_arg)));
          fcomp_res = force_modtype (modtype scoping sub ty_res);
          fcomp_shape = cm_shape;
          fcomp_cache = Hashtbl.create 17;
          fcomp_subst_cache = Hashtbl.create 17 })
  | Mty_ident _ | Mty_strengthen _ -> Error No_components_abstract
  | Mty_alias p -> Error (No_components_alias p)

(* Insertion of bindings by identifier + path *)

and check_usage loc id uid warn tbl =
  if not loc.Location.loc_ghost &&
     Uid.for_actual_declaration uid &&
     Warnings.is_active (warn "")
  then begin
    let name = Ident.name id in
    if Types.Uid.Tbl.mem tbl uid then ()
    else let used = ref false in
    Types.Uid.Tbl.add tbl uid (fun () -> used := true);
    if not (name = "" || name.[0] = '_' || name.[0] = '#')
    then
      !add_delayed_check_forward
        (fun () -> if not !used then Location.prerr_warning loc (warn name))
  end;

and check_value_name name loc =
  (* Note: we could also check here general validity of the
     identifier, to protect against bad identifiers forged by -pp or
     -ppx preprocessors. *)
  if String.length name > 0 && not (is_identchar name.[0]) then
    for i = 1 to String.length name - 1 do
      if name.[i] = '#' then
        error (Illegal_value_name(loc, name))
    done

and store_value ?check ~mode id addr decl shape env =
  let open Subst.Lazy in
  check_value_name (Ident.name id) decl.val_loc;
  Builtin_attributes.mark_alerts_used decl.val_attributes;
  Option.iter
    (fun f -> check_usage decl.val_loc id decl.val_uid f !value_declarations)
    check;
  let vda =
    { vda_description = decl;
      vda_address = addr;
      vda_mode = mode;
      vda_shape = shape }
  in
  { env with
    values = IdTbl.add id (Val_bound vda) env.values;
    summary =
      Env_value(env.summary, id, Subst.Lazy.force_value_description decl, mode) }

and store_constructor ~check type_decl type_id cstr_id cstr env =
  Builtin_attributes.warning_scope cstr.cstr_attributes (fun () ->
  if check && not type_decl.type_loc.Location.loc_ghost
     && Warnings.is_active (Warnings.Unused_constructor ("", Unused))
  then begin
    let ty_name = Ident.name type_id in
    let name = cstr.cstr_name in
    let loc = cstr.cstr_loc in
    let k = cstr.cstr_uid in
    let priv = type_decl.type_private in
    if not (Types.Uid.Tbl.mem !used_constructors k) then begin
      let used = constructor_usages () in
      Types.Uid.Tbl.add !used_constructors k
        (add_constructor_usage used);
      if not (ty_name = "" || ty_name.[0] = '_')
      then
        !add_delayed_check_forward
          (fun () ->
            Option.iter
              (fun complaint ->
                 if not (is_in_signature env) then
                   Location.prerr_warning loc
                     (Warnings.Unused_constructor(name, complaint)))
              (constructor_usage_complaint ~rebind:false priv used));
    end;
  end);
  Builtin_attributes.mark_alerts_used cstr.cstr_attributes;
  Builtin_attributes.mark_warn_on_literal_pattern_used cstr.cstr_attributes;
  let cda_shape = Shape.leaf cstr.cstr_uid in
  { env with
    constrs =
      TycompTbl.add cstr_id
        { cda_description = cstr; cda_address = None; cda_shape } env.constrs;
  }

and store_label ~check type_decl type_id lbl_id lbl env =
  Builtin_attributes.warning_scope lbl.lbl_attributes (fun () ->
  if check && not type_decl.type_loc.Location.loc_ghost
     && Warnings.is_active (Warnings.Unused_field ("", Unused))
  then begin
    let ty_name = Ident.name type_id in
    let priv = type_decl.type_private in
    let name = lbl.lbl_name in
    let loc = lbl.lbl_loc in
    let mut = lbl.lbl_mut in
    let k = lbl.lbl_uid in
    if not (Types.Uid.Tbl.mem !used_labels k) then
      let used = label_usages () in
      Types.Uid.Tbl.add !used_labels k
        (add_label_usage used);
      if not (ty_name = "" || ty_name.[0] = '_' || name.[0] = '_')
      then !add_delayed_check_forward
          (fun () ->
            Option.iter
              (fun complaint ->
                 if not (is_in_signature env) then
                   Location.prerr_warning
                     loc (Warnings.Unused_field(name, complaint)))
              (label_usage_complaint priv mut used))
  end);
  Builtin_attributes.mark_alerts_used lbl.lbl_attributes;
  begin match lbl.lbl_mut with
    | Mutable _ ->
      Builtin_attributes.mark_deprecated_mutable_used lbl.lbl_attributes;
    | Immutable -> ()
  end;
  { env with
    labels = TycompTbl.add lbl_id lbl env.labels;
  }

and store_type ~check id info shape env =
  let loc = info.type_loc in
  if check then
    check_usage loc id info.type_uid
      (fun s -> Warnings.Unused_type_declaration s)
      !type_declarations;
  let descrs, env =
    let path = Pident id in
    match info.type_kind with
    | Type_variant (_,repr) ->
        let constructors = Datarepr.constructors_of_type path info
                            ~current_unit:(get_unit_name ())
        in
        Type_variant (List.map snd constructors, repr),
        List.fold_left
          (fun env (cstr_id, cstr) ->
            store_constructor ~check info id cstr_id cstr env)
          env constructors
    | Type_record (_, repr) ->
        let labels = Datarepr.labels_of_type path info in
        Type_record (List.map snd labels, repr),
        List.fold_left
          (fun env (lbl_id, lbl) ->
            store_label ~check info id lbl_id lbl env)
          env labels
    | Type_abstract r -> Type_abstract r, env
    | Type_open -> Type_open, env
  in
  let tda =
    { tda_declaration = info;
      tda_descriptions = descrs;
      tda_shape = shape }
  in
  Builtin_attributes.mark_alerts_used info.type_attributes;
  { env with
    types = IdTbl.add id tda env.types;
    summary = Env_type(env.summary, id, info) }

and store_type_infos ~tda_shape id info env =
  (* Simplified version of store_type that doesn't compute and store
     constructor and label infos, but simply record the arity and
     manifest-ness of the type.  Used in components_of_module to
     keep track of type abbreviations (e.g. type t = float) in the
     computation of label representations. *)
  let tda =
    {
      tda_declaration = info;
      tda_descriptions = Type_abstract (Btype.type_origin info);
      tda_shape
    }
  in
  { env with
    types = IdTbl.add id tda env.types;
    summary = Env_type(env.summary, id, info) }

and store_extension ~check ~rebind id addr ext shape env =
  let loc = ext.ext_loc in
  let cstr =
    Datarepr.extension_descr ~current_unit:(get_unit_name ()) (Pident id) ext
  in
  let cda =
    { cda_description = cstr;
      cda_address = Some addr;
      cda_shape = shape }
  in
  Builtin_attributes.mark_alerts_used ext.ext_attributes;
  Builtin_attributes.mark_warn_on_literal_pattern_used cstr.cstr_attributes;
  Builtin_attributes.warning_scope ext.ext_attributes (fun () ->
  if check && not loc.Location.loc_ghost &&
    Warnings.is_active (Warnings.Unused_extension ("", false, Unused))
  then begin
    let priv = ext.ext_private in
    let is_exception = Path.same ext.ext_type_path Predef.path_exn in
    let name = cstr.cstr_name in
    let k = cstr.cstr_uid in
    if not (Types.Uid.Tbl.mem !used_constructors k) then begin
      let used = constructor_usages () in
      Types.Uid.Tbl.add !used_constructors k
        (add_constructor_usage used);
      !add_delayed_check_forward
         (fun () ->
           Option.iter
             (fun complaint ->
                if not (is_in_signature env) then
                  Location.prerr_warning loc
                    (Warnings.Unused_extension
                       (name, is_exception, complaint)))
             (constructor_usage_complaint ~rebind priv used))
    end;
  end);
  { env with
    constrs = TycompTbl.add id cda env.constrs;
    summary = Env_extension(env.summary, id, ext) }

and store_module ?(update_summary=true) ~check
                 id addr presence md shape env =
  let open Subst.Lazy in
  let loc = md.md_loc in
  Option.iter
    (fun f -> check_usage loc id md.md_uid f !module_declarations) check;
  Builtin_attributes.mark_alerts_used md.md_attributes;
  let alerts = Builtin_attributes.alerts_of_attrs md.md_attributes in
  let comps =
    components_of_module ~alerts ~uid:md.md_uid
      env Subst.identity (Pident id) addr md.md_type shape
  in
  let mda =
    { mda_declaration = md;
      mda_components = comps;
      mda_address = addr;
      mda_shape = shape }
  in
  let summary =
    if not update_summary then env.summary
    else Env_module (env.summary, id, presence, force_module_decl md) in
  { env with
    modules = IdTbl.add id (Mod_local mda) env.modules;
    summary }

and store_modtype ?(update_summary=true) id info shape env =
  Builtin_attributes.mark_alerts_used info.Subst.Lazy.mtd_attributes;
  let mtda = { mtda_declaration = info; mtda_shape = shape } in
  let summary =
    if not update_summary then env.summary
    else Env_modtype (env.summary, id, Subst.Lazy.force_modtype_decl info) in
  { env with
    modtypes = IdTbl.add id mtda env.modtypes;
    summary }

and store_class id addr desc shape env =
  Builtin_attributes.mark_alerts_used desc.cty_attributes;
  let clda =
    { clda_declaration = desc;
      clda_address = addr;
      clda_shape = shape; }
  in
  { env with
    classes = IdTbl.add id clda env.classes;
    summary = Env_class(env.summary, id, desc) }

and store_cltype id desc shape env =
  Builtin_attributes.mark_alerts_used desc.clty_attributes;
  let cltda = { cltda_declaration = desc; cltda_shape = shape } in
  { env with
    cltypes = IdTbl.add id cltda env.cltypes;
    summary = Env_cltype(env.summary, id, desc) }

(* Compute the components of a functor application in a path. *)

let components_of_functor_appl ~loc ~f_path ~f_comp ~arg env =
  try
    let c = Hashtbl.find f_comp.fcomp_cache arg in
    c
  with Not_found ->
    let p = Papply(f_path, arg) in
    let sub =
      match f_comp.fcomp_arg with
      | Unit
      | Named (None, _) -> Subst.identity
      | Named (Some param, _) -> Subst.add_module param arg Subst.identity
    in
    (* we have to apply eagerly instead of passing sub to [components_of_module]
       because of the call to [check_well_formed_module]. *)
    let mty = Subst.modtype (Rescope (Path.scope p)) sub f_comp.fcomp_res in
    let addr = Lazy_backtrack.create_failed Not_found in
    !check_well_formed_module env loc
      ("the signature of " ^ Path.name p) mty;
    let shape_arg =
      shape_of_path ~namespace:Shape.Sig_component_kind.Module env arg
    in
    let shape = Shape.app f_comp.fcomp_shape ~arg:shape_arg in
    let comps =
      components_of_module ~alerts:Misc.Stdlib.String.Map.empty
        ~uid:Uid.internal_not_actually_unique
        (*???*)
        env Subst.identity p addr (Subst.Lazy.of_modtype mty) shape
    in
    Hashtbl.add f_comp.fcomp_cache arg comps;
    comps

(* Define forward functions *)

let _ =
  components_of_functor_appl' := components_of_functor_appl;
  components_of_module_maker' := components_of_module_maker

(* Insertion of bindings by identifier *)

let add_functor_arg id env =
  {env with
   functor_args = Ident.add id () env.functor_args;
   summary = Env_functor_arg (env.summary, id)}

let add_value_lazy ?check ?shape ~mode id desc env =
  let addr = value_declaration_address env id desc in
  let shape = shape_or_leaf desc.Subst.Lazy.val_uid shape in
  let mode = Mode.Value.disallow_right mode in
  store_value ?check ~mode id addr desc shape env

let add_type ~check ?shape id info env =
  let shape = shape_or_leaf info.type_uid shape in
  store_type ~check id info shape env

and add_extension ~check ?shape ~rebind id ext env =
  let addr = extension_declaration_address env id ext in
  let shape = shape_or_leaf ext.ext_uid shape in
  store_extension ~check ~rebind id addr ext shape env

and add_module_declaration_lazy
      ~update_summary ?(arg=false) ?shape ~check id presence md env =
  let check =
    if not check then
      None
    else if arg && is_in_signature env then
      Some (fun s -> Warnings.Unused_functor_parameter s)
    else
      Some (fun s -> Warnings.Unused_module s)
  in
  let addr = module_declaration_address env id presence md in
  let shape = shape_or_leaf md.Subst.Lazy.md_uid shape in
  let env =
    store_module ~update_summary ~check id addr presence md shape env
  in
  if arg then add_functor_arg id env else env

let add_module_declaration ?(arg=false) ?shape ~check id presence md env =
  add_module_declaration_lazy ~update_summary:true ~arg ?shape ~check id
    presence (Subst.Lazy.of_module_decl md) env

and add_modtype_lazy ~update_summary ?shape id info env =
  let shape = shape_or_leaf info.Subst.Lazy.mtd_uid shape in
  store_modtype ~update_summary id info shape env

let add_modtype ?shape id info env =
  add_modtype_lazy ~update_summary:true ?shape id
    (Subst.Lazy.of_modtype_decl info) env

and add_class ?shape id ty env =
  let addr = class_declaration_address env id ty in
  let shape = shape_or_leaf ty.cty_uid shape in
  store_class id addr ty shape env

and add_cltype ?shape id ty env =
  let shape = shape_or_leaf ty.clty_uid shape in
  store_cltype id ty shape env

let add_module_lazy ~update_summary id presence mty env =
  let md = Subst.Lazy.{md_type = mty;
                       md_attributes = [];
                       md_loc = Location.none;
                       md_uid = Uid.internal_not_actually_unique}
  in
  add_module_declaration_lazy ~update_summary ~check:false id presence md env

let add_module ?arg ?shape id presence mty env =
  add_module_declaration ~check:false ?arg ?shape id presence (md mty) env

<<<<<<< HEAD
let add_local_constraint path info env =
  (* CR layouts: there should be a safety check for extension universe when the type's
     kind allows mode crossing *)
=======
let add_local_type path info env =
>>>>>>> b532dff7
  { env with
    local_constraints = Path.Map.add path info env.local_constraints }

(* Insertion of bindings by name *)

let enter_value ?check ~mode name desc env =
  let id = Ident.create_local name in
  let desc = Subst.Lazy.of_value_description desc in
  let addr = value_declaration_address env id desc in
  let mode = Mode.Value.disallow_right mode in
  let env =
    store_value ?check ~mode id addr desc (Shape.leaf desc.val_uid)
      env
  in
  (id, env)

let enter_type ~scope name info env =
  let id = Ident.create_scoped ~scope name in
  let env = store_type ~check:true id info (Shape.leaf info.type_uid) env in
  (id, env)

let enter_extension ~scope ~rebind name ext env =
  let id = Ident.create_scoped ~scope name in
  let addr = extension_declaration_address env id ext in
  let shape = Shape.leaf ext.ext_uid in
  let env = store_extension ~check:true ~rebind id addr ext shape env in
  (id, env)

let enter_module_declaration ~scope ?arg ?shape s presence md env =
  let id = Ident.create_scoped ~scope s in
  (id, add_module_declaration ?arg ?shape ~check:true id presence md env)

let enter_modtype ~scope name mtd env =
  let id = Ident.create_scoped ~scope name in
  let shape = Shape.leaf mtd.mtd_uid in
  let env = store_modtype id (Subst.Lazy.of_modtype_decl mtd) shape env in
  (id, env)

let enter_class ~scope name desc env =
  let id = Ident.create_scoped ~scope name in
  let addr = class_declaration_address env id desc in
  let env = store_class id addr desc (Shape.leaf desc.cty_uid) env in
  (id, env)

let enter_cltype ~scope name desc env =
  let id = Ident.create_scoped ~scope name in
  let env = store_cltype id desc (Shape.leaf desc.clty_uid) env in
  (id, env)

let enter_module ~scope ?arg s presence mty env =
  enter_module_declaration ~scope ?arg s presence (md mty) env

let add_lock lock env =
  { env with
    values = IdTbl.add_lock lock env.values;
    modules = IdTbl.add_lock lock env.modules;
    classes = IdTbl.add_lock lock env.classes;
  }

let add_escape_lock escaping_context env =
  let lock = Escape_lock escaping_context in
  add_lock lock env

let add_share_lock shared_context env =
  let lock = Share_lock shared_context in
  add_lock lock env

let add_closure_lock ?closure_context comonadic env =
  let lock = Closure_lock
    (closure_context,
     Mode.Value.Comonadic.disallow_left comonadic)
  in
  add_lock lock env

let add_region_lock env = add_lock Region_lock env

let add_exclave_lock env = add_lock Exclave_lock env

let add_unboxed_lock env = add_lock Unboxed_lock env

(* Insertion of all components of a signature *)

let proj_shape map mod_shape item =
  match mod_shape with
  | None -> map, None
  | Some mod_shape ->
      let shape = Shape.proj mod_shape item in
      Shape.Map.add map item shape, Some shape

module Add_signature(T : Types.Wrapped)(M : sig
  val add_value: ?shape:Shape.t -> mode:(Mode.allowed * 'r0) Mode.Value.t -> Ident.t ->
    T.value_description  -> t -> t
  val add_module_declaration: ?arg:bool -> ?shape:Shape.t -> check:bool
    -> Ident.t -> module_presence -> T.module_declaration -> t -> t
  val add_modtype: ?shape:Shape.t -> Ident.t -> T.modtype_declaration -> t -> t
end) = struct
  open T

  let add_item map mod_shape comp env =
    match comp with
    | Sig_value(id, decl, _) ->
        let map, shape = proj_shape map mod_shape (Shape.Item.value id) in
        map, M.add_value ?shape ~mode:Mode.Value.legacy id decl env
    | Sig_type(id, decl, _, _) ->
        let map, shape = proj_shape map mod_shape (Shape.Item.type_ id) in
        map, add_type ~check:false ?shape id decl env
    | Sig_typext(id, ext, _, _) ->
        let map, shape = proj_shape map mod_shape (Shape.Item.extension_constructor id) in
        map, add_extension ~check:false ?shape ~rebind:false id ext env
    | Sig_module(id, presence, md, _, _) ->
        let map, shape = proj_shape map mod_shape (Shape.Item.module_ id) in
        map, M.add_module_declaration ~check:false ?shape id presence md env
    | Sig_modtype(id, decl, _)  ->
        let map, shape = proj_shape map mod_shape (Shape.Item.module_type id) in
        map, M.add_modtype ?shape id decl env
    | Sig_class(id, decl, _, _) ->
        let map, shape = proj_shape map mod_shape (Shape.Item.class_ id) in
        map, add_class ?shape id decl env
    | Sig_class_type(id, decl, _, _) ->
        let map, shape = proj_shape map mod_shape (Shape.Item.class_type id) in
        map, add_cltype ?shape id decl env

  let rec add_signature map mod_shape sg env =
    match sg with
        [] -> map, env
    | comp :: rem ->
        let map, env = add_item map mod_shape comp env in
        add_signature map mod_shape rem env
end

let add_signature =
  let module M = Add_signature(Types)(struct
    let add_value ?shape ~mode id vd =
      add_value_lazy ?shape ~mode id (Subst.Lazy.of_value_description vd)
    let add_module_declaration = add_module_declaration
    let add_modtype = add_modtype
  end)
  in
  M.add_signature

let add_signature_lazy =
  let module M = Add_signature(Subst.Lazy)(struct
    let add_value ?shape ~mode = add_value_lazy ?check:None ?shape ~mode
    let add_module_declaration =
      add_module_declaration_lazy ~update_summary:true
    let add_modtype = add_modtype_lazy ~update_summary:true
  end)
  in
  M.add_signature

let enter_signature_and_shape ~scope ~parent_shape mod_shape sg env =
  let sg = Subst.signature (Rescope scope) Subst.identity sg in
  let shape, env = add_signature parent_shape mod_shape sg env in
  sg, shape, env

let enter_signature ?mod_shape ~scope sg env =
  let sg, _, env =
    enter_signature_and_shape ~scope ~parent_shape:Shape.Map.empty
      mod_shape sg env
  in
  sg, env

let enter_signature_and_shape ~scope ~parent_shape mod_shape sg env =
  enter_signature_and_shape ~scope ~parent_shape (Some mod_shape) sg env

let add_value_lazy = add_value_lazy ?shape:None
let add_value ?check ~mode id vd =
  add_value_lazy ?check ~mode id (Subst.Lazy.of_value_description vd)
let add_class = add_class ?shape:None
let add_cltype = add_cltype ?shape:None
let add_modtype_lazy = add_modtype_lazy ?shape:None
let add_modtype = add_modtype ?shape:None
let add_module_declaration_lazy ?(arg=false) =
  add_module_declaration_lazy ~arg ?shape:None ~check:false
let add_signature sg env =
  let _, env = add_signature Shape.Map.empty None sg env in
  env
let add_signature_lazy sg env =
  let _, env = add_signature_lazy Shape.Map.empty None sg env in
  env

(* Add "unbound" bindings *)

let enter_unbound_value name reason env =
  let id = Ident.create_local name in
  { env with
    values = IdTbl.add id (Val_unbound reason) env.values;
    summary = Env_value_unbound(env.summary, name, reason) }

let enter_unbound_module name reason env =
  let id = Ident.create_local name in
  { env with
    modules = IdTbl.add id (Mod_unbound reason) env.modules;
    summary = Env_module_unbound(env.summary, name, reason) }

(* Open a signature path *)

let add_components slot root env0 comps =
  let add_l w comps env0 =
    TycompTbl.add_open slot w root comps env0
  in
  let add w comps env0 = IdTbl.add_open slot w root comps env0 in
  let constrs =
    add_l (fun x -> `Constructor x) comps.comp_constrs env0.constrs
  in
  let labels =
    add_l (fun x -> `Label x) comps.comp_labels env0.labels
  in
  let values =
    add (fun x -> `Value x) comps.comp_values env0.values
  in
  let types =
    add (fun x -> `Type x) comps.comp_types env0.types
  in
  let modtypes =
    add (fun x -> `Module_type x) comps.comp_modtypes env0.modtypes
  in
  let classes =
    add (fun x -> `Class x) comps.comp_classes env0.classes
  in
  let cltypes =
    add (fun x -> `Class_type x) comps.comp_cltypes env0.cltypes
  in
  let modules =
    add (fun x -> `Module x) comps.comp_modules env0.modules
  in
  { env0 with
    summary = Env_open(env0.summary, root);
    constrs;
    labels;
    values;
    types;
    modtypes;
    classes;
    cltypes;
    modules;
  }

let open_signature slot root env0 : (_,_) result =
  match get_components_res (find_module_components root env0) with
  | Error _ -> Error `Not_found
  | exception Not_found -> Error `Not_found
  | Ok (Functor_comps _) -> Error `Functor
  | Ok (Structure_comps comps) ->
    Ok (add_components slot root env0 comps)

let remove_last_open root env0 =
  let rec filter_summary summary =
    match summary with
      Env_empty -> raise Exit
    | Env_open (s, p) ->
        if Path.same p root then s else raise Exit
    | Env_value _
    | Env_type _
    | Env_extension _
    | Env_module _
    | Env_modtype _
    | Env_class _
    | Env_cltype _
    | Env_functor_arg _
    | Env_constraints _
    | Env_persistent _
    | Env_copy_types _
    | Env_value_unbound _
    | Env_module_unbound _ ->
        map_summary filter_summary summary
  in
  match filter_summary env0.summary with
  | summary ->
      let rem_l tbl = TycompTbl.remove_last_open root tbl
      and rem tbl = IdTbl.remove_last_open root tbl in
      Some { env0 with
             summary;
             constrs = rem_l env0.constrs;
             labels = rem_l env0.labels;
             values = rem env0.values;
             types = rem env0.types;
             modtypes = rem env0.modtypes;
             classes = rem env0.classes;
             cltypes = rem env0.cltypes;
             modules = rem env0.modules; }
  | exception Exit ->
      None

(* Open a signature from a file *)

let open_pers_signature name env =
  match open_signature None (Pident(Ident.create_persistent name)) env with
  | (Ok _ | Error `Not_found as res) -> res
  | Error `Functor -> assert false
        (* a compilation unit cannot refer to a functor *)

let open_signature
    ?(used_slot = ref false)
    ?(loc = Location.none) ?(toplevel = false)
    ovf root env =
  let unused =
    match ovf with
    | Asttypes.Fresh -> Warnings.Unused_open (Path.name root)
    | Asttypes.Override -> Warnings.Unused_open_bang (Path.name root)
  in
  let warn_unused =
    Warnings.is_active unused
  and warn_shadow_id =
    Warnings.is_active (Warnings.Open_shadow_identifier ("", ""))
  and warn_shadow_lc =
    Warnings.is_active (Warnings.Open_shadow_label_constructor ("",""))
  in
  if not toplevel && not loc.Location.loc_ghost
     && (warn_unused || warn_shadow_id || warn_shadow_lc)
  then begin
    let used = used_slot in
    if warn_unused then
      !add_delayed_check_forward
        (fun () ->
           if not !used then begin
             used := true;
             Location.prerr_warning loc unused
           end
        );
    let shadowed = ref [] in
    let slot s b =
      begin match check_shadowing env b with
      | Some kind when
          ovf = Asttypes.Fresh && not (List.mem (kind, s) !shadowed) ->
          shadowed := (kind, s) :: !shadowed;
          let w =
            match kind with
            | "label" | "constructor" ->
                Warnings.Open_shadow_label_constructor (kind, s)
            | _ -> Warnings.Open_shadow_identifier (kind, s)
          in
          Location.prerr_warning loc w
      | _ -> ()
      end;
      used := true
    in
    open_signature (Some slot) root env
  end
  else open_signature None root env

(* Read a signature from a file *)
let read_signature modname cmi ~add_binding =
  let mty = read_pers_mod modname cmi ~add_binding in
  Subst.Lazy.force_signature mty

let register_parameter modname =
  Persistent_env.register_parameter !persistent_env modname


let unit_name_of_filename fn =
  match Filename.extension fn with
  | ".cmi" ->
      let modname = Unit_info.modname_from_source fn in
      if Unit_info.is_unit_name modname then Some modname
      else None
  | _ -> None

let persistent_structures_of_dir dir =
  Load_path.Dir.basenames dir
  |> List.to_seq
  |> Seq.filter_map unit_name_of_filename
  |> String.Set.of_seq

(* Save a signature to a file *)
let save_signature_with_transform cmi_transform ~alerts sg modname kind
      cmi_info =
  Btype.cleanup_abbrev ();
  Subst.reset_additional_action_type_id ();
  let sg = Subst.Lazy.of_signature sg
    |> Subst.Lazy.signature Make_local
        (Subst.with_additional_action Prepare_for_saving Subst.identity)
  in
  let cmi =
    Persistent_env.make_cmi !persistent_env modname kind sg alerts
    |> cmi_transform in
  let filename = Unit_info.Artifact.filename cmi_info in
  let pers_sig =
    Persistent_env.Persistent_signature.{ filename; cmi; visibility = Visible }
  in
  Persistent_env.save_cmi !persistent_env pers_sig;
  cmi

let save_signature ~alerts sg modname cu cmi =
  save_signature_with_transform (fun cmi -> cmi) ~alerts sg modname cu cmi

let save_signature_with_imports ~alerts sg modname cu cmi imports =
  let with_imports cmi = { cmi with cmi_crcs = imports } in
  save_signature_with_transform with_imports ~alerts sg modname cu cmi

(* Make the initial environment, without language extensions *)
let initial =
  Predef.build_initial_env
    (add_type ~check:false)
    (add_extension ~check:false ~rebind:false)
    empty

let add_language_extension_types env =
  let add ext lvl f env  =
    match Language_extension.is_at_least ext lvl with
    | true ->
      (* CR-someday poechsel: Pass a correct shape here *)
      f (add_type ?shape:None ~check:false) env
    | false -> env
  in
  lazy
    Language_extension.(env
    |> add SIMD () Predef.add_simd_extension_types
    |> add Small_numbers Stable Predef.add_small_number_extension_types
    |> add Layouts Alpha Predef.add_or_null)

(* Some predefined types are part of language extensions, and we don't want to
   make them available in the initial environment if those extensions are not
   turned on.  We can't do this at startup because command line flags haven't
   been parsed yet. So, we make the initial environment lazy.

   If language extensions are adjusted after [initial] is forced, these
   environments may be inaccurate.
*)
let initial = add_language_extension_types initial

(* Tracking usage *)

let mark_module_used uid =
  match Types.Uid.Tbl.find !module_declarations uid with
  | mark -> mark ()
  | exception Not_found -> ()

let mark_modtype_used _uid = ()

let mark_value_used uid =
  match Types.Uid.Tbl.find !value_declarations uid with
  | mark -> mark ()
  | exception Not_found -> ()

let mark_type_used uid =
  match Types.Uid.Tbl.find !type_declarations uid with
  | mark -> mark ()
  | exception Not_found -> ()

let mark_type_path_used env path =
  match find_type path env with
  | decl -> mark_type_used decl.type_uid
  | exception Not_found -> ()

let mark_constructor_used usage cd =
  match Types.Uid.Tbl.find !used_constructors cd.cd_uid with
  | mark -> mark usage
  | exception Not_found -> ()

let mark_extension_used usage ext =
  match Types.Uid.Tbl.find !used_constructors ext.ext_uid with
  | mark -> mark usage
  | exception Not_found -> ()

let mark_label_used usage ld =
  match Types.Uid.Tbl.find !used_labels ld.ld_uid with
  | mark -> mark usage
  | exception Not_found -> ()

let mark_constructor_description_used usage env cstr =
  let ty_path = Btype.cstr_type_path cstr in
  mark_type_path_used env ty_path;
  match Types.Uid.Tbl.find !used_constructors cstr.cstr_uid with
  | mark -> mark usage
  | exception Not_found -> ()

let mark_label_description_used usage env lbl =
  let ty_path =
    match get_desc lbl.lbl_res with
    | Tconstr(path, _, _) -> path
    | _ -> assert false
  in
  mark_type_path_used env ty_path;
  match Types.Uid.Tbl.find !used_labels lbl.lbl_uid with
  | mark -> mark usage
  | exception Not_found -> ()

let mark_class_used uid =
  match Types.Uid.Tbl.find !type_declarations uid with
  | mark -> mark ()
  | exception Not_found -> ()

let mark_cltype_used uid =
  match Types.Uid.Tbl.find !type_declarations uid with
  | mark -> mark ()
  | exception Not_found -> ()

let set_value_used_callback vd callback =
  Types.Uid.Tbl.add !value_declarations vd.Subst.Lazy.val_uid callback

let set_type_used_callback td callback =
  if Uid.for_actual_declaration td.type_uid then
    let old =
      try Types.Uid.Tbl.find !type_declarations td.type_uid
      with Not_found -> ignore
    in
    Types.Uid.Tbl.replace !type_declarations td.type_uid
      (fun () -> callback old)

(* Lookup by name *)

let may_lookup_error report_errors loc env err =
  if report_errors then lookup_error loc env err
  else raise Not_found

let report_module_unbound ~errors ~loc env reason =
  match reason with
  | Mod_unbound_illegal_recursion ->
      (* see #5965 *)
    may_lookup_error errors loc env Illegal_reference_to_recursive_module

let report_value_unbound ~errors ~loc env reason lid =
  match reason with
  | Val_unbound_instance_variable ->
      may_lookup_error errors loc env (Masked_instance_variable lid)
  | Val_unbound_self ->
      may_lookup_error errors loc env (Masked_self_variable lid)
  | Val_unbound_ancestor ->
      may_lookup_error errors loc env (Masked_ancestor_variable lid)
  | Val_unbound_ghost_recursive rloc ->
      let show_hint =
        (* Only display the "missing rec" hint for non-ghost code *)
        not loc.Location.loc_ghost
        && not rloc.Location.loc_ghost
      in
      let hint =
        if show_hint then Missing_rec rloc else No_hint
      in
      may_lookup_error errors loc env (Unbound_value(lid, hint))

let use_module ~use ~loc path mda =
  if use then begin
    let comps = mda.mda_components in
    mark_module_used comps.uid;
    Misc.Stdlib.String.Map.iter
      (fun kind message ->
         let message = if message = "" then "" else "\n" ^ message in
         Location.alert ~kind loc
           (Printf.sprintf "module %s%s" (Path.name path) message)
      )
      comps.alerts
  end

let use_value ~use ~loc path vda =
  if use then begin
    let desc = vda.vda_description in
    mark_value_used desc.val_uid;
    Builtin_attributes.check_alerts loc desc.val_attributes
      (Path.name path)
  end

let use_type ~use ~loc path tda =
  if use then begin
    let decl = tda.tda_declaration in
    mark_type_used decl.type_uid;
    Builtin_attributes.check_alerts loc decl.type_attributes
      (Path.name path)
  end

let use_modtype ~use ~loc path desc =
  let open Subst.Lazy in
  if use then begin
    mark_modtype_used desc.mtd_uid;
    Builtin_attributes.check_alerts loc desc.mtd_attributes
      (Path.name path)
  end

let use_class ~use ~loc path clda =
  if use then begin
    let desc = clda.clda_declaration in
    mark_class_used desc.cty_uid;
    Builtin_attributes.check_alerts loc desc.cty_attributes
      (Path.name path)
  end

let use_cltype ~use ~loc path desc =
  if use then begin
    mark_cltype_used desc.clty_uid;
    Builtin_attributes.check_alerts loc desc.clty_attributes
      (Path.name path)
  end

let use_label ~use ~loc usage env lbl =
  if use then begin
    mark_label_description_used usage env lbl;
    Builtin_attributes.check_alerts loc lbl.lbl_attributes lbl.lbl_name;
    if is_mutating_label_usage usage then
      Builtin_attributes.check_deprecated_mutable loc lbl.lbl_attributes
        lbl.lbl_name
  end

let use_constructor_desc ~use ~loc usage env cstr =
  if use then begin
    mark_constructor_description_used usage env cstr;
    Builtin_attributes.check_alerts loc cstr.cstr_attributes cstr.cstr_name
  end

let use_constructor ~use ~loc usage env cda =
  use_constructor_desc ~use ~loc usage env cda.cda_description

type _ load =
  | Load : module_data load
  | Don't_load : unit load

let lookup_ident_module (type a) (load : a load) ~errors ~use ~loc s env =
  let path, locks, data =
    match find_name_module ~mark:use s env.modules with
    | res -> res
    | exception Not_found ->
        may_lookup_error errors loc env (Unbound_module (Lident s))
  in
  match data with
  | Mod_local mda -> begin
      use_module ~use ~loc path mda;
      match load with
      | Load -> path, locks, (mda : a)
      | Don't_load -> path, locks, (() : a)
    end
  | Mod_unbound reason ->
      report_module_unbound ~errors ~loc env reason
  | Mod_persistent -> begin
      let name = s |> Compilation_unit.Name.of_string in
      match load with
      | Don't_load ->
          check_pers_mod ~allow_hidden:false ~loc name;
          path, locks, (() : a)
      | Load -> begin
          match find_pers_mod ~allow_hidden:false name with
          | mda ->
              use_module ~use ~loc path mda;
              path, locks, (mda : a)
          | exception Not_found ->
              may_lookup_error errors loc env (Unbound_module (Lident s))
        end
    end

let escape_mode ~errors ~env ~loc ~item ~lid vmode escaping_context =
  begin match
  Mode.Regionality.submode
    (Mode.Value.proj (Comonadic Areality) vmode.mode)
    (Mode.Regionality.global)
  with
  | Ok () -> ()
  | Error _ ->
      may_lookup_error errors loc env
        (Local_value_escaping (item, lid, escaping_context))
  end;
  vmode

let share_mode ~errors ~env ~loc ~item ~lid vmode shared_context =
  match
    Mode.Linearity.submode
      (Mode.Value.proj (Comonadic Linearity) vmode.mode)
      Mode.Linearity.many
  with
  | Error _ ->
      may_lookup_error errors loc env
        (Once_value_used_in (item, lid, shared_context))
  | Ok () ->
    let mode =
      Mode.Value.join [
        Mode.Value.min_with (Monadic Uniqueness) Mode.Uniqueness.shared;
        vmode.mode]
    in
    {mode; context = Some shared_context}

let closure_mode ~errors ~env ~loc ~item ~lid
  ({mode = {Mode.monadic; comonadic}; _} as vmode) closure_context comonadic0 =
  begin
    match
      Mode.Value.Comonadic.submode comonadic comonadic0
    with
    | Error e ->
        may_lookup_error errors loc env
          (Value_used_in_closure (item, lid, e, closure_context))
    | Ok () -> ()
  end;
  let monadic =
    Mode.Value.Monadic.join
      [ monadic;
        Mode.Value.comonadic_to_monadic comonadic0 ]
  in
  {vmode with mode = {monadic; comonadic}}

let exclave_mode ~errors ~env ~loc ~item ~lid vmode =
  match
  Mode.Regionality.submode
    (Mode.Value.proj (Comonadic Areality) vmode.mode)
    Mode.Regionality.regional
with
| Ok () ->
  let mode = vmode.mode |> Mode.value_to_alloc_r2l |> Mode.alloc_as_value in
  {vmode with mode}
| Error _ ->
    may_lookup_error errors loc env
      (Local_value_used_in_exclave (item, lid))

let region_mode vmode =
  let mode =
    vmode.mode |> Mode.value_to_alloc_r2l |> Mode.alloc_to_value_l2r
  in
  {vmode with mode}

let unboxed_type ~errors ~env ~loc ~lid ty =
  match ty with
  | None -> ()
  | Some ty ->
    (* The type is the type of a variable in the environment. It thus is likely generic. Despite
       the fact that instantiated variables work better in [constrain_type_jkind] (because they
       can be assigned more specific jkinds), we actually want to work on these generic types
       here. After all, it's the value in the environment that is getting captured by the object,
       not a specific instance of that variable. *)
    match !constrain_type_jkind env ty Jkind.Builtin.(value_or_null ~why:Captured_in_object) with
    | Ok () -> ()
    | Result.Error err ->
      may_lookup_error errors loc env (Non_value_used_in_object (lid, ty, err))

(** Takes the [mode] and [ty] of a value at definition site, walks through the
    list of locks and constrains [mode] and [ty]. Return the access mode of the
    value allowed by the locks.

    [ty] is optional as the function works on modules and classes as well, for
    which [ty] should be [None]. *)
let walk_locks ~errors ~loc ~env ~item ~lid mode ty locks =
  let vmode = { mode; context = None } in
  List.fold_left
    (fun vmode lock ->
      match lock with
      | Region_lock -> region_mode vmode
      | Escape_lock escaping_context ->
          escape_mode ~errors ~env ~loc ~item ~lid vmode escaping_context
      | Share_lock shared_context ->
          share_mode ~errors ~env ~loc ~item ~lid vmode shared_context
      | Closure_lock (closure_context, comonadic) ->
          closure_mode ~errors ~env ~loc ~item ~lid vmode closure_context comonadic
      | Exclave_lock ->
          exclave_mode ~errors ~env ~loc ~item ~lid vmode
      | Unboxed_lock ->
          unboxed_type ~errors ~env ~loc ~lid ty;
          vmode
    ) vmode locks

let lookup_ident_value ~errors ~use ~loc name env =
  match IdTbl.find_name_and_locks wrap_value ~mark:use name env.values with
  | Ok (path, locks, Val_bound vda) ->
      use_value ~use ~loc path vda;
      path, locks, vda
  | Ok (_, _, Val_unbound reason) ->
      report_value_unbound ~errors ~loc env reason (Lident name)
  | Error _ ->
      may_lookup_error errors loc env (Unbound_value (Lident name, No_hint))

let lookup_ident_type ~errors ~use ~loc s env =
  match IdTbl.find_name wrap_identity ~mark:use s env.types with
  | (path, data) as res ->
      use_type ~use ~loc path data;
      res
  | exception Not_found ->
      may_lookup_error errors loc env (Unbound_type (Lident s))

let lookup_ident_modtype ~errors ~use ~loc s env =
  match IdTbl.find_name wrap_identity ~mark:use s env.modtypes with
  | (path, data) ->
      use_modtype ~use ~loc path data.mtda_declaration;
      (path, data.mtda_declaration)
  | exception Not_found ->
      may_lookup_error errors loc env (Unbound_modtype (Lident s))

let lookup_ident_class ~errors ~use ~loc s env =
  match IdTbl.find_name_and_locks wrap_identity ~mark:use s env.classes with
  | Ok (path, locks, clda) ->
      use_class ~use ~loc path clda;
      path, locks, clda.clda_declaration
  | Error _ ->
      may_lookup_error errors loc env (Unbound_class (Lident s))

let lookup_ident_cltype ~errors ~use ~loc s env =
  match IdTbl.find_name wrap_identity ~mark:use s env.cltypes with
  | path, cltda ->
      use_cltype ~use ~loc path cltda.cltda_declaration;
      path, cltda.cltda_declaration
  | exception Not_found ->
      may_lookup_error errors loc env (Unbound_cltype (Lident s))

let lookup_all_ident_labels ~errors ~use ~loc usage s env =
  match TycompTbl.find_all ~mark:use s env.labels with
  | [] -> may_lookup_error errors loc env (Unbound_label (Lident s))
  | lbls -> begin
      List.map
        (fun (lbl, use_fn) ->
           let use_fn () =
             use_label ~use ~loc usage env lbl;
             use_fn ()
           in
           (lbl, use_fn))
        lbls
    end

let lookup_all_ident_constructors ~errors ~use ~loc usage s env =
  match TycompTbl.find_all ~mark:use s env.constrs with
  | [] -> may_lookup_error errors loc env (Unbound_constructor (Lident s))
  | cstrs ->
      List.map
        (fun (cda, use_fn) ->
           let use_fn () =
             use_constructor ~use ~loc usage env cda;
             use_fn ()
           in
           (cda.cda_description, use_fn))
        cstrs

let rec lookup_module_components ~errors ~use ~loc lid env =
  match lid with
  | Lident s ->
      let path, locks, data = lookup_ident_module Load ~errors ~use ~loc s env in
      path, locks, data.mda_components
  | Ldot(l, s) ->
      let path, locks, data = lookup_dot_module ~errors ~use ~loc l s env in
      path, locks, data.mda_components
  | Lapply _ as lid ->
      let f_path, f_comp, arg = lookup_apply ~errors ~use ~loc lid env in
      let comps =
        !components_of_functor_appl' ~loc ~f_path ~f_comp ~arg env in
      Papply (f_path, arg), [], comps

and lookup_structure_components ~errors ~use ~loc lid env =
  let path, locks, comps = lookup_module_components ~errors ~use ~loc lid env in
  match get_components_res comps with
  | Ok (Structure_comps comps) -> path, locks, comps
  | Ok (Functor_comps _) ->
      may_lookup_error errors loc env (Functor_used_as_structure lid)
  | Error No_components_abstract ->
      may_lookup_error errors loc env (Abstract_used_as_structure lid)
  | Error (No_components_alias p) ->
      may_lookup_error errors loc env (Cannot_scrape_alias(lid, p))

and get_functor_components ~errors ~loc lid env comps =
  match get_components_res comps with
  | Ok (Functor_comps fcomps) -> begin
      match fcomps.fcomp_arg with
      | Unit -> (* PR#7611 *)
          may_lookup_error errors loc env (Generative_used_as_applicative lid)
      | Named (_, arg) -> fcomps, arg
    end
  | Ok (Structure_comps _) ->
      may_lookup_error errors loc env (Structure_used_as_functor lid)
  | Error No_components_abstract ->
      may_lookup_error errors loc env (Abstract_used_as_functor lid)
  | Error (No_components_alias p) ->
      may_lookup_error errors loc env (Cannot_scrape_alias(lid, p))

and lookup_all_args ~errors ~use ~loc lid0 env =
  let rec loop_lid_arg args = function
    | Lident _ | Ldot _ as f_lid ->
        (f_lid, args)
    | Lapply (f_lid, arg_lid) ->
        let arg_path, arg_md, arg_vmode =
          lookup_module ~errors ~use ~lock:false ~loc arg_lid env
        in
        loop_lid_arg ((f_lid,arg_path,arg_md.md_type,arg_vmode)::args) f_lid
  in
  loop_lid_arg [] lid0

and lookup_apply ~errors ~use ~loc lid0 env =
  let f0_lid, args0 = lookup_all_args ~errors ~use ~loc lid0 env in
  let args_for_errors = List.map (fun (_,p,mty,vmode) -> (p,mty,vmode.mode)) args0 in
  let f0_path, _, f0_comp =
    lookup_module_components ~errors ~use ~loc f0_lid env
  in
  let check_one_apply ~errors ~loc ~f_lid ~f_comp ~arg_path ~arg_mty ~arg_mode
    env =
    let f_comp, param_mty =
      get_functor_components ~errors ~loc f_lid env f_comp
    in
    check_functor_appl
      ~errors ~loc ~lid_whole_app:lid0
      ~f0_path ~args:args_for_errors ~f_comp
      ~arg_path ~arg_mty ~arg_mode:arg_mode.mode ~param_mty
      env;
    arg_path, f_comp
  in
  let rec check_apply ~path:f_path ~comp:f_comp = function
    | [] -> invalid_arg "Env.lookup_apply: empty argument list"
    | [ f_lid, arg_path, arg_mty, arg_mode ] ->
        let arg_path, comps =
          check_one_apply ~errors ~loc ~f_lid ~f_comp
            ~arg_path ~arg_mty ~arg_mode env
        in
        f_path, comps, arg_path
    | (f_lid, arg_path, arg_mty, arg_mode) :: args ->
        let arg_path, f_comp =
          check_one_apply ~errors ~loc ~f_lid ~f_comp
            ~arg_path ~arg_mty ~arg_mode env
        in
        let comp =
          !components_of_functor_appl' ~loc ~f_path ~f_comp ~arg:arg_path env
        in
        let path = Papply (f_path, arg_path) in
        check_apply ~path ~comp args
  in
  check_apply ~path:f0_path ~comp:f0_comp args0

and lookup_module ~errors ~use ~lock ~loc lid env =
  let path, locks, md =
    match lid with
    | Lident s ->
        let path, locks, data = lookup_ident_module Load ~errors ~use ~loc s env in
        let md = Subst.Lazy.force_module_decl data.mda_declaration in
        path, locks, md
    | Ldot(l, s) ->
        let path, locks, data = lookup_dot_module ~errors ~use ~loc l s env in
        let md = Subst.Lazy.force_module_decl data.mda_declaration in
        path, locks, md
    | Lapply _ as lid ->
        let path_f, comp_f, path_arg = lookup_apply ~errors ~use ~loc lid env in
        let md = md (modtype_of_functor_appl comp_f path_f path_arg) in
        Papply(path_f, path_arg), [], md
  in
  let vmode =
    if lock then
      walk_locks ~errors ~loc ~env ~item:Module ~lid mda_mode None locks
    else
      mode_default mda_mode
  in
  path, md, vmode

and lookup_dot_module ~errors ~use ~loc l s env =
  let p, locks, comps = lookup_structure_components ~errors ~use ~loc l env in
  match NameMap.find s comps.comp_modules with
  | mda ->
      let path = Pdot(p, s) in
      use_module ~use ~loc path mda;
      (path, locks, mda)
  | exception Not_found ->
      may_lookup_error errors loc env (Unbound_module (Ldot(l, s)))

let lookup_dot_value ~errors ~use ~loc l s env =
  let (path, locks, comps) =
    lookup_structure_components ~errors ~use ~loc l env
  in
  match NameMap.find s comps.comp_values with
  | vda ->
      let path = Pdot(path, s) in
      use_value ~use ~loc path vda;
      (path, locks, vda)
  | exception Not_found ->
      may_lookup_error errors loc env (Unbound_value (Ldot(l, s), No_hint))

let lookup_dot_type ~errors ~use ~loc l s env =
  let (p, _, comps) = lookup_structure_components ~errors ~use ~loc l env in
  match NameMap.find s comps.comp_types with
  | tda ->
      let path = Pdot(p, s) in
      use_type ~use ~loc path tda;
      (path, tda)
  | exception Not_found ->
      may_lookup_error errors loc env (Unbound_type (Ldot(l, s)))

let lookup_dot_modtype ~errors ~use ~loc l s env =
  let (p, _, comps) = lookup_structure_components ~errors ~use ~loc l env in
  match NameMap.find s comps.comp_modtypes with
  | mta ->
      let path = Pdot(p, s) in
      use_modtype ~use ~loc path mta.mtda_declaration;
      (path, mta.mtda_declaration)
  | exception Not_found ->
      may_lookup_error errors loc env (Unbound_modtype (Ldot(l, s)))

let lookup_dot_class ~errors ~use ~loc l s env =
  let (p, locks, comps) = lookup_structure_components ~errors ~use ~loc l env in
  match NameMap.find s comps.comp_classes with
  | clda ->
      let path = Pdot(p, s) in
      use_class ~use ~loc path clda;
      (path, locks, clda.clda_declaration)
  | exception Not_found ->
      may_lookup_error errors loc env (Unbound_class (Ldot(l, s)))

let lookup_dot_cltype ~errors ~use ~loc l s env =
  let (p, _, comps) = lookup_structure_components ~errors ~use ~loc l env in
  match NameMap.find s comps.comp_cltypes with
  | cltda ->
      let path = Pdot(p, s) in
      use_cltype ~use ~loc path cltda.cltda_declaration;
      (path, cltda.cltda_declaration)
  | exception Not_found ->
      may_lookup_error errors loc env (Unbound_cltype (Ldot(l, s)))

let lookup_all_dot_labels ~errors ~use ~loc usage l s env =
  let (_, _, comps) = lookup_structure_components ~errors ~use ~loc l env in
  match NameMap.find s comps.comp_labels with
  | [] | exception Not_found ->
      may_lookup_error errors loc env (Unbound_label (Ldot(l, s)))
  | lbls ->
      List.map
        (fun lbl ->
           let use_fun () = use_label ~use ~loc usage env lbl in
           (lbl, use_fun))
        lbls

let lookup_all_dot_constructors ~errors ~use ~loc usage l s env =
  match l with
  | Longident.Lident "*predef*" ->
      (* Hack to support compilation of default arguments *)
      lookup_all_ident_constructors
        ~errors ~use ~loc usage s (Lazy.force initial)
  | _ ->
      let (_, _, comps) = lookup_structure_components ~errors ~use ~loc l env in
      match NameMap.find s comps.comp_constrs with
      | [] | exception Not_found ->
          may_lookup_error errors loc env (Unbound_constructor (Ldot(l, s)))
      | cstrs ->
          List.map
            (fun cda ->
               let use_fun () = use_constructor ~use ~loc usage env cda in
               (cda.cda_description, use_fun))
            cstrs

(* General forms of the lookup functions *)

let lookup_module_path ~errors ~use ~lock ~loc ~load lid env : Path.t * _ =
  let path, locks =
    match lid with
    | Lident s ->
        if !Clflags.transparent_modules && not load then
          let path, locks, _ =
            lookup_ident_module Don't_load ~errors ~use ~loc s env
          in
          path, locks
        else
          let path, locks, _ =
            lookup_ident_module Load ~errors ~use ~loc s env
          in
          path, locks
    | Ldot(l, s) ->
        let path, locks, _ = lookup_dot_module ~errors ~use ~loc l s env in
        path, locks
    | Lapply _ as lid ->
        let path_f, _comp_f, path_arg = lookup_apply ~errors ~use ~loc lid env in
        Papply(path_f, path_arg), []
  in
  let vmode =
    if lock then
      walk_locks ~errors ~loc ~env ~item:Module ~lid mda_mode None locks
    else
      mode_default mda_mode
  in
  path, vmode

let lookup_value_lazy ~errors ~use ~loc lid env =
  match lid with
  | Lident s -> lookup_ident_value ~errors ~use ~loc s env
  | Ldot(l, s) -> lookup_dot_value ~errors ~use ~loc l s env
  | Lapply _ -> assert false

let lookup_value ~errors ~use ~loc lid env =
  check_value_name (Longident.last lid) loc;
  let path, locks, vda =
    lookup_value_lazy ~errors ~use ~loc lid env
  in
  (* There can be locks between the definition and a use of a value. For
  example, if a function closes over a value, there will be Closure_lock between
  the value's definition and the value's use in the function. Walking the locks
  will constrain the function and the value's modes accrodingly.

  Here, we apply the modalities to acquire the mode of the value at the
  definition site, using which we walk the locks. That means the surrounding
  closure would be closing over the value instead of the module. The latter can
  be achieved by walking the locks before apply modalities.

  Our route provides better ergonomics, but is dangerous as it doesn't reflect
  the real runtime behaviour. With the current set-up, it is sound. *)
  let vd, mode = normalize_vda_mode vda in
  let vd = Subst.Lazy.force_value_description vd in
  let vmode =
    if use then
      walk_locks ~errors ~loc ~env ~item:Value ~lid mode (Some vd.val_type) locks
    else
      mode_default mode
  in
  path, vd, vmode

let lookup_type_full ~errors ~use ~loc lid env =
  match lid with
  | Lident s -> lookup_ident_type ~errors ~use ~loc s env
  | Ldot(l, s) -> lookup_dot_type ~errors ~use ~loc l s env
  | Lapply _ -> assert false

let lookup_type ~errors ~use ~loc lid env =
  let (path, tda) = lookup_type_full ~errors ~use ~loc lid env in
  path, tda.tda_declaration

let lookup_modtype_lazy ~errors ~use ~loc lid env =
  match lid with
  | Lident s -> lookup_ident_modtype ~errors ~use ~loc s env
  | Ldot(l, s) -> lookup_dot_modtype ~errors ~use ~loc l s env
  | Lapply _ -> assert false

let lookup_modtype ~errors ~use ~loc lid env =
  let (path, mt) = lookup_modtype_lazy ~errors ~use ~loc lid env in
  path, Subst.Lazy.force_modtype_decl mt

let lookup_class ~errors ~use ~loc lid env =
  let path, locks, cld =
    match lid with
    | Lident s -> lookup_ident_class ~errors ~use ~loc s env
    | Ldot(l, s) -> lookup_dot_class ~errors ~use ~loc l s env
    | Lapply _ -> assert false
  in
  let vmode =
    if use then
      walk_locks ~errors ~loc ~env ~item:Class ~lid clda_mode None locks
    else
      mode_default clda_mode
  in
  path, cld, vmode

let lookup_cltype ~errors ~use ~loc lid env =
  match lid with
  | Lident s -> lookup_ident_cltype ~errors ~use ~loc s env
  | Ldot(l, s) -> lookup_dot_cltype ~errors ~use ~loc l s env
  | Lapply _ -> assert false

let lookup_all_labels ~errors ~use ~loc usage lid env =
  match lid with
  | Lident s -> lookup_all_ident_labels ~errors ~use ~loc usage s env
  | Ldot(l, s) -> lookup_all_dot_labels ~errors ~use ~loc usage l s env
  | Lapply _ -> assert false

let lookup_label ~errors ~use ~loc usage lid env =
  match lookup_all_labels ~errors ~use ~loc usage lid env with
  | [] -> assert false
  | (desc, use) :: _ -> use (); desc

let lookup_all_labels_from_type ~use ~loc usage ty_path env =
  match find_type_descrs ty_path env with
  | exception Not_found -> []
  | Type_variant _ | Type_abstract _ | Type_open -> []
  | Type_record (lbls, _) ->
      List.map
        (fun lbl ->
           let use_fun () = use_label ~use ~loc usage env lbl in
           (lbl, use_fun))
        lbls

let lookup_all_constructors ~errors ~use ~loc usage lid env =
  match lid with
  | Lident s -> lookup_all_ident_constructors ~errors ~use ~loc usage s env
  | Ldot(l, s) -> lookup_all_dot_constructors ~errors ~use ~loc usage l s env
  | Lapply _ -> assert false

let lookup_constructor ~errors ~use ~loc usage lid env =
  match lookup_all_constructors ~errors ~use ~loc usage lid env with
  | [] -> assert false
  | (desc, use) :: _ -> use (); desc

let lookup_all_constructors_from_type ~use ~loc usage ty_path env =
  match find_type_descrs ty_path env with
  | exception Not_found -> []
  | Type_record _ | Type_abstract _ | Type_open -> []
  | Type_variant (cstrs, _) ->
      List.map
        (fun cstr ->
           let use_fun () =
             use_constructor_desc ~use ~loc usage env cstr
           in
           (cstr, use_fun))
        cstrs

(* Lookup functions that do not mark the item as used or
   warn if it has alerts, and raise [Not_found] rather
   than report errors *)

let find_module_by_name lid env =
  let loc = Location.(in_file !input_name) in
  let path, desc, _ =
    lookup_module ~errors:false ~use:false ~lock:false ~loc lid env
  in
  path, desc

let find_value_by_name lid env =
  let loc = Location.(in_file !input_name) in
  let path, desc, _ = lookup_value ~errors:false ~use:false ~loc lid env in
  path, desc

let find_type_by_name lid env =
  let loc = Location.(in_file !input_name) in
  lookup_type ~errors:false ~use:false ~loc lid env

let find_modtype_by_name lid env =
  let loc = Location.(in_file !input_name) in
  lookup_modtype ~errors:false ~use:false ~loc lid env

let find_class_by_name lid env =
  let loc = Location.(in_file !input_name) in
  let path, desc, _ = lookup_class ~errors:false ~use:false ~loc lid env in
  path, desc

let find_cltype_by_name lid env =
  let loc = Location.(in_file !input_name) in
  lookup_cltype ~errors:false ~use:false ~loc lid env

let find_constructor_by_name lid env =
  let loc = Location.(in_file !input_name) in
  lookup_constructor ~errors:false ~use:false ~loc Positive lid env

let find_label_by_name lid env =
  let loc = Location.(in_file !input_name) in
  lookup_label ~errors:false ~use:false ~loc Projection lid env

(* Stable name lookup for printing *)

let find_index_tbl ident tbl  =
  let lbs = IdTbl.find_all_idents (Ident.name ident) tbl in
  let find_ident (n,p) = match p with
    | Some id -> if Ident.same ident id then Some n else None
    | _ -> None
  in
  Seq.find_map find_ident @@ Seq.mapi (fun i x -> i,x) lbs

let find_value_index id env = find_index_tbl id env.values
let find_type_index id env = find_index_tbl id env.types
let find_module_index id env = find_index_tbl id env.modules
let find_modtype_index id env = find_index_tbl id env.modtypes
let find_class_index id env = find_index_tbl id env.classes
let find_cltype_index id env = find_index_tbl id env.cltypes

(* Ordinary lookup functions *)

let lookup_module_path ?(use=true) ?(lock=use) ~loc ~load lid env =
  let path, vmode =
    lookup_module_path ~errors:true ~use ~lock ~loc ~load lid env
  in
  path, vmode.mode

let lookup_module ?(use=true) ?(lock=use) ~loc lid env =
  let path, desc, vmode = lookup_module ~errors:true ~use ~lock ~loc lid env in
  path, desc, vmode.mode

let lookup_value ?(use=true) ~loc lid env =
  lookup_value ~errors:true ~use ~loc lid env

let lookup_type ?(use=true) ~loc lid env =
  lookup_type ~errors:true ~use ~loc lid env

let lookup_modtype ?(use=true) ~loc lid env =
  lookup_modtype ~errors:true ~use ~loc lid env

let lookup_modtype_path ?(use=true) ~loc lid env =
  fst (lookup_modtype_lazy ~errors:true ~use ~loc lid env)

let lookup_class ?(use=true) ~loc lid env =
  let path, desc, vmode = lookup_class ~errors:true ~use ~loc lid env in
  path, desc, vmode.mode

let lookup_cltype ?(use=true) ~loc lid env =
  lookup_cltype ~errors:true ~use ~loc lid env

let lookup_all_constructors ?(use=true) ~loc usage lid env =
  match lookup_all_constructors ~errors:true ~use ~loc usage lid env with
  | exception Error(Lookup_error(loc', env', err)) ->
      (Error(loc', env', err) : _ result)
  | cstrs -> Ok cstrs

let lookup_constructor ?(use=true) ~loc lid env =
  lookup_constructor ~errors:true ~use ~loc lid env

let lookup_all_constructors_from_type ?(use=true) ~loc usage ty_path env =
  lookup_all_constructors_from_type ~use ~loc usage ty_path env

let lookup_all_labels ?(use=true) ~loc usage lid env =
  match lookup_all_labels ~errors:true ~use ~loc usage lid env with
  | exception Error(Lookup_error(loc', env', err)) ->
      (Error(loc', env', err) : _ result)
  | lbls -> Ok lbls

let lookup_label ?(use=true) ~loc lid env =
  lookup_label ~errors:true ~use ~loc lid env

let lookup_all_labels_from_type ?(use=true) ~loc usage ty_path env =
  lookup_all_labels_from_type ~use ~loc usage ty_path env

let lookup_instance_variable ?(use=true) ~loc name env =
  match IdTbl.find_name_and_locks wrap_value ~mark:use name env.values with
  | Ok (path, _, Val_bound vda) -> begin
      let desc = vda.vda_description in
      match desc.val_kind with
      | Val_ivar(mut, cl_num) ->
          use_value ~use ~loc path vda;
          path, mut, cl_num, Subst.Lazy.force_type_expr desc.val_type
      | _ ->
          lookup_error loc env (Not_an_instance_variable name)
    end
  | Ok (_, _, Val_unbound Val_unbound_instance_variable) ->
      lookup_error loc env (Masked_instance_variable (Lident name))
  | Ok (_, _, Val_unbound Val_unbound_self) ->
      lookup_error loc env (Not_an_instance_variable name)
  | Ok (_, _, Val_unbound Val_unbound_ancestor) ->
      lookup_error loc env (Not_an_instance_variable name)
  | Ok (_, _, Val_unbound Val_unbound_ghost_recursive _) ->
      lookup_error loc env (Unbound_instance_variable name)
  | Error _ ->
      lookup_error loc env (Unbound_instance_variable name)

(* Checking if a name is bound *)

let bound_module name env =
  match IdTbl.find_name_and_locks wrap_module ~mark:false name env.modules with
  | Ok _ -> true
  | Error _ ->
      if Current_unit_name.is name then false
      else begin
        match
          find_pers_mod ~allow_hidden:false
            (name |> Compilation_unit.Name.of_string)
        with
        | _ -> true
        | exception Not_found -> false
      end

let bound wrap proj name env =
  match IdTbl.find_name_and_locks wrap ~mark:false name (proj env) with
  | Ok _ -> true
  | Error _ -> false

let bound_value name env =
  bound wrap_value (fun env -> env.values) name env

let bound_type name env =
  bound wrap_identity (fun env -> env.types) name env

let bound_modtype name env =
  bound wrap_identity (fun env -> env.modtypes) name env

let bound_class name env =
  bound wrap_identity (fun env -> env.classes) name env

let bound_cltype name env =
  bound wrap_identity (fun env -> env.cltypes) name env

(* Folding on environments *)

let find_all wrap proj1 proj2 f lid env acc =
  match lid with
  | None ->
      IdTbl.fold_name wrap
        (fun name (p, data) acc -> f name p data acc)
        (proj1 env) acc
  | Some l ->
      let p, _locks, desc =
        lookup_module_components
          ~errors:false ~use:false ~loc:Location.none l env
      in
      begin match get_components desc with
      | Structure_comps c ->
          NameMap.fold
            (fun s data acc -> f s (Pdot (p, s)) (wrap data) acc)
            (proj2 c) acc
      | Functor_comps _ ->
          acc
      end

let find_all_simple_list proj1 proj2 f lid env acc =
  match lid with
  | None ->
      TycompTbl.fold_name
        (fun data acc -> f data acc)
        (proj1 env) acc
  | Some l ->
      let (_p, _locks, desc) =
        lookup_module_components
          ~errors:false ~use:false ~loc:Location.none l env
      in
      begin match get_components desc with
      | Structure_comps c ->
          NameMap.fold
            (fun _s comps acc ->
               match comps with
               | [] -> acc
               | data :: _ -> f data acc)
            (proj2 c) acc
      | Functor_comps _ ->
          acc
      end

let fold_modules f lid env acc =
  match lid with
  | None ->
      IdTbl.fold_name wrap_module
        (fun name (p, entry) acc ->
           match entry with
           | Mod_unbound _ -> acc
           | Mod_local mda ->
               let md =
                 Subst.Lazy.force_module_decl mda.mda_declaration
               in
               f name p md acc
           | Mod_persistent ->
               let modname = name |> Compilation_unit.Name.of_string in
               match Persistent_env.find_in_cache !persistent_env modname with
               | None -> acc
               | Some mda ->
                   let md =
                     Subst.Lazy.force_module_decl mda.mda_declaration
                   in
                   f name p md acc)
        env.modules
        acc
  | Some l ->
      let p, _locks, desc =
        lookup_module_components
          ~errors:false ~use:false ~loc:Location.none l env
      in
      begin match get_components desc with
      | Structure_comps c ->
          NameMap.fold
            (fun s mda acc ->
               let md =
                 Subst.Lazy.force_module_decl mda.mda_declaration
               in
               f s (Pdot (p, s)) md acc)
            c.comp_modules
            acc
      | Functor_comps _ ->
          acc
      end

let fold_values f =
  find_all wrap_value (fun env -> env.values) (fun sc -> sc.comp_values)
    (fun k p ve acc ->
       match ve with
       | Val_unbound _ -> acc
       | Val_bound vda ->
          let vd, mode = normalize_vda_mode vda in
          f k p vd mode acc)
and fold_constructors f =
  find_all_simple_list (fun env -> env.constrs) (fun sc -> sc.comp_constrs)
    (fun cda acc -> f cda.cda_description acc)
and fold_labels f =
  find_all_simple_list (fun env -> env.labels) (fun sc -> sc.comp_labels) f
and fold_types f =
  find_all wrap_identity
    (fun env -> env.types) (fun sc -> sc.comp_types)
    (fun k p tda acc -> f k p tda.tda_declaration acc)
and fold_modtypes f =
  let f l path data acc = f l path (Subst.Lazy.force_modtype_decl data) acc in
  find_all wrap_identity
    (fun env -> env.modtypes) (fun sc -> sc.comp_modtypes)
    (fun k p mta acc -> f k p mta.mtda_declaration acc)
and fold_classes f =
  find_all wrap_identity (fun env -> env.classes) (fun sc -> sc.comp_classes)
    (fun k p clda acc -> f k p clda.clda_declaration acc)
and fold_cltypes f =
  find_all wrap_identity
    (fun env -> env.cltypes) (fun sc -> sc.comp_cltypes)
    (fun k p cltda acc -> f k p cltda.cltda_declaration acc)

let filter_non_loaded_persistent f env =
  let to_remove =
    IdTbl.fold_name wrap_module
      (fun name (_, entry) acc ->
         match entry with
         | Mod_local _ -> acc
         | Mod_unbound _ -> acc
         | Mod_persistent ->
             let modname = name |> Compilation_unit.Name.of_string in
             match Persistent_env.find_in_cache !persistent_env modname with
             | Some _ -> acc
             | None ->
                 if f (Ident.create_persistent name) then
                   acc
                 else
                   String.Set.add name acc)
      env.modules
      String.Set.empty
  in
  let remove_ids tbl ids =
    String.Set.fold
      (fun name tbl -> IdTbl.remove (Ident.create_persistent name) tbl)
      ids
      tbl
  in
  let rec filter_summary summary ids =
    if String.Set.is_empty ids then
      summary
    else
      match summary with
        Env_persistent (s, id) when String.Set.mem (Ident.name id) ids ->
          filter_summary s (String.Set.remove (Ident.name id) ids)
      | Env_empty
      | Env_value _
      | Env_type _
      | Env_extension _
      | Env_module _
      | Env_modtype _
      | Env_class _
      | Env_cltype _
      | Env_open _
      | Env_functor_arg _
      | Env_constraints _
      | Env_copy_types _
      | Env_persistent _
      | Env_value_unbound _
      | Env_module_unbound _ ->
          map_summary (fun s -> filter_summary s ids) summary
  in
  { env with
    modules = remove_ids env.modules to_remove;
    summary = filter_summary env.summary to_remove;
  }

(* Return the environment summary *)

let summary env =
  if Path.Map.is_empty env.local_constraints then env.summary
  else Env_constraints (env.summary, env.local_constraints)

let last_env = s_ref empty
let last_reduced_env = s_ref empty

let keep_only_summary env =
  if !last_env == env then !last_reduced_env
  else begin
    let new_env =
      {
       empty with
       summary = env.summary;
       local_constraints = env.local_constraints;
       flags = env.flags;
      }
    in
    last_env := env;
    last_reduced_env := new_env;
    new_env
  end


let env_of_only_summary env_from_summary env =
  let new_env = env_from_summary env.summary Subst.identity in
  { new_env with
    local_constraints = env.local_constraints;
    flags = env.flags;
  }

(* Error report *)

open Format

(* Forward declarations *)

let print_longident =
  ref ((fun _ _ -> assert false) : formatter -> Longident.t -> unit)

let print_path =
  ref ((fun _ _ -> assert false) : formatter -> Path.t -> unit)

let print_type_expr =
  ref ((fun _ _ -> assert false) : formatter -> Types.type_expr -> unit)

let spellcheck ppf extract env lid =
  let choices ~path name = Misc.spellcheck (extract path env) name in
  match lid with
    | Longident.Lapply _ -> ()
    | Longident.Lident s ->
       Misc.did_you_mean ppf (fun () -> choices ~path:None s)
    | Longident.Ldot (r, s) ->
       Misc.did_you_mean ppf (fun () -> choices ~path:(Some r) s)

let spellcheck_name ppf extract env name =
  Misc.did_you_mean ppf
    (fun () -> Misc.spellcheck (extract env) name)

let extract_values path env =
  fold_values (fun name _ _ _ acc -> name :: acc) path env []
let extract_types path env =
  fold_types (fun name _ _ acc -> name :: acc) path env []
let extract_modules path env =
  fold_modules (fun name _ _ acc -> name :: acc) path env []
let extract_constructors path env =
  fold_constructors (fun desc acc -> desc.cstr_name :: acc) path env []
let extract_labels path env =
  fold_labels (fun desc acc -> desc.lbl_name :: acc) path env []
let extract_classes path env =
  fold_classes (fun name _ _ acc -> name :: acc) path env []
let extract_modtypes path env =
  fold_modtypes (fun name _ _ acc -> name :: acc) path env []
let extract_cltypes path env =
  fold_cltypes (fun name _ _ acc -> name :: acc) path env []
let extract_instance_variables env =
  fold_values
    (fun name _ descr _ acc ->
       match descr.val_kind with
       | Val_ivar _ -> name :: acc
       | _ -> acc) None env []

let string_of_escaping_context : escaping_context -> string =
  function
  | Letop -> "a letop"
  | Probe -> "a probe"
  | Class -> "a class"
  | Module -> "a module"
  | Lazy -> "a lazy expression"

let string_of_shared_context : shared_context -> string =
  function
  | For_loop -> "a for loop"
  | While_loop -> "a while loop"
  | Letop -> "a letop"
  | Closure -> "a closure that is not once"
  | Comprehension -> "a comprehension"
  | Class -> "a class"
  | Module -> "a module"
  | Probe -> "a probe"
  | Lazy -> "a lazy expression"

let sharedness_hint ppf : shared_context -> _ = function
  | For_loop ->
    Format.fprintf ppf
        "@[Hint: This identifier cannot be used uniquely,@ \
          because it was defined outside of the for-loop.@]"
  | While_loop ->
    Format.fprintf ppf
        "@[Hint: This identifier cannot be used uniquely,@ \
          because it was defined outside of the while-loop.@]"
  | Comprehension ->
    Format.fprintf ppf
        "@[Hint: This identifier cannot be used uniquely,@ \
          because it was defined outside of the comprehension.@]"
  | Letop ->
    Format.fprintf ppf
        "@[Hint: This identifier cannot be used uniquely,@ \
          because it was defined outside of the let-op.@]"
  | Class ->
    Format.fprintf ppf
        "@[Hint: This identifier cannot be used uniquely,@ \
          because it is defined in a class.@]"
  | Closure ->
    Format.fprintf ppf
        "@[Hint: This identifier was defined outside of the current closure.@ \
          Either this closure has to be once, or the identifier can be used only@ \
          as shared.@]"
  | Module ->
    Format.fprintf ppf
        "@[Hint: This identifier cannot be used uniquely,@ \
          because it is defined in a module.@]"
  | Probe ->
    Format.fprintf ppf
        "@[Hint: This identifier cannot be used uniquely,@ \
          because it is defined outside of the probe.@]"
  | Lazy ->
    Format.fprintf ppf
        "@[Hint: This identifier cannot be used uniquely,@ \
          because it is defined outside of the lazy expression.@]"

let print_lock_item ppf (item, lid) =
  match item with
  | Module -> fprintf ppf "Modules are"
  | Class -> fprintf ppf "Classes are"
  | Value -> fprintf ppf "The value %a is"
      (Style.as_inline_code !print_longident) lid

module Style = Misc.Style

let report_lookup_error _loc env ppf = function
  | Unbound_value(lid, hint) -> begin
      fprintf ppf "Unbound value %a"
        (Style.as_inline_code !print_longident) lid;
      spellcheck ppf extract_values env lid;
      match hint with
      | No_hint -> ()
      | Missing_rec def_loc ->
          let (_, line, _) =
            Location.get_pos_info def_loc.Location.loc_start
          in
          fprintf ppf
            "@.@[@{<hint>Hint@}: If this is a recursive definition,@ \
             you should add the %a keyword on line %i@]"
            Style.inline_code "rec"
            line
    end
  | Unbound_type lid ->
      fprintf ppf "Unbound type constructor %a"
        (Style.as_inline_code !print_longident) lid;
      spellcheck ppf extract_types env lid;
  | Unbound_module lid -> begin
      fprintf ppf "Unbound module %a"
        (Style.as_inline_code !print_longident) lid;
       match find_modtype_by_name lid env with
      | exception Not_found -> spellcheck ppf extract_modules env lid;
      | _ ->
         fprintf ppf
           "@.@[@{<hint>Hint@}: There is a module type named %a, %s@]"
           (Style.as_inline_code !print_longident) lid
           "but module types are not modules"
    end
  | Unbound_constructor lid ->
      fprintf ppf "Unbound constructor %a"
        (Style.as_inline_code !print_longident) lid;
      spellcheck ppf extract_constructors env lid;
  | Unbound_label lid ->
      fprintf ppf "Unbound record field %a"
        (Style.as_inline_code !print_longident) lid;
      spellcheck ppf extract_labels env lid;
  | Unbound_class lid -> begin
      fprintf ppf "Unbound class %a"
        (Style.as_inline_code !print_longident) lid;
      match find_cltype_by_name lid env with
      | exception Not_found -> spellcheck ppf extract_classes env lid;
      | _ ->
         fprintf ppf
           "@.@[@{<hint>Hint@}: There is a class type named %a, %s@]"
           (Style.as_inline_code !print_longident) lid
           "but classes are not class types"
    end
  | Unbound_modtype lid -> begin
      fprintf ppf "Unbound module type %a"
        (Style.as_inline_code !print_longident) lid;
      match find_module_by_name lid env with
      | exception Not_found -> spellcheck ppf extract_modtypes env lid;
      | _ ->
         fprintf ppf
           "@.@[@{<hint>Hint@}: There is a module named %a, %s@]"
           (Style.as_inline_code !print_longident) lid
           "but modules are not module types"
    end
  | Unbound_cltype lid ->
      fprintf ppf "Unbound class type %a"
        (Style.as_inline_code !print_longident) lid;
      spellcheck ppf extract_cltypes env lid
  | Unbound_instance_variable s ->
      fprintf ppf "Unbound instance variable %a" Style.inline_code s;
      spellcheck_name ppf extract_instance_variables env s;
  | Not_an_instance_variable s ->
      fprintf ppf "The value %a is not an instance variable"
        Style.inline_code s;
      spellcheck_name ppf extract_instance_variables env s;
  | Masked_instance_variable lid ->
      fprintf ppf
        "The instance variable %a@ \
         cannot be accessed from the definition of another instance variable"
        (Style.as_inline_code !print_longident) lid
  | Masked_self_variable lid ->
      fprintf ppf
        "The self variable %a@ \
         cannot be accessed from the definition of an instance variable"
        (Style.as_inline_code !print_longident) lid
  | Masked_ancestor_variable lid ->
      fprintf ppf
        "The ancestor variable %a@ \
         cannot be accessed from the definition of an instance variable"
       (Style.as_inline_code !print_longident) lid
  | Illegal_reference_to_recursive_module ->
     fprintf ppf "Illegal recursive module reference"
  | Structure_used_as_functor lid ->
      fprintf ppf "@[The module %a is a structure, it cannot be applied@]"
        (Style.as_inline_code !print_longident) lid
  | Abstract_used_as_functor lid ->
      fprintf ppf "@[The module %a is abstract, it cannot be applied@]"
        (Style.as_inline_code !print_longident) lid
  | Functor_used_as_structure lid ->
      fprintf ppf "@[The module %a is a functor, \
                   it cannot have any components@]"
        (Style.as_inline_code !print_longident) lid
  | Abstract_used_as_structure lid ->
      fprintf ppf "@[The module %a is abstract, \
                   it cannot have any components@]"
        (Style.as_inline_code !print_longident) lid
  | Generative_used_as_applicative lid ->
      fprintf ppf "@[The functor %a is generative,@ it@ cannot@ be@ \
                   applied@ in@ type@ expressions@]"
        (Style.as_inline_code !print_longident) lid
  | Cannot_scrape_alias(lid, p) ->
      let cause =
        if Current_unit_name.is_path p then "is the current compilation unit"
        else "is missing"
      in
      fprintf ppf
        "The module %a is an alias for module %a, which %s"
        (Style.as_inline_code !print_longident) lid
        (Style.as_inline_code !print_path) p cause
  | Local_value_escaping (item, lid, context) ->
      fprintf ppf
        "@[%a local, so cannot be used \
          inside %s.@]"
        print_lock_item (item, lid)
        (string_of_escaping_context context);
  | Once_value_used_in (item, lid, context) ->
      fprintf ppf
        "@[%a once, so cannot be used \
            inside %s@]"
        print_lock_item (item, lid)
        (string_of_shared_context context)
  | Value_used_in_closure (item, lid, error, context) ->
      let e0, e1 =
        match error with
        | Error (Areality, _) -> "local", "might escape"
        | Error (Linearity, _) -> "once", "is many"
        | Error (Portability, _) -> "nonportable", "is portable"
      in
      fprintf ppf
      "@[%a %s, so cannot be used \
            inside a closure that %s.@]"
      print_lock_item (item, lid)
      e0 e1;
      begin match error, context with
      | Error (Areality, _), Some Tailcall_argument ->
         fprintf ppf "@.@[Hint: The closure might escape because it \
                          is an argument to a tail call@]"
      | _ -> ()
      end
  | Local_value_used_in_exclave (item, lid) ->
      fprintf ppf "@[%a local, so it cannot be used \
                  inside an exclave_@]"
        print_lock_item (item, lid)
  | Non_value_used_in_object (lid, typ, err) ->
      fprintf ppf "@[%a must have a type of layout value because it is \
                   captured by an object.@ %a@]"
        (Style.as_inline_code !print_longident) lid
        (Jkind.Violation.report_with_offender
           ~offender:(fun ppf -> !print_type_expr ppf typ)) err

let report_error ppf = function
  | Missing_module(_, path1, path2) ->
      fprintf ppf "@[@[<hov>";
      if Path.same path1 path2 then
        fprintf ppf "Internal path@ %a@ is dangling."
          Style.inline_code (Path.name path1)
      else
        fprintf ppf "Internal path@ %a@ expands to@ %a@ which is dangling."
          Style.inline_code (Path.name path1)
          Style.inline_code (Path.name path2);
      fprintf ppf "@]@ @[%s@ %a@ %s.@]@]"
        "The compiled interface for module"
        Style.inline_code (Ident.name (Path.head path2))
        "was not found"
  | Illegal_value_name(_loc, name) ->
      fprintf ppf "%a is not a valid value identifier."
       Style.inline_code name
  | Lookup_error(loc, t, err) -> report_lookup_error loc t ppf err

let () =
  Location.register_error_of_exn
    (function
      | Error err ->
          let loc =
            match err with
            | Missing_module (loc, _, _)
            | Illegal_value_name (loc, _)
            | Lookup_error(loc, _, _) -> loc
          in
          let error_of_printer =
            if loc = Location.none
            then Location.error_of_printer_file
            else Location.error_of_printer ~loc ?sub:None
          in
          Some (error_of_printer report_error err)
      | _ ->
          None
    )<|MERGE_RESOLUTION|>--- conflicted
+++ resolved
@@ -2387,13 +2387,7 @@
 let add_module ?arg ?shape id presence mty env =
   add_module_declaration ~check:false ?arg ?shape id presence (md mty) env
 
-<<<<<<< HEAD
 let add_local_constraint path info env =
-  (* CR layouts: there should be a safety check for extension universe when the type's
-     kind allows mode crossing *)
-=======
-let add_local_type path info env =
->>>>>>> b532dff7
   { env with
     local_constraints = Path.Map.add path info env.local_constraints }
 
