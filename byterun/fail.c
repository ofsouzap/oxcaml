--- conflicted
+++ resolved
@@ -15,18 +15,6 @@
 
 #include <stdio.h>
 #include <stdlib.h>
-<<<<<<< HEAD
-#include "alloc.h"
-#include "fail.h"
-#include "io.h"
-#include "gc.h"
-#include "memory.h"
-#include "misc.h"
-#include "mlvalues.h"
-#include "printexc.h"
-#include "signals.h"
-#include "fiber.h"
-=======
 #include "caml/alloc.h"
 #include "caml/fail.h"
 #include "caml/io.h"
@@ -36,8 +24,7 @@
 #include "caml/mlvalues.h"
 #include "caml/printexc.h"
 #include "caml/signals.h"
-#include "caml/stacks.h"
->>>>>>> a60a6b49
+#include "caml/fiber.h"
 
 CAMLexport __thread struct caml_exception_context * caml_external_raise = NULL;
 __thread value caml_exn_bucket;
@@ -102,7 +89,7 @@
 /* PR#5115: Failure and Invalid_argument can be triggered by
    input_value while reading the initial value of [caml_global_data]. */
 
-static value get_exception(int exn, const char* exn_name) 
+static value get_exception(int exn, const char* exn_name)
 {
   if (caml_global_data == 0 || !Is_block(caml_read_root(caml_global_data))) {
     fprintf(stderr, "Fatal error %s during initialisation\n", exn_name);
