/***********************************************************************/
/*                                                                     */
/*                                OCaml                                */
/*                                                                     */
/*         Xavier Leroy and Damien Doligez, INRIA Rocquencourt         */
/*                                                                     */
/*  Copyright 1996 Institut National de Recherche en Informatique et   */
/*  en Automatique.  All rights reserved.  This file is distributed    */
/*  under the terms of the GNU Library General Public License, with    */
/*  the special exception on linking described in file ../LICENSE.     */
/*                                                                     */
/***********************************************************************/

/* Start-up code */

#include <stdio.h>
#include <stdlib.h>
#include <string.h>
#include <fcntl.h>
#include "caml/config.h"
#ifdef HAS_UNISTD
#include <unistd.h>
#endif
#ifdef _WIN32
#include <process.h>
#endif
<<<<<<< HEAD
#include "alloc.h"
#include "backtrace.h"
#include "callback.h"
#include "custom.h"
#include "debugger.h"
#include "dynlink.h"
#include "eventlog.h"
#include "exec.h"
#include "fail.h"
#include "fix_code.h"
#include "gc_ctrl.h"
#include "instrtrace.h"
#include "interp.h"
#include "intext.h"
#include "io.h"
#include "memory.h"
#include "minor_gc.h"
#include "misc.h"
#include "mlvalues.h"
#include "osdeps.h"
#include "prims.h"
#include "printexc.h"
#include "reverse.h"
#include "signals.h"
#include "fiber.h"
#include "sys.h"
#include "startup.h"
#include "version.h"
=======
#include "caml/alloc.h"
#include "caml/backtrace.h"
#include "caml/callback.h"
#include "caml/custom.h"
#include "caml/debugger.h"
#include "caml/dynlink.h"
#include "caml/exec.h"
#include "caml/fail.h"
#include "caml/fix_code.h"
#include "caml/freelist.h"
#include "caml/gc_ctrl.h"
#include "caml/instrtrace.h"
#include "caml/interp.h"
#include "caml/intext.h"
#include "caml/io.h"
#include "caml/memory.h"
#include "caml/minor_gc.h"
#include "caml/misc.h"
#include "caml/mlvalues.h"
#include "caml/osdeps.h"
#include "caml/prims.h"
#include "caml/printexc.h"
#include "caml/reverse.h"
#include "caml/signals.h"
#include "caml/stacks.h"
#include "caml/sys.h"
#include "caml/startup.h"
#include "caml/version.h"
>>>>>>> a60a6b49

#ifndef O_BINARY
#define O_BINARY 0
#endif

#ifndef SEEK_END
#define SEEK_END 2
#endif

/* Read the trailer of a bytecode file */

static void fixup_endianness_trailer(uint32 * p)
{
#ifndef ARCH_BIG_ENDIAN
  Reverse_32(p, p);
#endif
}

static int read_trailer(int fd, struct exec_trailer *trail)
{
  if (lseek(fd, (long) -TRAILER_SIZE, SEEK_END) == -1)
    return BAD_BYTECODE;
  if (read(fd, (char *) trail, TRAILER_SIZE) < TRAILER_SIZE)
    return BAD_BYTECODE;
  fixup_endianness_trailer(&trail->num_sections);
  if (strncmp(trail->magic, EXEC_MAGIC, 12) == 0)
    return 0;
  else
    return BAD_BYTECODE;
}

int caml_attempt_open(char **name, struct exec_trailer *trail,
                      int do_open_script)
{
  char * truename;
  int fd;
  int err;
  char buf [2];

  truename = caml_search_exe_in_path(*name);
  *name = truename;
  caml_gc_log("Opening bytecode executable %s", truename);
  fd = open(truename, O_RDONLY | O_BINARY);
  if (fd == -1) {
    caml_gc_log("Cannot open file");
    return FILE_NOT_FOUND;
  }
  if (!do_open_script) {
    err = read (fd, buf, 2);
    if (err < 2 || (buf [0] == '#' && buf [1] == '!')) {
      close(fd);
      caml_gc_log("Rejected #! script");
      return BAD_BYTECODE;
    }
  }
  err = read_trailer(fd, trail);
  if (err != 0) {
    close(fd);
    caml_gc_log("Not a bytecode executable");
    return err;
  }
  return fd;
}

/* Read the section descriptors */

void caml_read_section_descriptors(int fd, struct exec_trailer *trail)
{
  int toc_size, i;

  toc_size = trail->num_sections * 8;
  trail->section = caml_stat_alloc(toc_size);
  lseek(fd, - (long) (TRAILER_SIZE + toc_size), SEEK_END);
  if (read(fd, (char *) trail->section, toc_size) != toc_size)
    caml_fatal_error("Fatal error: cannot read section table\n");
  /* Fixup endianness of lengths */
  for (i = 0; i < trail->num_sections; i++)
    fixup_endianness_trailer(&(trail->section[i].len));
}

/* Position fd at the beginning of the section having the given name.
   Return the length of the section data in bytes, or -1 if no section
   found with that name. */

int32 caml_seek_optional_section(int fd, struct exec_trailer *trail, char *name)
{
  long ofs;
  int i;

  ofs = TRAILER_SIZE + trail->num_sections * 8;
  for (i = trail->num_sections - 1; i >= 0; i--) {
    ofs += trail->section[i].len;
    if (strncmp(trail->section[i].name, name, 4) == 0) {
      lseek(fd, -ofs, SEEK_END);
      return trail->section[i].len;
    }
  }
  return -1;
}

/* Position fd at the beginning of the section having the given name.
   Return the length of the section data in bytes. */

int32 caml_seek_section(int fd, struct exec_trailer *trail, char *name)
{
  int32 len = caml_seek_optional_section(fd, trail, name);
  if (len == -1)
    caml_fatal_error_arg("Fatal_error: section `%s' is missing\n", name);
  return len;
}

/* Read and return the contents of the section having the given name.
   Add a terminating 0.  Return NULL if no such section. */

static char * read_section(int fd, struct exec_trailer *trail, char *name)
{
  int32 len;
  char * data;

  len = caml_seek_optional_section(fd, trail, name);
  if (len == -1) return NULL;
  data = caml_stat_alloc(len + 1);
  if (read(fd, data, len) != len)
    caml_fatal_error_arg("Fatal error: error reading section %s\n", name);
  data[len] = 0;
  return data;
}

/* Invocation of ocamlrun: 4 cases.

   1.  runtime + bytecode
       user types:  ocamlrun [options] bytecode args...
       arguments:  ocamlrun [options] bytecode args...

   2.  bytecode script
       user types:  bytecode args...
   2a  (kernel 1) arguments:  ocamlrun ./bytecode args...
   2b  (kernel 2) arguments:  bytecode bytecode args...

   3.  concatenated runtime and bytecode
       user types:  composite args...
       arguments:  composite args...

Algorithm:
  1-  If argument 0 is a valid byte-code file that does not start with #!,
      then we are in case 3 and we pass the same command line to the
      OCaml program.
  2-  In all other cases, we parse the command line as:
        (whatever) [options] bytecode args...
      and we strip "(whatever) [options]" from the command line.

*/

extern void caml_init_ieee_floats (void);

#ifdef _WIN32
extern void caml_signal_thread(void * lpParam);
#endif

#ifdef _MSC_VER

/* PR 4887: avoid crash box of windows runtime on some system calls */
extern void caml_install_invalid_parameter_handler();

#endif

/* Main entry point when loading code from a file */

CAMLexport void caml_main(char **argv)
{
  int fd, pos;
  struct exec_trailer trail;
  struct channel * chan;
  value res;
  char * shared_lib_path, * shared_libs, * req_prims;
  char * exe_name;
  static char proc_self_exe[256];

  caml_init_startup_params();
  /* Machine-dependent initialization of the floating-point hardware
     so that it behaves as much as possible as specified in IEEE */
  caml_init_ieee_floats();
#ifdef _MSC_VER
  caml_install_invalid_parameter_handler();
#endif
  caml_init_custom_operations();
  caml_ext_table_init(&caml_shared_libs_path, 8);
  caml_external_raise = NULL;
  /* Determine options and position of bytecode file */
  pos = 0;

  /* First, try argv[0] (when ocamlrun is called by a bytecode program) */
  exe_name = argv[0];
  fd = caml_attempt_open(&exe_name, &trail, 0);

  /* Should we really do that at all?  The current executable is ocamlrun
     itself, it's never a bytecode program. */
  if (fd < 0
      && caml_executable_name(proc_self_exe, sizeof(proc_self_exe)) == 0) {
    exe_name = proc_self_exe;
    fd = caml_attempt_open(&exe_name, &trail, 0);
  }

  if (fd < 0) {
    pos = caml_parse_command_line(argv);
    if (argv[pos] == 0)
      caml_fatal_error("No bytecode file specified.\n");
    exe_name = argv[pos];
    fd = caml_attempt_open(&exe_name, &trail, 1);
    switch(fd) {
    case FILE_NOT_FOUND:
      caml_fatal_error_arg("Fatal error: cannot find file '%s'\n", argv[pos]);
      break;
    case BAD_BYTECODE:
      caml_fatal_error_arg(
        "Fatal error: the file '%s' is not a bytecode executable file\n",
        exe_name);
      break;
    }
  }
  caml_startup_params.exe_name = exe_name;
  caml_startup_params.main_argv = argv + pos;

  /* Read the table of contents (section descriptors) */
  caml_read_section_descriptors(fd, &trail);
  /* Initialize the abstract machine */
  caml_init_gc ();
  if (caml_startup_params.backtrace_enabled_init) caml_record_backtrace(Val_int(1));
  if (caml_startup_params.eventlog_enabled) caml_setup_eventlog();
  /* Initialize the interpreter */
  caml_interprete(NULL, 0);
  /* Initialize the debugger, if needed */
  caml_debugger_init();
  /* Load the code */
  caml_code_size = caml_seek_section(fd, &trail, "CODE");
  caml_load_code(fd, caml_code_size);
  /* Build the table of primitives */
  shared_lib_path = read_section(fd, &trail, "DLPT");
  shared_libs = read_section(fd, &trail, "DLLS");
  req_prims = read_section(fd, &trail, "PRIM");
  if (req_prims == NULL) caml_fatal_error("Fatal error: no PRIM section\n");
  caml_build_primitive_table(shared_lib_path, shared_libs, req_prims);
  caml_stat_free(shared_lib_path);
  caml_stat_free(shared_libs);
  caml_stat_free(req_prims);
  /* Load the globals */
  caml_seek_section(fd, &trail, "DATA");
  chan = caml_open_descriptor_in(fd);
  caml_modify_root(caml_global_data, caml_input_val(chan));
  caml_close_channel(chan); /* this also closes fd */
  caml_stat_free(trail.section);
#ifdef _WIN32
  /* Start a thread to handle signals */
  if (getenv("CAMLSIGPIPE"))
    _beginthread(caml_signal_thread, 4096, NULL);
#endif
  /* Execute the program */
  caml_debugger(PROGRAM_START);
  res = caml_interprete(caml_start_code, caml_code_size);
  if (Is_exception_result(res)) {
    caml_exn_bucket = Extract_exception(res);
    if (caml_debugger_in_use) {
      caml_extern_sp = &caml_exn_bucket; /* The debugger needs the
                                            exception value.*/
      caml_debugger(UNCAUGHT_EXC);
    }
    caml_fatal_uncaught_exception(caml_exn_bucket);
  }
}

/* Main entry point when code is linked in as initialized data */

CAMLexport void caml_startup_code(
           code_t code, asize_t code_size,
           char *data, asize_t data_size,
           char *section_table, asize_t section_table_size,
           char **argv)
{
  value res;
  char * cds_file;
  char * exe_name;
  static char proc_self_exe[256];

  caml_init_startup_params();
  caml_init_ieee_floats();
#ifdef _MSC_VER
  caml_install_invalid_parameter_handler();
#endif
  caml_init_custom_operations();
#ifdef DEBUG
  caml_startup_params.verb_gc = 63;
#endif
  cds_file = getenv("CAML_DEBUG_FILE");
  if (cds_file != NULL) {
    caml_cds_file = caml_strdup(cds_file);
  }
  exe_name = argv[0];
  if (caml_executable_name(proc_self_exe, sizeof(proc_self_exe)) == 0)
    exe_name = proc_self_exe;
  caml_external_raise = NULL;
  caml_startup_params.exe_name = exe_name;
  caml_startup_params.main_argv = argv; 
  /* Initialize the abstract machine */
  caml_init_gc ();
  if (caml_startup_params.backtrace_enabled_init) caml_record_backtrace(Val_int(1));
  /* Initialize the interpreter */
  caml_interprete(NULL, 0);
  /* Initialize the debugger, if needed */
  caml_debugger_init();
  /* Load the code */
  caml_start_code = code;
  caml_code_size = code_size;
  caml_init_code_fragments();
  if (caml_debugger_in_use) {
    int len, i;
    len = code_size / sizeof(opcode_t);
    caml_saved_code = (unsigned char *) caml_stat_alloc(len);
    for (i = 0; i < len; i++) caml_saved_code[i] = caml_start_code[i];
  }
#ifdef THREADED_CODE
  caml_thread_code(caml_start_code, code_size);
#endif
  /* Use the builtin table of primitives */
  caml_build_primitive_table_builtin();
  /* Load the globals */
  caml_modify_root(caml_global_data, caml_input_value_from_block(data, data_size));
  /* Record the sections (for caml_get_section_table in meta.c) */
  caml_section_table = section_table;
  caml_section_table_size = section_table_size;
  /* Execute the program */
  caml_debugger(PROGRAM_START);
  res = caml_interprete(caml_start_code, caml_code_size);
  if (Is_exception_result(res)) {
    caml_exn_bucket = Extract_exception(res);
    if (caml_debugger_in_use) {
      caml_extern_sp = &caml_exn_bucket; /* The debugger needs the
                                            exception value.*/
      caml_debugger(UNCAUGHT_EXC);
    }
    caml_fatal_uncaught_exception(caml_exn_bucket);
  }
}<|MERGE_RESOLUTION|>--- conflicted
+++ resolved
@@ -24,46 +24,16 @@
 #ifdef _WIN32
 #include <process.h>
 #endif
-<<<<<<< HEAD
-#include "alloc.h"
-#include "backtrace.h"
-#include "callback.h"
-#include "custom.h"
-#include "debugger.h"
-#include "dynlink.h"
-#include "eventlog.h"
-#include "exec.h"
-#include "fail.h"
-#include "fix_code.h"
-#include "gc_ctrl.h"
-#include "instrtrace.h"
-#include "interp.h"
-#include "intext.h"
-#include "io.h"
-#include "memory.h"
-#include "minor_gc.h"
-#include "misc.h"
-#include "mlvalues.h"
-#include "osdeps.h"
-#include "prims.h"
-#include "printexc.h"
-#include "reverse.h"
-#include "signals.h"
-#include "fiber.h"
-#include "sys.h"
-#include "startup.h"
-#include "version.h"
-=======
 #include "caml/alloc.h"
 #include "caml/backtrace.h"
 #include "caml/callback.h"
 #include "caml/custom.h"
 #include "caml/debugger.h"
 #include "caml/dynlink.h"
+#include "caml/eventlog.h"
 #include "caml/exec.h"
 #include "caml/fail.h"
 #include "caml/fix_code.h"
-#include "caml/freelist.h"
 #include "caml/gc_ctrl.h"
 #include "caml/instrtrace.h"
 #include "caml/interp.h"
@@ -78,11 +48,10 @@
 #include "caml/printexc.h"
 #include "caml/reverse.h"
 #include "caml/signals.h"
-#include "caml/stacks.h"
+#include "caml/fiber.h"
 #include "caml/sys.h"
 #include "caml/startup.h"
 #include "caml/version.h"
->>>>>>> a60a6b49
 
 #ifndef O_BINARY
 #define O_BINARY 0
@@ -384,7 +353,7 @@
     exe_name = proc_self_exe;
   caml_external_raise = NULL;
   caml_startup_params.exe_name = exe_name;
-  caml_startup_params.main_argv = argv; 
+  caml_startup_params.main_argv = argv;
   /* Initialize the abstract machine */
   caml_init_gc ();
   if (caml_startup_params.backtrace_enabled_init) caml_record_backtrace(Val_int(1));
