--- conflicted
+++ resolved
@@ -1,215 +1,5 @@
-<<<<<<< HEAD
-#include "misc.h"
-#include "fail.h"
-=======
-/***********************************************************************/
-/*                                                                     */
-/*                                OCaml                                */
-/*                                                                     */
-/*          Damien Doligez, projet Moscova, INRIA Rocquencourt         */
-/*                                                                     */
-/*  Copyright 2000 Institut National de Recherche en Informatique et   */
-/*  en Automatique.  All rights reserved.  This file is distributed    */
-/*  under the terms of the GNU Library General Public License, with    */
-/*  the special exception on linking described in file ../LICENSE.     */
-/*                                                                     */
-/***********************************************************************/
-
-/* Handling of finalised values. */
-
-#include "caml/callback.h"
+#include "caml/misc.h"
 #include "caml/fail.h"
-#include "caml/mlvalues.h"
-#include "caml/roots.h"
-#include "caml/signals.h"
-
-struct final {
-  value fun;
-  value val;
-  int offset;
-};
-
-static struct final *final_table = NULL;
-static uintnat old = 0, young = 0, size = 0;
-/* [0..old) : finalisable set
-   [old..young) : recent set
-   [young..size) : free space
-*/
-
-struct to_do {
-  struct to_do *next;
-  int size;
-  struct final item[1];  /* variable size */
-};
-
-static struct to_do *to_do_hd = NULL;
-static struct to_do *to_do_tl = NULL;
-
-static void alloc_to_do (int size)
-{
-  struct to_do *result = malloc (sizeof (struct to_do)
-                                 + size * sizeof (struct final));
-  if (result == NULL) caml_fatal_error ("out of memory");
-  result->next = NULL;
-  result->size = size;
-  if (to_do_tl == NULL){
-    to_do_hd = result;
-    to_do_tl = result;
-  }else{
-    Assert (to_do_tl->next == NULL);
-    to_do_tl->next = result;
-    to_do_tl = result;
-  }
-}
-
-/* Find white finalisable values, put them in the finalising set, and
-   darken them.
-   The recent set is empty.
-*/
-void caml_final_update (void)
-{
-  uintnat i, j, k;
-  uintnat todo_count = 0;
-
-  Assert (young == old);
-  for (i = 0; i < old; i++){
-    Assert (Is_block (final_table[i].val));
-    Assert (Is_in_heap (final_table[i].val));
-    if (Is_white_val (final_table[i].val)) ++ todo_count;
-  }
-
-  if (todo_count > 0){
-    alloc_to_do (todo_count);
-    j = k = 0;
-    for (i = 0; i < old; i++){
-    again:
-      Assert (Is_block (final_table[i].val));
-      Assert (Is_in_heap (final_table[i].val));
-      if (Is_white_val (final_table[i].val)){
-        if (Tag_val (final_table[i].val) == Forward_tag){
-          value fv;
-          Assert (final_table[i].offset == 0);
-          fv = Forward_val (final_table[i].val);
-          if (Is_block (fv)
-              && (!Is_in_value_area(fv) || Tag_val (fv) == Forward_tag
-                  || Tag_val (fv) == Lazy_tag || Tag_val (fv) == Double_tag)){
-            /* Do not short-circuit the pointer. */
-          }else{
-            final_table[i].val = fv;
-            if (Is_block (final_table[i].val)
-                && Is_in_heap (final_table[i].val)){
-              goto again;
-            }
-          }
-        }
-        to_do_tl->item[k++] = final_table[i];
-      }else{
-        final_table[j++] = final_table[i];
-      }
-    }
-    young = old = j;
-    to_do_tl->size = k;
-    for (i = 0; i < k; i++){
-      CAMLassert (Is_white_val (to_do_tl->item[i].val));
-      caml_darken (to_do_tl->item[i].val, NULL);
-    }
-  }
-}
-
-static int running_finalisation_function = 0;
-
-/* Call the finalisation functions for the finalising set.
-   Note that this function must be reentrant.
-*/
-void caml_final_do_calls (void)
-{
-  struct final f;
-  value res;
-
-  if (running_finalisation_function) return;
-
-  if (to_do_hd != NULL){
-    caml_gc_message (0x80, "Calling finalisation functions.\n", 0);
-    while (1){
-      while (to_do_hd != NULL && to_do_hd->size == 0){
-        struct to_do *next_hd = to_do_hd->next;
-        free (to_do_hd);
-        to_do_hd = next_hd;
-        if (to_do_hd == NULL) to_do_tl = NULL;
-      }
-      if (to_do_hd == NULL) break;
-      Assert (to_do_hd->size > 0);
-      -- to_do_hd->size;
-      f = to_do_hd->item[to_do_hd->size];
-      running_finalisation_function = 1;
-      res = caml_callback_exn (f.fun, f.val + f.offset);
-      running_finalisation_function = 0;
-      if (Is_exception_result (res)) caml_raise (Extract_exception (res));
-    }
-    caml_gc_message (0x80, "Done calling finalisation functions.\n", 0);
-  }
-}
-
-/* Call a scanning_action [f] on [x]. */
-#define Call_action(f,x) (*(f)) ((x), &(x))
-
-/* Call [*f] on the closures of the finalisable set and
-   the closures and values of the finalising set.
-   The recent set is empty.
-   This is called by the major GC and the compactor
-   through [caml_darken_all_roots].
-*/
-void caml_final_do_strong_roots (scanning_action f)
-{
-  uintnat i;
-  struct to_do *todo;
-
-  Assert (old == young);
-  for (i = 0; i < old; i++) Call_action (f, final_table[i].fun);
-
-  for (todo = to_do_hd; todo != NULL; todo = todo->next){
-    for (i = 0; i < todo->size; i++){
-      Call_action (f, todo->item[i].fun);
-      Call_action (f, todo->item[i].val);
-    }
-  }
-}
-
-/* Call [*f] on the values of the finalisable set.
-   The recent set is empty.
-   This is called directly by the compactor.
-*/
-void caml_final_do_weak_roots (scanning_action f)
-{
-  uintnat i;
-
-  Assert (old == young);
-  for (i = 0; i < old; i++) Call_action (f, final_table[i].val);
-}
-
-/* Call [*f] on the closures and values of the recent set.
-   This is called by the minor GC through [caml_oldify_local_roots].
-*/
-void caml_final_do_young_roots (scanning_action f)
-{
-  uintnat i;
-
-  Assert (old <= young);
-  for (i = old; i < young; i++){
-    Call_action (f, final_table[i].fun);
-    Call_action (f, final_table[i].val);
-  }
-}
-
-/* Empty the recent set into the finalisable set.
-   This is called at the end of each minor collection.
-   The minor heap must be empty when this is called.
-*/
-void caml_final_empty_young (void)
-{
-  old = young;
-}
->>>>>>> a60a6b49
 
 /* Put (f,v) in the recent set. */
 CAMLprim value caml_final_register (value f, value v)
