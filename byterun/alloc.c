/**************************************************************************/
<<<<<<< HEAD
/*                                                                     */
/*                                OCaml                                */
/*                                                                     */
/*         Xavier Leroy and Damien Doligez, INRIA Rocquencourt         */
/*                                                                     */
/*  Copyright 1996 Institut National de Recherche en Informatique et   */
/*     en Automatique.                                                    */
/*                                                                     */
=======
/*                                                                        */
/*                                 OCaml                                  */
/*                                                                        */
/*          Xavier Leroy and Damien Doligez, INRIA Rocquencourt           */
/*                                                                        */
/*   Copyright 1996 Institut National de Recherche en Informatique et     */
/*     en Automatique.                                                    */
/*                                                                        */
>>>>>>> 0c0884bd
/*   All rights reserved.  This file is distributed under the terms of    */
/*   the GNU Lesser General Public License version 2.1, with the          */
/*   special exception on linking described in the file LICENSE.          */
/*                                                                        */
/**************************************************************************/

#define CAML_INTERNALS

/* 1. Allocation functions doing the same work as the macros in the
      case where [Setup_for_gc] and [Restore_after_gc] are no-ops.
   2. Convenience functions related to allocation.
*/

#include <string.h>
<<<<<<< HEAD
#include <stdarg.h>
=======
>>>>>>> 0c0884bd
#include "caml/alloc.h"
#include "caml/custom.h"
#include "caml/major_gc.h"
#include "caml/memory.h"
#include "caml/mlvalues.h"
<<<<<<< HEAD
#include "caml/fiber.h"
#include "caml/domain.h"
=======
#include "caml/stacks.h"

#define Setup_for_gc
#define Restore_after_gc
>>>>>>> 0c0884bd

CAMLexport value caml_alloc (mlsize_t wosize, tag_t tag)
{
  value result;
  mlsize_t i;

  Assert (tag < 256);
  Assert (tag != Infix_tag);
  if (wosize == 0){
    result = Atom (tag);
  }else if (wosize <= Max_young_wosize){
    Alloc_small (result, wosize, tag, { caml_handle_gc_interrupt(); });
    if (tag < No_scan_tag){
      for (i = 0; i < wosize; i++) {
        value init_val = Val_unit;
        #ifdef DEBUG
          init_val = Debug_uninit_minor;
        #endif
        Op_val(result)[i] = init_val;
      }
    }

    if (tag == Stack_tag) Stack_sp(result) = 0;
  }else{
    result = caml_alloc_shr (wosize, tag);
    result = caml_check_urgent_gc(result);
  }

  return result;
}

static inline void enter_gc_preserving_vals(mlsize_t wosize, value* vals)
{
  CAMLparam0();
  /* Copy the values to be preserved to a different array.
     The original vals array never escapes, generating better code in
     the fast path. */
  CAMLlocalN(vals_copy, wosize);
  mlsize_t i;
  for (i = 0; i < wosize; i++) vals_copy[i] = vals[i];
  caml_handle_gc_interrupt();
  for (i = 0; i < wosize; i++) vals[i] = vals_copy[i];
  CAMLreturn0;
}

static inline value do_alloc_small(mlsize_t wosize, tag_t tag, value* vals)
{
  value v;
  mlsize_t i;
  Assert (tag < 256);
  Alloc_small(v, wosize, tag,
      { enter_gc_preserving_vals(wosize, vals); });
  for (i = 0; i < wosize; i++) {
    Op_val(v)[i] = vals[i];
  }
  return v;
}


CAMLexport value caml_alloc_1 (tag_t tag, value a)
{
  value v[1] = {a};
  return do_alloc_small(1, tag, v);
}

CAMLexport value caml_alloc_2 (tag_t tag, value a, value b)
{
  value v[2] = {a, b};
  return do_alloc_small(2, tag, v);
}

CAMLexport value caml_alloc_3 (tag_t tag, value a, value b, value c)
{
  value v[3] = {a, b, c};
  return do_alloc_small(3, tag, v);
}

CAMLexport value caml_alloc_4 (tag_t tag, value a, value b, value c, value d)
{
  value v[4] = {a, b, c, d};
  return do_alloc_small(4, tag, v);
}

CAMLexport value caml_alloc_5 (tag_t tag, value a, value b, value c, value d,
                               value e)
{
  value v[5] = {a, b, c, d, e};
  return do_alloc_small(5, tag, v);
}

CAMLexport value caml_alloc_6 (tag_t tag, value a, value b, value c, value d,
                               value e, value f)
{
  value v[6] = {a, b, c, d, e, f};
  return do_alloc_small(6, tag, v);
}

CAMLexport value caml_alloc_7 (tag_t tag, value a, value b, value c, value d,
                               value e, value f, value g)
{
  value v[7] = {a, b, c, d, e, f, g};
  return do_alloc_small(7, tag, v);
}

CAMLexport value caml_alloc_8 (tag_t tag, value a, value b, value c, value d,
                               value e, value f, value g, value h)
{
  value v[8] = {a, b, c, d, e, f, g, h};
  return do_alloc_small(8, tag, v);
}

CAMLexport value caml_alloc_9 (tag_t tag, value a, value b, value c, value d,
                               value e, value f, value g, value h, value i)
{
  value v[9] = {a, b, c, d, e, f, g, h, i};
  return do_alloc_small(9, tag, v);
}

CAMLexport value caml_alloc_N (mlsize_t wosize, tag_t tag, ...)
{
  va_list args;
  mlsize_t i;
  value vals[wosize];
  value ret;
  va_start(args, tag);
  for (i = 0; i < wosize; i++)
    vals[i] = va_arg(args, value);
  ret = do_alloc_small(wosize, tag, vals);
  va_end(args);
  return ret;
}


CAMLexport value caml_alloc_small (mlsize_t wosize, tag_t tag)
{
  return caml_alloc(wosize, tag);
}

CAMLexport value caml_alloc_small_with_my_or_given_profinfo (mlsize_t wosize,
  tag_t tag, uintnat profinfo)
{
  if (profinfo == 0) {
    return caml_alloc_small(wosize, tag);
  }
  else {
    value result;

    Assert (wosize > 0);
    Assert (wosize <= Max_young_wosize);
    Assert (tag < 256);
    Alloc_small_with_profinfo (result, wosize, tag,
      { caml_handle_gc_interrupt(); }, profinfo);
    return result;
  }
}

<<<<<<< HEAD
=======
CAMLexport value caml_alloc_small_with_my_or_given_profinfo (mlsize_t wosize,
  tag_t tag, uintnat profinfo)
{
  if (profinfo == 0) {
    return caml_alloc_small(wosize, tag);
  }
  else {
    value result;

    Assert (wosize > 0);
    Assert (wosize <= Max_young_wosize);
    Assert (tag < 256);
    Alloc_small_with_profinfo (result, wosize, tag, profinfo);
    return result;
  }
}

>>>>>>> 0c0884bd
/* [n] is a number of words (fields) */
CAMLexport value caml_alloc_tuple(mlsize_t n)
{
  return caml_alloc(n, 0);
}

/* [len] is a number of bytes (chars) */
CAMLexport value caml_alloc_string (mlsize_t len)
{
  mlsize_t offset_index;
  mlsize_t wosize = (len + sizeof (value)) / sizeof (value);
  value result = caml_alloc(wosize, String_tag);

  Op_val (result) [wosize - 1] = 0;
  offset_index = Bsize_wsize (wosize) - 1;
  Byte (result, offset_index) = offset_index - len;
  return result;
}

/* [len] is a number of words.
   [mem] and [max] are relative (without unit).
*/
CAMLexport value caml_alloc_final (mlsize_t len, final_fun fun,
                                   mlsize_t mem, mlsize_t max)
{
  return caml_alloc_custom(caml_final_custom_operations(fun),
                           len * sizeof(value), mem, max);
}

CAMLexport value caml_copy_string(char const *s)
{
  int len;
  value res;

  len = strlen(s);
  res = caml_alloc_string(len);
  memmove(String_val(res), s, len);
  return res;
}

CAMLexport value caml_alloc_array(value (*funct)(char const *),
                                  char const * const* arr)
{
  CAMLparam0 ();
  mlsize_t nbr, n;
  CAMLlocal2 (v, result);

  nbr = 0;
  while (arr[nbr] != 0) nbr++;
  if (nbr == 0) {
    CAMLreturn (Atom(0));
  } else {
    result = caml_alloc (nbr, 0);
    for (n = 0; n < nbr; n++) {
      caml_modify_field(result, n, funct(arr[n]));
    }
    CAMLreturn (result);
  }
}

/* [len] is a number of floats */
CAMLprim value caml_alloc_float_array(mlsize_t len)
{
  mlsize_t wosize = len * Double_wosize;
  value result;
  if (wosize == 0)
    return Atom(0);
  else if (wosize <= Max_young_wosize){
<<<<<<< HEAD
    Alloc_small (result, wosize, Double_array_tag, { caml_handle_gc_interrupt(); });
=======
    Alloc_small (result, wosize, Double_array_tag);
>>>>>>> 0c0884bd
  }else {
    result = caml_alloc_shr (wosize, Double_array_tag);
    result = caml_check_urgent_gc (result);
  }
  return result;
}


<<<<<<< HEAD
CAMLexport value caml_copy_string_array(char const * const * arr)
=======
CAMLexport value caml_copy_string_array(char const ** arr)
>>>>>>> 0c0884bd
{
  return caml_alloc_array(caml_copy_string, arr);
}

CAMLexport int caml_convert_flag_list(value list, const int *flags)
{
  int res;
  res = 0;
  while (list != Val_int(0)) {
    res |= flags[Int_field(list, 0)];
    list = Field_imm(list, 1);
  }
  return res;
}

/* For compiling let rec over values */

/* [size] is a [value] representing number of words (fields) */
CAMLprim value caml_alloc_dummy(value size)
{
  mlsize_t wosize = Long_val(size);

  if (wosize == 0) return Atom(0);
  return caml_alloc (wosize, 0);
}

/* [size] is a [value] representing number of words (fields) */
CAMLprim value caml_alloc_dummy_function(value size,value arity)
{
  /* the arity argument is used by the js_of_ocaml runtime */
  return caml_alloc_dummy(size);
}

/* [size] is a [value] representing number of floats. */
CAMLprim value caml_alloc_dummy_float (value size)
{
  mlsize_t wosize = Long_val(size) * Double_wosize;

  if (wosize == 0) return Atom(0);
  return caml_alloc (wosize, 0);
}

CAMLprim value caml_update_dummy(value dummy, value newval)
{
  CAMLparam2(dummy, newval);
  CAMLlocal1(x);
  mlsize_t size, i;
  tag_t tag;

  size = Wosize_val(newval);
  tag = Tag_val (newval);
  Assert (size == Wosize_val(dummy));
  Assert (tag < No_scan_tag || tag == Double_array_tag);

  Tag_val(dummy) = tag;
  if (tag == Double_array_tag){
    size = Wosize_val (newval) / Double_wosize;
    for (i = 0; i < size; i++){
      Store_double_field (dummy, i, Double_field (newval, i));
    }
  }else{
    for (i = 0; i < size; i++){
      caml_read_field(newval, i, &x);
      caml_modify_field (dummy, i, x);
    }
  }
  CAMLreturn (Val_unit);
}



<|MERGE_RESOLUTION|>--- conflicted
+++ resolved
@@ -1,14 +1,4 @@
 /**************************************************************************/
-<<<<<<< HEAD
-/*                                                                     */
-/*                                OCaml                                */
-/*                                                                     */
-/*         Xavier Leroy and Damien Doligez, INRIA Rocquencourt         */
-/*                                                                     */
-/*  Copyright 1996 Institut National de Recherche en Informatique et   */
-/*     en Automatique.                                                    */
-/*                                                                     */
-=======
 /*                                                                        */
 /*                                 OCaml                                  */
 /*                                                                        */
@@ -17,7 +7,6 @@
 /*   Copyright 1996 Institut National de Recherche en Informatique et     */
 /*     en Automatique.                                                    */
 /*                                                                        */
->>>>>>> 0c0884bd
 /*   All rights reserved.  This file is distributed under the terms of    */
 /*   the GNU Lesser General Public License version 2.1, with the          */
 /*   special exception on linking described in the file LICENSE.          */
@@ -32,24 +21,14 @@
 */
 
 #include <string.h>
-<<<<<<< HEAD
 #include <stdarg.h>
-=======
->>>>>>> 0c0884bd
 #include "caml/alloc.h"
 #include "caml/custom.h"
 #include "caml/major_gc.h"
 #include "caml/memory.h"
 #include "caml/mlvalues.h"
-<<<<<<< HEAD
 #include "caml/fiber.h"
 #include "caml/domain.h"
-=======
-#include "caml/stacks.h"
-
-#define Setup_for_gc
-#define Restore_after_gc
->>>>>>> 0c0884bd
 
 CAMLexport value caml_alloc (mlsize_t wosize, tag_t tag)
 {
@@ -206,26 +185,6 @@
   }
 }
 
-<<<<<<< HEAD
-=======
-CAMLexport value caml_alloc_small_with_my_or_given_profinfo (mlsize_t wosize,
-  tag_t tag, uintnat profinfo)
-{
-  if (profinfo == 0) {
-    return caml_alloc_small(wosize, tag);
-  }
-  else {
-    value result;
-
-    Assert (wosize > 0);
-    Assert (wosize <= Max_young_wosize);
-    Assert (tag < 256);
-    Alloc_small_with_profinfo (result, wosize, tag, profinfo);
-    return result;
-  }
-}
-
->>>>>>> 0c0884bd
 /* [n] is a number of words (fields) */
 CAMLexport value caml_alloc_tuple(mlsize_t n)
 {
@@ -294,11 +253,7 @@
   if (wosize == 0)
     return Atom(0);
   else if (wosize <= Max_young_wosize){
-<<<<<<< HEAD
     Alloc_small (result, wosize, Double_array_tag, { caml_handle_gc_interrupt(); });
-=======
-    Alloc_small (result, wosize, Double_array_tag);
->>>>>>> 0c0884bd
   }else {
     result = caml_alloc_shr (wosize, Double_array_tag);
     result = caml_check_urgent_gc (result);
@@ -307,11 +262,7 @@
 }
 
 
-<<<<<<< HEAD
 CAMLexport value caml_copy_string_array(char const * const * arr)
-=======
-CAMLexport value caml_copy_string_array(char const ** arr)
->>>>>>> 0c0884bd
 {
   return caml_alloc_array(caml_copy_string, arr);
 }
