# 2 "asmcomp/amd64/emit.mlp"
(**************************************************************************)
(*                                                                        *)
(*                                 OCaml                                  *)
(*                                                                        *)
(*             Xavier Leroy, projet Cristal, INRIA Rocquencourt           *)
(*                                                                        *)
(*   Copyright 1996 Institut National de Recherche en Informatique et     *)
(*     en Automatique.                                                    *)
(*                                                                        *)
(*   All rights reserved.  This file is distributed under the terms of    *)
(*   the GNU Lesser General Public License version 2.1, with the          *)
(*   special exception on linking described in the file LICENSE.          *)
(*                                                                        *)
(**************************************************************************)

(* Emission of Intel x86_64 assembly code *)

open Cmm
open Arch
open Proc
open Reg
open Mach
open Linearize
open Emitaux

open X86_ast
open X86_proc
open X86_dsl
module String = Misc.Stdlib.String

(* [Branch_relaxation] is not used in this file, but is required by
   emit.mlp files for certain other targets; the reference here ensures
   that when releases are being prepared the .depend files are correct
   for all targets. *)
[@@@ocaml.warning "-66"]
open! Branch_relaxation

let _label s = D.label ~typ:QWORD s

(* Override proc.ml *)

let int_reg_name =
  [| RAX; RBX; RDI; RSI; RDX; RCX; R8; R9;
     R12; R13; R10; R11; RBP; |]

let float_reg_name = Array.init 16 (fun i -> XMM i)

let register_name r =
  if r < 100 then Reg64 (int_reg_name.(r))
  else Regf (float_reg_name.(r - 100))

(* CFI directives *)

let cfi_startproc () =
  if Config.asm_cfi_supported then D.cfi_startproc ()

let cfi_endproc () =
  if Config.asm_cfi_supported then D.cfi_endproc ()

let cfi_adjust_cfa_offset n =
  if Config.asm_cfi_supported then D.cfi_adjust_cfa_offset n

let cfi_remember_state () =
  if Config.asm_cfi_supported then D.cfi_remember_state ()

let cfi_restore_state () =
  if Config.asm_cfi_supported then D.cfi_restore_state ()

let cfi_def_cfa_offset n =
  if Config.asm_cfi_supported then D.cfi_def_cfa_offset n

let emit_debug_info dbg =
  emit_debug_info_gen dbg D.file D.loc

let fp = Config.with_frame_pointers

(* Tradeoff between code size and code speed *)

let fastcode_flag = ref true

let stack_offset = ref 0

(* Layout of the stack frame *)

let stack_threshold_size = Config.stack_threshold * 8 (* bytes *)

let frame_size () =                     (* includes return address *)
  if frame_required() then begin
    let sz =
      (!stack_offset + 8 * (num_stack_slots.(0) + num_stack_slots.(1)) + 8
       + (if fp then 8 else 0))
    in Misc.align sz 16
  end else
    !stack_offset + 8

let slot_offset loc cl =
  match loc with
  | Incoming n -> frame_size() + n
  | Local n ->
      if cl = 0
      then !stack_offset + n * 8
      else !stack_offset + (num_stack_slots.(0) + n) * 8
  | Outgoing n -> n

(* Symbols *)

let symbol_prefix = if system = S_macosx then "_" else ""

let emit_symbol s = string_of_symbol symbol_prefix s

(* Record symbols used and defined - at the end generate extern for those
   used but not defined *)

let symbols_defined = ref String.Set.empty
let symbols_used = ref String.Set.empty

let add_def_symbol s = symbols_defined := String.Set.add s !symbols_defined
let add_used_symbol s = symbols_used := String.Set.add s !symbols_used

let imp_table = Hashtbl.create 16

let reset_imp_table () = Hashtbl.clear imp_table

let get_imp_symbol s =
  match Hashtbl.find imp_table s with
  | exception Not_found ->
      let imps = "__caml_imp_" ^ s in
      Hashtbl.add imp_table s imps;
      imps
  | imps -> imps

let emit_imp_table () =
  let f s imps =
    _label (emit_symbol imps);
    D.qword (ConstLabel (emit_symbol s))
  in
  D.data();
  D.comment "relocation table start";
  D.align 8;
  Hashtbl.iter f imp_table;
  D.comment "relocation table end"

let mem__imp s =
  let imp_s = get_imp_symbol s in
  mem64_rip QWORD (emit_symbol imp_s)

let rel_plt s =
  if windows && !Clflags.dlcode then mem__imp s
  else
    sym (if use_plt then emit_symbol s ^ "@PLT" else emit_symbol s)

let emit_call s = I.call (rel_plt s)

let emit_jump s = I.jmp (rel_plt s)

let load_symbol_addr s arg =
  if !Clflags.dlcode then
    if windows then begin
      (* I.mov (mem__imp s) arg (\* mov __caml_imp_foo(%rip), ... *\) *)
      I.mov (sym (emit_symbol s)) arg (* movabsq $foo, ... *)
    end else I.mov (mem64_rip QWORD (emit_symbol s ^ "@GOTPCREL")) arg
  else if !Clflags.pic_code then
    I.lea (mem64_rip NONE (emit_symbol s)) arg
  else
    I.mov (sym (emit_symbol s)) arg

let domain_field f =
  mem64 QWORD (Domainstate.idx_of_field f * 8) R14

(* Output a label *)

let emit_label lbl =
  match system with
  | S_macosx | S_win64 -> "L" ^ Int.to_string lbl
  | _ -> ".L" ^ Int.to_string lbl

let label s = sym (emit_label s)

let def_label s = D.label (emit_label s)

let emit_Llabel fallthrough lbl =
  if not fallthrough && !fastcode_flag then D.align 4;
  def_label lbl

(* Output a pseudo-register *)

let reg = function
  | { loc = Reg.Reg r } -> register_name r
  | { loc = Stack s; typ = Float } as r ->
      let ofs = slot_offset s (register_class r) in
      mem64 REAL8 ofs RSP
  | { loc = Stack s } as r ->
      let ofs = slot_offset s (register_class r) in
      mem64 QWORD ofs RSP
  | { loc = Unknown } ->
      assert false

let reg64 = function
  | { loc = Reg.Reg r } -> int_reg_name.(r)
  | _ -> assert false


let res i n = reg i.res.(n)

let arg i n = reg i.arg.(n)

(* Output a reference to the lower 8, 16 or 32 bits of a register *)

let reg_low_8_name  = Array.map (fun r -> Reg8L r) int_reg_name
let reg_low_16_name = Array.map (fun r -> Reg16 r) int_reg_name
let reg_low_32_name = Array.map (fun r -> Reg32 r) int_reg_name

let emit_subreg tbl typ r =
  match r.loc with
  | Reg.Reg r when r < 13 -> tbl.(r)
  | Stack s -> mem64 typ (slot_offset s (register_class r)) RSP
  | _ -> assert false

let arg8 i n = emit_subreg reg_low_8_name BYTE i.arg.(n)
let arg16 i n = emit_subreg reg_low_16_name WORD i.arg.(n)
let arg32 i n = emit_subreg reg_low_32_name DWORD i.arg.(n)
let arg64 i n = reg64 i.arg.(n)

let res16 i n = emit_subreg reg_low_16_name WORD i.res.(n)
let res32 i n = emit_subreg reg_low_32_name DWORD i.res.(n)

(* Output an addressing mode *)

let addressing addr typ i n =
  match addr with
  | Ibased(s, ofs) ->
      add_used_symbol s;
      mem64_rip typ (emit_symbol s) ~ofs
  | Iindexed d ->
      mem64 typ d (arg64 i n)
  | Iindexed2 d ->
      mem64 typ ~base:(arg64 i n) d (arg64 i (n+1))
  | Iscaled(2, d) ->
      mem64 typ ~base:(arg64 i n) d (arg64 i n)
  | Iscaled(scale, d) ->
      mem64 typ ~scale d (arg64 i n)
  | Iindexed2scaled(scale, d) ->
      mem64 typ ~scale ~base:(arg64 i n) d (arg64 i (n+1))

(* Record live pointers at call points -- see Emitaux *)

let record_frame_label ?label live raise_ dbg =
  let lbl =
    match label with
    | None -> new_label()
    | Some label -> label
  in
  let live_offset = ref [] in
  Reg.Set.iter
    (function
      | {typ = Val; loc = Reg r} ->
          live_offset := ((r lsl 1) + 1) :: !live_offset
      | {typ = Val; loc = Stack s} as reg ->
          live_offset := slot_offset s (register_class reg) :: !live_offset
      | {typ = Addr} as r ->
          Misc.fatal_error ("bad GC root " ^ Reg.name r)
      | _ -> ()
    )
    live;
  record_frame_descr ~label:lbl ~frame_size:(frame_size())
    ~live_offset:!live_offset ~raise_frame:raise_ dbg;
  lbl

let record_frame ?label live raise_ dbg =
  let lbl = record_frame_label ?label live raise_ dbg in
  def_label lbl

(* Spacetime instrumentation *)

let spacetime_before_uninstrumented_call ~node_ptr ~index =
  (* At the moment, [node_ptr] is pointing at the node for the current
     OCaml function.  Get hold of the node itself and move the pointer
     forwards, saving it into the distinguished register.  This is used
     for instrumentation of function calls (e.g. caml_call_gc and bounds
     check failures) not inserted until this stage of the compiler
     pipeline. *)
  I.mov node_ptr (reg Proc.loc_spacetime_node_hole);
  assert (index >= 2);
  I.add (int (index * 8)) (reg Proc.loc_spacetime_node_hole)

(* Record calls to the GC -- we've moved them out of the way *)

type gc_call =
  { gc_size: int;                       (* Allocation size, in bytes *)
    gc_lbl: label;                      (* Entry label *)
    gc_return_lbl: label;               (* Where to branch after GC *)
    gc_frame: label;                    (* Label of frame descriptor *)
    gc_spacetime : (X86_ast.arg * int) option;
    (* Spacetime node hole pointer and index *)
    is_poll : bool
  }

let call_gc_sites = ref ([] : gc_call list)

let emit_call_gc gc =
  def_label gc.gc_lbl;
  (* TODO KC:
  begin match gc.gc_spacetime with
  | None -> assert (not Config.spacetime)
  | Some (node_ptr, index) ->
    assert Config.spacetime;
    spacetime_before_uninstrumented_call ~node_ptr ~index
  end;
  *)
  if gc.is_poll then begin
    emit_call "caml_call_poll"
  end else begin
    match gc.gc_size with
    | 16 -> emit_call "caml_call_gc1"
    | 24 -> emit_call "caml_call_gc2"
    | 32 -> emit_call "caml_call_gc3"
    | n ->  I.add (int n) r15;
            emit_call "caml_call_gc"
  end;
  def_label gc.gc_frame;
  I.jmp (label gc.gc_return_lbl)

(* Record calls to caml_ml_array_bound_error.
   In -g mode, or when using Spacetime profiling, we maintain one call to
   caml_ml_array_bound_error per bound check site.  Without -g, we can share
   a single call. *)

type bound_error_call =
  { bd_lbl: label;                      (* Entry label *)
    bd_frame: label;                    (* Label of frame descriptor *)
    bd_spacetime : (X86_ast.arg * int) option;
    (* As for [gc_call]. *)
  }

let bound_error_sites = ref ([] : bound_error_call list)
let bound_error_call = ref 0

let bound_error_label ?label dbg ~spacetime =
  if !Clflags.debug || Config.spacetime then begin
    let lbl_bound_error = new_label() in
    let lbl_frame = record_frame_label ?label Reg.Set.empty false dbg in
    bound_error_sites :=
      { bd_lbl = lbl_bound_error; bd_frame = lbl_frame;
        bd_spacetime = spacetime; } :: !bound_error_sites;
   lbl_bound_error
 end else begin
   if !bound_error_call = 0 then bound_error_call := new_label();
   !bound_error_call
 end

let emit_call_bound_error bd =
  def_label bd.bd_lbl;
  begin match bd.bd_spacetime with
  | None -> ()
  | Some (node_ptr, index) ->
    spacetime_before_uninstrumented_call ~node_ptr ~index
  end;
  emit_call "caml_ml_array_bound_error";
  def_label bd.bd_frame

let emit_call_bound_errors () =
  List.iter emit_call_bound_error !bound_error_sites;
  if !bound_error_call > 0 then begin
    def_label !bound_error_call;
    emit_call "caml_ml_array_bound_error"
  end

(* Names for instructions *)

let instr_for_intop = function
  | Iadd -> I.add
  | Isub -> I.sub
  | Imul -> (fun arg1 arg2 -> I.imul arg1 (Some arg2))
  | Iand -> I.and_
  | Ior -> I.or_
  | Ixor -> I.xor
  | Ilsl -> I.sal
  | Ilsr -> I.shr
  | Iasr -> I.sar
  | _ -> assert false

let instr_for_floatop = function
  | Iaddf -> I.addsd
  | Isubf -> I.subsd
  | Imulf -> I.mulsd
  | Idivf -> I.divsd
  | _ -> assert false

let instr_for_floatarithmem = function
  | Ifloatadd -> I.addsd
  | Ifloatsub -> I.subsd
  | Ifloatmul -> I.mulsd
  | Ifloatdiv -> I.divsd

let cond = function
  | Isigned Ceq   -> E   | Isigned Cne   -> NE
  | Isigned Cle   -> LE  | Isigned Cgt   -> G
  | Isigned Clt   -> L   | Isigned Cge   -> GE
  | Iunsigned Ceq -> E   | Iunsigned Cne -> NE
  | Iunsigned Cle -> BE  | Iunsigned Cgt -> A
  | Iunsigned Clt -> B   | Iunsigned Cge -> AE

(* Output an = 0 or <> 0 test. *)

let output_test_zero arg =
  match arg.loc with
  | Reg.Reg _ -> I.test (reg arg) (reg arg)
  | _  -> I.cmp (int 0) (reg arg)

(* Output a floating-point compare and branch *)

let emit_float_test cmp i lbl =
  (* Effect of comisd on flags and conditional branches:
                     ZF PF CF  cond. branches taken
        unordered     1  1  1  je, jb, jbe, jp
        >             0  0  0  jne, jae, ja
        <             0  0  1  jne, jbe, jb
        =             1  0  0  je, jae, jbe.
     If FP traps are on (they are off by default),
     comisd traps on QNaN and SNaN but ucomisd traps on SNaN only.
  *)
  match cmp with
  | CFeq ->
      let next = new_label() in
      I.ucomisd (arg i 1) (arg i 0);
      I.jp (label next);          (* skip if unordered *)
      I.je lbl;                   (* branch taken if x=y *)
      def_label next
  | CFneq ->
      I.ucomisd (arg i 1) (arg i 0);
      I.jp lbl;                   (* branch taken if unordered *)
      I.jne lbl                   (* branch taken if x<y or x>y *)
  | CFlt ->
      I.comisd (arg i 0) (arg i 1);
      I.ja lbl                    (* branch taken if y>x i.e. x<y *)
  | CFnlt ->
      I.comisd (arg i 0) (arg i 1);
      I.jbe lbl                   (* taken if unordered or y<=x i.e. !(x<y) *)
  | CFle ->
      I.comisd (arg i 0) (arg i 1);(* swap compare *)
      I.jae lbl                    (* branch taken if y>=x i.e. x<=y *)
  | CFnle ->
      I.comisd (arg i 0) (arg i 1);(* swap compare *)
      I.jb lbl                     (* taken if unordered or y<x i.e. !(x<=y) *)
  | CFgt ->
      I.comisd (arg i 1) (arg i 0);
      I.ja lbl                     (* branch taken if x>y *)
  | CFngt ->
      I.comisd (arg i 1) (arg i 0);
      I.jbe lbl                    (* taken if unordered or x<=y i.e. !(x>y) *)
  | CFge ->
      I.comisd (arg i 1) (arg i 0);(* swap compare *)
      I.jae lbl                    (* branch taken if x>=y *)
  | CFnge ->
      I.comisd (arg i 1) (arg i 0);(* swap compare *)
      I.jb lbl                     (* taken if unordered or x<y i.e. !(x>=y) *)

(* Deallocate the stack frame before a return or tail call *)

let output_epilogue f =
  if frame_required() then begin
    let n = frame_size() - 8 - (if fp then 8 else 0) in
    if n <> 0
    then begin
      I.add (int n) rsp;
      cfi_adjust_cfa_offset (-n);
    end;
    if fp then I.pop rbp;
    f ();
    (* reset CFA back cause function body may continue *)
    if n <> 0
    then cfi_adjust_cfa_offset n
  end
  else
    f ()

(* Floating-point constants *)

let float_constants = ref ([] : (int64 * int) list)

let add_float_constant cst =
  try
    List.assoc cst !float_constants
  with Not_found ->
    let lbl = new_label() in
    float_constants := (cst, lbl) :: !float_constants;
    lbl

let emit_float_constant f lbl =
  _label (emit_label lbl);
  D.qword (Const f)

let emit_global_label s =
  let lbl = Compilenv.make_symbol (Some s) in
  add_def_symbol lbl;
  let lbl = emit_symbol lbl in
  D.global lbl;
  _label lbl

(* Output .text section directive, or named .text.caml.<name> if enabled and
   supported on the target system. *)

let emit_named_text_section func_name =
  if !Clflags.function_sections then
    begin match system with
    | S_macosx
    (* Names of section segments in macosx are restricted to 16 characters,
       but function names are often longer, especially anonymous functions. *)
    | S_win64 | S_mingw64 | S_cygwin
    (* Win systems provide named text sections, but configure on these
       systems does not support function sections. *)
      ->  assert false
    | _ -> D.section
             [ ".text.caml."^(emit_symbol func_name) ]
             (Some "ax")
             ["@progbits"]
    end
  else D.text ()

(* Output the assembly code for an instruction *)

(* Name of current function *)
let function_name = ref ""
(* Entry point for tail recursive calls *)
let tailrec_entry_point = ref 0

(* Emit an instruction *)
let emit_instr fallthrough i =
  emit_debug_info i.dbg;
  match i.desc with
  | Lend -> ()
  | Lprologue ->
    assert (Proc.prologue_required ());
    if fp then begin
      I.push rbp;
      cfi_adjust_cfa_offset 8;
      I.mov rsp rbp;
    end;
    if frame_required() then begin
      let n = frame_size() - 8 - (if fp then 8 else 0) in
      if n <> 0
      then begin
        I.sub (int n) rsp;
        cfi_adjust_cfa_offset n;
      end;
    end
  | Lop(Imove | Ispill | Ireload) ->
      let src = i.arg.(0) and dst = i.res.(0) in
      if src.loc <> dst.loc then
        begin match src.typ, src.loc, dst.loc with
        | Float, Reg.Reg _, Reg.Reg _ -> I.movapd (reg src) (reg dst)
        | Float, _, _ -> I.movsd (reg src) (reg dst)
        | _ -> I.mov (reg src) (reg dst)
        end
  | Lop(Iconst_int n) ->
      if n = 0n then begin
        match i.res.(0).loc with
      | Reg _ -> I.xor (res i 0) (res i 0)
      | _     -> I.mov (int 0) (res i 0)
      end else
        I.mov (nat n) (res i 0)
  | Lop(Iconst_float f) ->
      begin match f with
        | 0x0000_0000_0000_0000L ->       (* +0.0 *)
            I.xorpd (res i 0) (res i 0)
        | _ ->
            let lbl = add_float_constant f in
            I.movsd (mem64_rip NONE (emit_label lbl)) (res i 0)
      end
  | Lop(Iconst_symbol s) ->
      add_used_symbol s;
      load_symbol_addr s (res i 0)
  | Lop(Icall_ind { label_after; }) ->
      if Config.stats then begin
        I.inc (domain_field Domainstate.Domain_call_ind);
      end;
        I.call (arg i 0);
        record_frame i.live false i.dbg ~label:label_after
  | Lop(Icall_imm { func; label_after; }) ->
      if Config.stats then begin
        I.inc (domain_field Domainstate.Domain_call_imm);
      end;
      add_used_symbol func;
      emit_call func;
      record_frame i.live false i.dbg ~label:label_after
  | Lop(Itailcall_ind { label_after = _; }) ->
      output_epilogue begin fun () ->
      if Config.stats then begin
        I.inc (domain_field Domainstate.Domain_tailcall_ind);
      end;
      I.jmp (arg i 0);
      (* TODO KC: Spacetime
      if Config.spacetime then begin
        record_frame Reg.Set.empty false i.dbg ~label:label_after
      end
      *)
      end
  | Lop(Itailcall_imm { func; }) ->
      begin
        if func = !function_name then begin
          if Config.stats then begin
            I.inc (domain_field Domainstate.Domain_tailcall_imm);
          end;
          I.jmp (label !tailrec_entry_point)
        end else begin
          output_epilogue begin fun () ->
            if Config.stats then begin
              I.inc (domain_field Domainstate.Domain_tailcall_imm)
          end;
          add_used_symbol func;
          emit_jump func
        end
          end
        end;
        (* FIXME KC:
          if Config.spacetime then begin
          record_frame Reg.Set.empty false i.dbg ~label:label_after
        end
        *)
  | Lop(Iextcall {func; alloc; stack_ofs; label_after}) ->
      add_used_symbol func;
      if stack_ofs > 0 then begin
        I.lea (mem64 QWORD 0 RSP) r13;
        I.lea (mem64 QWORD stack_ofs RSP) r12;
        load_symbol_addr func rax;
        emit_call "caml_c_call_stack_args";
        record_frame i.live false i.dbg ~label:label_after;
        if Config.stats then begin
          I.inc (domain_field Domainstate.Domain_extcall_alloc_stackargs)
        end;
      end else if alloc then begin
        load_symbol_addr func rax;
        emit_call "caml_c_call";
        record_frame i.live false i.dbg ~label:label_after;
<<<<<<< HEAD
        if Config.stats then begin
          I.inc (domain_field Domainstate.Domain_extcall_alloc)
        end;
=======
        if system <> S_win64 then begin
          (* TODO: investigate why such a diff.
             This comes from:
            http://caml.inria.fr/cgi-bin/viewvc.cgi?view=revision&revision=12664

             If we do the same for Win64, we probably need to change
             amd64nt.asm accordingly.
          *)
          I.mov (domain_field Domainstate.Domain_young_ptr) r15
        end
>>>>>>> 5ad64306
      end else begin
        I.mov rsp rbp;
        if Config.stats then begin
          I.inc (domain_field Domainstate.Domain_extcall_noalloc);
        end;
        cfi_remember_state ();
        I.mov (domain_field Domainstate.Domain_c_stack) rsp;
        cfi_def_cfa_offset 0;

        (* Keep GDB happy. If the cfa_offset was left at 0, then GDB complains
         * that the frame did not save the PC and truncates the backtrace.
         * Subtract rsp by 16 (instead of 8) to keep the stack aligned to
         * 16-byte boundary. *)
        I.sub (int 16) rsp;
        cfi_adjust_cfa_offset 16;

        emit_call func;
        I.mov rbp rsp;
        cfi_restore_state ();
      end
  | Lop(Istackoffset n) ->
      if n < 0
      then I.add (int (-n)) rsp
      else if n > 0
      then I.sub (int n) rsp;
      if n <> 0
      then cfi_adjust_cfa_offset n;
      stack_offset := !stack_offset + n
  | Lop(Iload(chunk, addr)) ->
      let dest = res i 0 in
      if Config.stats then begin
        I.inc (domain_field Domainstate.Domain_immutable_loads);
      end;
      begin match chunk with
      | Word_int | Word_val ->
          I.mov (addressing addr QWORD i 0) dest
      | Byte_unsigned ->
          I.movzx (addressing addr BYTE i 0) dest
      | Byte_signed ->
          I.movsx (addressing addr BYTE i 0) dest
      | Sixteen_unsigned ->
          I.movzx (addressing addr WORD i 0) dest
      | Sixteen_signed ->
          I.movsx (addressing addr WORD i 0) dest;
      | Thirtytwo_unsigned ->
          I.mov (addressing addr DWORD i 0) (res32 i 0)
      | Thirtytwo_signed ->
          I.movsxd (addressing addr DWORD i 0) dest
      | Single ->
          I.cvtss2sd (addressing addr REAL4 i 0) dest
      | Double | Double_u ->
          I.movsd (addressing addr REAL8 i 0) dest
      end
  | Lop Iloadmut ->
      if Config.stats then begin
        I.inc (domain_field Domainstate.Domain_mutable_loads);
      end;
      I.mov (mem64 QWORD 0 ~base:(arg64 i 0) (arg64 i 1) ~scale:8) (reg i.res.(0))
  | Lop(Istore(chunk, addr, is_assignment)) ->
      if Config.stats && is_assignment then begin
        I.inc (domain_field Domainstate.Domain_immutable_stores);
      end;
      begin match chunk with
      | Word_int | Word_val ->
          I.mov (arg i 0) (addressing addr QWORD i 1)
      | Byte_unsigned | Byte_signed ->
          I.mov (arg8 i 0) (addressing addr BYTE i 1)
      | Sixteen_unsigned | Sixteen_signed ->
          I.mov (arg16 i 0) (addressing addr WORD i 1)
      | Thirtytwo_signed | Thirtytwo_unsigned ->
          I.mov (arg32 i 0) (addressing addr DWORD i 1)
      | Single ->
          I.cvtsd2ss (arg i 0) xmm15;
          I.movss xmm15 (addressing addr REAL4 i 1)
      | Double | Double_u ->
          I.movsd (arg i 0) (addressing addr REAL8 i 1)
      end
  | Lop(Ialloc { bytes = n; label_after_call_gc; spacetime_index; }) ->
      (* TODO Spacetime *)
      if !fastcode_flag then begin
        let lbl_redo = new_label() in
        def_label lbl_redo;
        I.sub (int n) r15;
<<<<<<< HEAD
        if Config.stats then begin
          I.inc (domain_field Domainstate.Domain_allocations);
        end;
=======
>>>>>>> 5ad64306
        I.cmp (domain_field Domainstate.Domain_young_limit) r15;
        let lbl_call_gc = new_label() in
        let dbg =
          if not Config.spacetime then Debuginfo.none
          else i.dbg
        in
        let lbl_frame =
          record_frame_label ?label:label_after_call_gc i.live false dbg
        in
        I.jb (label lbl_call_gc);
        I.lea (mem64 NONE 8 R15) (res i 0);
        let gc_spacetime =
          if not Config.spacetime then None
          else Some (arg i 0, spacetime_index)
        in
        call_gc_sites :=
          { gc_size = n;
            gc_lbl = lbl_call_gc;
            gc_return_lbl = lbl_redo;
            gc_frame = lbl_frame;
            gc_spacetime;
            is_poll = false } :: !call_gc_sites
      end else begin
        if Config.stats then begin
          I.inc (domain_field Domainstate.Domain_allocations);
        end;
        if Config.spacetime then begin
          (* spacetime_before_uninstrumented_call ~node_ptr:(arg i 0)
            ~index:spacetime_index; *)
          ()
        end;
        begin match n with
        | 16 -> emit_call "caml_alloc1"
        | 24 -> emit_call "caml_alloc2"
        | 32 -> emit_call "caml_alloc3"
        | _  ->
          I.mov (int n) rax;
          emit_call "caml_allocN"
        end;
        let label =
          record_frame_label ?label:label_after_call_gc i.live false
            Debuginfo.none
        in
        def_label label;
        I.lea (mem64 NONE 8 R15) (res i 0)
      end
  | Lop(Iintop(Icomp cmp)) ->
      I.cmp (arg i 1) (arg i 0);
      I.set (cond cmp) al;
      I.movzx al (res i 0)
  | Lop(Iintop_imm(Icomp cmp, n)) ->
      I.cmp (int n) (arg i 0);
      I.set (cond cmp) al;
      I.movzx al (res i 0)
  | Lop(Iintop (Icheckbound { label_after_error; spacetime_index; } )) ->
      let spacetime =
        if not Config.spacetime then None
        else Some (arg i 2, spacetime_index)
      in
      let lbl = bound_error_label ?label:label_after_error i.dbg ~spacetime in
      I.cmp (arg i 1) (arg i 0);
      I.jbe (label lbl)
  | Lop(Iintop_imm(Icheckbound { label_after_error; spacetime_index; }, n)) ->
      let spacetime =
        if not Config.spacetime then None
        else Some (arg i 1, spacetime_index)
      in
      let lbl = bound_error_label ?label:label_after_error i.dbg ~spacetime in
      I.cmp (int n) (arg i 0);
      I.jbe (label lbl)
  | Lop(Iintop(Idiv | Imod)) ->
      I.cqo ();
      I.idiv (arg i 1)
  | Lop(Iintop(Ilsl | Ilsr | Iasr as op)) ->
      (* We have i.arg.(0) = i.res.(0) and i.arg.(1) = %rcx *)
      instr_for_intop op cl (res i 0)
  | Lop(Iintop Imulh) ->
      I.imul (arg i 1) None
  | Lop(Iintop op) ->
      (* We have i.arg.(0) = i.res.(0) *)
      instr_for_intop op (arg i 1) (res i 0)
  | Lop(Iintop_imm(Iadd, n)) when i.arg.(0).loc <> i.res.(0).loc ->
      I.lea (mem64 NONE n (arg64 i 0)) (res i 0)
  | Lop(Iintop_imm(Iadd, 1) | Iintop_imm(Isub, -1)) ->
      I.inc (res i 0)
  | Lop(Iintop_imm(Iadd, -1) | Iintop_imm(Isub, 1)) ->
      I.dec (res i 0)
  | Lop(Iintop_imm(op, n)) ->
      (* We have i.arg.(0) = i.res.(0) *)
      instr_for_intop op (int n) (res i 0)
  | Lop(Inegf) ->
      I.xorpd (mem64_rip OWORD (emit_symbol "caml_negf_mask")) (res i 0)
  | Lop(Iabsf) ->
      I.andpd (mem64_rip OWORD (emit_symbol "caml_absf_mask")) (res i 0)
  | Lop(Iaddf | Isubf | Imulf | Idivf as floatop) ->
      instr_for_floatop floatop (arg i 1) (res i 0)
  | Lop(Ifloatofint) ->
      I.cvtsi2sd  (arg i 0)  (res i 0)
  | Lop(Iintoffloat) ->
      I.cvttsd2si (arg i 0) (res i 0)
  | Lop(Ispecific(Ilea addr)) ->
      I.lea (addressing addr NONE i 0) (res i 0)
  | Lop(Ispecific(Istore_int(n, addr, _))) ->
      I.mov (nat n) (addressing addr QWORD i 0)
  | Lop(Ispecific(Ioffset_loc(n, addr))) ->
      I.add (int n) (addressing addr QWORD i 0)
  | Lop(Ispecific(Ifloatarithmem(op, addr))) ->
      instr_for_floatarithmem op (addressing addr REAL8 i 1) (res i 0)
  | Lop(Ispecific(Ibswap 16)) ->
      I.xchg ah al;
      I.movzx (res16 i 0) (res i 0)
  | Lop(Ispecific(Ibswap 32)) ->
      I.bswap (res32 i 0);
      I.movsxd (res32 i 0) (res i 0)
  | Lop(Ispecific(Ibswap 64)) ->
      I.bswap (res i 0)
  | Lop(Ispecific(Ibswap _)) ->
      assert false
  | Lop(Ispecific Isqrtf) ->
      I.sqrtsd (arg i 0) (res i 0)
  | Lop(Ispecific(Ifloatsqrtf addr)) ->
      I.sqrtsd (addressing addr REAL8 i 0) (res i 0)
  | Lop(Ispecific(Isextend32)) ->
      I.movsxd (arg32 i 0) (res i 0)
  | Lop (Iname_for_debugger _) -> ()
  | Lop (Ipoll) ->
      I.cmp (domain_field Domainstate.Domain_young_limit) r15;
      let gc_call_label = new_label () in
      let label_after_gc = new_label () in
      let lbl_frame =
        record_frame_label ?label:None i.live false Debuginfo.none
      in
      I.jb (label gc_call_label);
      call_gc_sites :=
        { gc_size = 0;
          gc_lbl = gc_call_label;
          gc_return_lbl = label_after_gc;
          gc_frame = lbl_frame;
          gc_spacetime = None ;
          is_poll = true } :: !call_gc_sites;
      def_label label_after_gc;
      ()
  | Lreloadretaddr ->
      ()
  | Lreturn ->
      output_epilogue begin fun () ->
        I.ret ()
      end
  | Llabel lbl ->
      emit_Llabel fallthrough lbl
  | Lbranch lbl ->
      I.jmp (label lbl)
  | Lcondbranch(tst, lbl) ->
      let lbl = label lbl in
      begin match tst with
      | Itruetest ->
          output_test_zero i.arg.(0);
          I.jne lbl
      | Ifalsetest ->
          output_test_zero i.arg.(0);
          I.je lbl
      | Iinttest cmp ->
          I.cmp (arg i 1) (arg i 0);
          I.j (cond cmp) lbl
      | Iinttest_imm((Isigned Ceq | Isigned Cne |
                      Iunsigned Ceq | Iunsigned Cne) as cmp, 0) ->
          output_test_zero i.arg.(0);
          I.j (cond cmp) lbl
      | Iinttest_imm(cmp, n) ->
          I.cmp (int n) (arg i 0);
          I.j (cond cmp) lbl
      | Ifloattest cmp ->
          emit_float_test cmp i lbl
      | Ioddtest ->
          I.test (int 1) (arg8 i 0);
          I.jne lbl
      | Ieventest ->
          I.test (int 1) (arg8 i 0);
          I.je lbl
      end
  | Lcondbranch3(lbl0, lbl1, lbl2) ->
      I.cmp (int 1) (arg i 0);
      begin match lbl0 with
      | None -> ()
      | Some lbl -> I.jb (label lbl)
      end;
      begin match lbl1 with
      | None -> ()
      | Some lbl -> I.je (label lbl)
      end;
      begin match lbl2 with
      | None -> ()
      | Some lbl -> I.ja (label lbl)
      end
  | Lswitch jumptbl ->
      let lbl = emit_label (new_label()) in
      (* rax and rdx are clobbered by the Lswitch,
         meaning that no variable that is live across the Lswitch
         is assigned to rax or rdx.  However, the argument to Lswitch
         can still be assigned to one of these two registers, so
         we must be careful not to clobber it before use. *)
      let (tmp1, tmp2) =
        if i.arg.(0).loc = Reg 0 (* rax *)
        then (phys_reg 4 (*rdx*), phys_reg 0 (*rax*))
        else (phys_reg 0 (*rax*), phys_reg 4 (*rdx*)) in
      I.lea (mem64_rip NONE lbl) (reg tmp1);
      I.movsxd (mem64 DWORD 0 (arg64 i 0) ~scale:4 ~base:(reg64 tmp1))
               (reg tmp2);
      I.add (reg tmp2) (reg tmp1);
      I.jmp (reg tmp1);

      begin match system with
      | S_mingw64 | S_cygwin -> D.section [".rdata"] (Some "dr") []
      | S_macosx | S_win64 -> () (* with LLVM/OS X and MASM, use the text segment *)
      | _ -> D.section [".rodata"] None []
      end;
      D.align 4;
      _label lbl;
      for i = 0 to Array.length jumptbl - 1 do
        D.long (ConstSub (ConstLabel(emit_label jumptbl.(i)),
                         ConstLabel lbl))
      done;
      emit_named_text_section !function_name
  | Lentertrap ->
      ()
  | Ladjust_trap_depth { delta_traps; } ->
      (* each trap occupies 16 bytes on the stack *)
      let delta = 16 * delta_traps in
      cfi_adjust_cfa_offset delta;
      stack_offset := !stack_offset + delta
  | Lpushtrap { lbl_handler; } ->
      let load_label_addr s arg =
        if !Clflags.pic_code then
          I.lea (mem64_rip NONE (emit_label s)) arg
        else
          I.mov (sym (emit_label s)) arg
      in
      load_label_addr lbl_handler r11;
<<<<<<< HEAD
      cfi_adjust_cfa_offset 8;
      I.push r11;
      stack_offset := !stack_offset + 8;
      cfi_adjust_cfa_offset 8;
      I.push (domain_field Domainstate.Domain_exn_handler);
      stack_offset := !stack_offset + 8;
      I.sub rsp (mem64 NONE 0 RSP);
      I.mov rsp (domain_field Domainstate.Domain_exn_handler)
  | Lpoptrap ->
      I.add rsp (mem64 NONE 0 RSP);
      I.pop (domain_field Domainstate.Domain_exn_handler);
=======
      I.push r11;
      cfi_adjust_cfa_offset 8;
      I.push (domain_field Domainstate.Domain_exception_pointer);
      cfi_adjust_cfa_offset 8;
      I.mov rsp (domain_field Domainstate.Domain_exception_pointer);
      stack_offset := !stack_offset + 16;
  | Lpoptrap ->
      I.pop (domain_field Domainstate.Domain_exception_pointer);
>>>>>>> 5ad64306
      cfi_adjust_cfa_offset (-8);
      I.add (int 8) rsp;
      cfi_adjust_cfa_offset (-8);
      stack_offset := !stack_offset - 16
  | Lraise k ->
      (* No Spacetime instrumentation is required for [caml_raise_exn] and
         [caml_reraise_exn].  The only function called that might affect the
         trie is [caml_stash_backtrace], and it does not. *)
      begin match k with
      | Lambda.Raise_regular ->
<<<<<<< HEAD
          emit_call "caml_raise_exn";
          record_frame Reg.Set.empty true i.dbg
      | Lambda.Raise_reraise ->
          emit_call "caml_reraise_exn";
          record_frame Reg.Set.empty true i.dbg
      | Lambda.Raise_notrace ->
          I.mov (domain_field Domainstate.Domain_exn_handler) rsp;
          I.add rsp (mem64 NONE 0 RSP);
          I.pop (domain_field Domainstate.Domain_exn_handler);
=======
          I.mov (int 0) (domain_field Domainstate.Domain_backtrace_pos);
          emit_call "caml_raise_exn";
          record_frame Reg.Set.empty true i.dbg
      | Lambda.Raise_reraise ->
          emit_call "caml_raise_exn";
          record_frame Reg.Set.empty true i.dbg
      | Lambda.Raise_notrace ->
          I.mov (domain_field Domainstate.Domain_exception_pointer) rsp;
          I.pop (domain_field Domainstate.Domain_exception_pointer);
>>>>>>> 5ad64306
          I.pop r11;
          I.jmp r11
      end

let rec emit_all fallthrough i =
  match i.desc with
  | Lend -> ()
  | _ ->
      emit_instr fallthrough i;
      emit_all (Linearize.has_fallthrough i.desc) i.next


let all_functions = ref []


type preproc_fun_result =
  {max_stack_size : int;
   contains_nontail_calls : bool;
   contains_external_calls : bool}

let preproc_fun fun_body _fun_name =
  let rec proc_instr r a i =
    if i.desc = Lend then r else
        let upd_size r delta =
          {r with max_stack_size = max r.max_stack_size (a+delta)}
        in
        let (r',a') = match i.desc with
          | Lop (Istackoffset n) -> (upd_size r n, a+n)
          | Lpushtrap _ -> (upd_size r 16, a+16)
          | Lpoptrap -> (r, a-16)
          | Lop (Iextcall _ | Ialloc _ | Iintop (Icheckbound _)
                 | Iintop_imm (Icheckbound _, _)) ->
              ({r with contains_external_calls = true;
                       (* +24 bytes for caml_context *)
                       max_stack_size = max r.max_stack_size (a+24)}, a)
          | Lop (Icall_ind _ | Icall_imm _ ) ->
              ({r with contains_nontail_calls = true}, a)
          | _ -> (r, a)
        in
        proc_instr r' a' i.next
  in
  let fs = frame_size () in
  let r =
    {max_stack_size = fs;
     contains_nontail_calls = false;
     contains_external_calls = false}
  in
  proc_instr r fs fun_body

let emit_block_header_for_closure () =
  let not_markable = Nativeint.shift_left (Nativeint.of_int 3) 8 in
  let header =
    Nativeint.logor not_markable (Nativeint.of_int Obj.abstract_tag)
  in
  let open D in
  qword (const_nat Nativeint.zero);
  qword (const_nat header)

(* Emission of a function declaration *)

let fundecl fundecl =
  function_name := fundecl.fun_name;
  fastcode_flag := fundecl.fun_fast;
  tailrec_entry_point := fundecl.fun_tailrec_entry_point_label;
  stack_offset := 0;
  call_gc_sites := [];
  bound_error_sites := [];
  bound_error_call := 0;
  all_functions := fundecl :: !all_functions;
  emit_named_text_section !function_name;
  D.align 16;
  add_def_symbol fundecl.fun_name;
  emit_block_header_for_closure ();
  if system = S_macosx
  && not !Clflags.output_c_object
  && is_generic_function fundecl.fun_name
  then (* PR#4690 *)
    D.private_extern (emit_symbol fundecl.fun_name)
  else
    D.global (emit_symbol fundecl.fun_name);
  D.label (emit_symbol fundecl.fun_name);
  emit_debug_info fundecl.fun_dbg;
  cfi_startproc ();
  if !Clflags.runtime_variant = "d" then
    emit_call "caml_assert_stack_invariants";
  let { max_stack_size; contains_nontail_calls; contains_external_calls = _ } =
    preproc_fun fundecl.fun_body fundecl.fun_name in
  let handle_overflow = ref None in
  if contains_nontail_calls || max_stack_size >= stack_threshold_size then begin
    let (overflow,ret) = new_label(), new_label() in
    let threshold_offset = Domainstate.stack_ctx_words * 8 + stack_threshold_size in
    I.lea (mem64 NONE (-(max_stack_size + threshold_offset)) RSP) r10;
    if Config.stats then begin
      I.inc (domain_field Domainstate.Domain_stackoverflow_checks);
    end;
    I.cmp (domain_field Domainstate.Domain_current_stack) r10;
    I.jb (label overflow);
    def_label ret;
    handle_overflow := Some (overflow, ret)
  end;
  emit_all true fundecl.fun_body;
  List.iter emit_call_gc !call_gc_sites;
  emit_call_bound_errors ();
  (match !handle_overflow with None -> () | Some (overflow,ret) -> begin
    def_label overflow;
    (* Pass the desired stack size on the stack, since all of the
       argument-passing registers may be in use.
       Also serves to align the stack properly before the call *)
    I.push (int (Config.stack_threshold + max_stack_size / 8)); (* measured in words *)
    emit_call "caml_call_realloc_stack";
    I.pop r10; (* ignored *)
    I.jmp (label ret)
   end);
  if frame_required() then begin
    let n = frame_size() - 8 - (if fp then 8 else 0) in
    if n <> 0
    then begin
      cfi_adjust_cfa_offset (-n);
    end;
  end;
  cfi_endproc ();
  begin match system with
  | S_gnu | S_linux ->
      D.type_ (emit_symbol fundecl.fun_name) "@function";
      D.size (emit_symbol fundecl.fun_name)
        (ConstSub (
            ConstThis,
            ConstLabel (emit_symbol fundecl.fun_name)))
  | _ -> ()
  end

(* Emission of data *)

let emit_item = function
  | Cglobal_symbol s -> D.global (emit_symbol s)
  | Cdefine_symbol s -> add_def_symbol s; _label (emit_symbol s)
  | Cint8 n -> D.byte (const n)
  | Cint16 n -> D.word (const n)
  | Cint32 n -> D.long (const_nat n)
  | Cint n -> D.qword (const_nat n)
  | Csingle f -> D.long  (Const (Int64.of_int32 (Int32.bits_of_float f)))
  | Cdouble f -> D.qword (Const (Int64.bits_of_float f))
  | Csymbol_address s -> add_used_symbol s; D.qword (ConstLabel (emit_symbol s))
  | Cstring s -> D.bytes s
  | Cskip n -> if n > 0 then D.space n
  | Calign n -> D.align n

let data l =
  D.data ();
  D.align 8;
  List.iter emit_item l

(* Beginning / end of an assembly file *)

let begin_assembly() =
  X86_proc.reset_asm_code ();
  reset_debug_info();                   (* PR#5603 *)
  reset_imp_table();
  float_constants := [];
  all_functions := [];
  if system = S_win64 then begin
    D.extrn "caml_call_gc" NEAR;
    D.extrn "caml_call_gc1" NEAR;
    D.extrn "caml_call_gc2" NEAR;
    D.extrn "caml_call_gc3" NEAR;
    D.extrn "caml_c_call" NEAR;
    D.extrn "caml_allocN" NEAR;
    D.extrn "caml_alloc1" NEAR;
    D.extrn "caml_alloc2" NEAR;
    D.extrn "caml_alloc3" NEAR;
    D.extrn "caml_ml_array_bound_error" NEAR;
    D.extrn "caml_raise_exn" NEAR;
  end;


  if !Clflags.dlcode || Arch.win64 then begin
    (* from amd64.S; could emit these constants on demand *)
    begin match system with
    | S_macosx -> D.section ["__TEXT";"__literal16"] None ["16byte_literals"]
    | S_mingw64 | S_cygwin -> D.section [".rdata"] (Some "dr") []
    | S_win64 -> D.data ()
    | _ -> D.section [".rodata.cst8"] (Some "a") ["@progbits"]
    end;
    D.align 16;
    _label (emit_symbol "caml_negf_mask");
    D.qword (Const 0x8000000000000000L);
    D.qword (Const 0L);
    D.align 16;
    _label (emit_symbol "caml_absf_mask");
    D.qword (Const 0x7FFFFFFFFFFFFFFFL);
    D.qword (Const 0xFFFFFFFFFFFFFFFFL);
  end;

  D.data ();
  emit_global_label "data_begin";

  emit_named_text_section (Compilenv.make_symbol (Some "code_begin"));
  emit_global_label "code_begin";
  if system = S_macosx then I.nop (); (* PR#4690 *)
  ()

let emit_spacetime_shapes () =
  D.data ();
  D.align 8;
  emit_global_label "spacetime_shapes";
  List.iter (fun fundecl ->
      (* CR-someday mshinwell: some of this should be platform independent *)
      begin match fundecl.fun_spacetime_shape with
      | None -> ()
      | Some shape ->
        let funsym = emit_symbol fundecl.fun_name in
        D.comment ("Shape for " ^ funsym ^ ":");
        D.qword (ConstLabel funsym);
        List.iter (fun (part_of_shape, label) ->
            let tag =
              match part_of_shape with
              | Direct_call_point _ -> 1
              | Indirect_call_point -> 2
              | Allocation_point -> 3
            in
            D.qword (Const (Int64.of_int tag));
            D.qword (ConstLabel (emit_label label));
            begin match part_of_shape with
            | Direct_call_point { callee; } ->
              D.qword (ConstLabel (emit_symbol callee))
            | Indirect_call_point -> ()
            | Allocation_point -> ()
            end)
          shape;
          D.qword (Const 0L)
      end)
    !all_functions;
  D.qword (Const 0L);
  D.comment "End of Spacetime shapes."

let end_assembly() =
  if !float_constants <> [] then begin
    begin match system with
    | S_macosx -> D.section ["__TEXT";"__literal8"] None ["8byte_literals"]
    | S_mingw64 | S_cygwin -> D.section [".rdata"] (Some "dr") []
    | S_win64 -> D.data ()
    | _ -> D.section [".rodata.cst8"] (Some "a") ["@progbits"]
    end;
    List.iter (fun (cst,lbl) -> emit_float_constant cst lbl) !float_constants
  end;

  emit_named_text_section (Compilenv.make_symbol (Some "code_end"));
  if system = S_macosx then I.nop ();
  (* suppress "ld warning: atom sorting error" *)

  emit_global_label "code_end";

  emit_imp_table();

  D.data ();
  D.qword (const 0);  (* PR#6329 *)
  emit_global_label "data_end";
  D.qword (const 0);

  D.align 8;                            (* PR#7591 *)
  emit_global_label "frametable";

  let setcnt = ref 0 in
  emit_frames
    { efa_code_label = (fun l -> D.qword (ConstLabel (emit_label l)));
      efa_data_label = (fun l -> D.qword (ConstLabel (emit_label l)));
      efa_16 = (fun n -> D.word (const n));
      efa_32 = (fun n -> D.long (const_32 n));
      efa_word = (fun n -> D.qword (const n));
      efa_align = D.align;
      efa_label_rel =
        (fun lbl ofs ->
           let c =
             ConstAdd (
               ConstSub(ConstLabel(emit_label lbl), ConstThis),
               const_32 ofs
             ) in
           if system = S_macosx then begin
             incr setcnt;
             let s = Printf.sprintf "L$set$%d" !setcnt in
             D.setvar (s, c);
             D.long (ConstLabel s)
           end else
             D.long c
        );
      efa_def_label = (fun l -> _label (emit_label l));
      efa_string = (fun s -> D.bytes (s ^ "\000"))
    };

  if Config.spacetime then begin
    emit_spacetime_shapes ()
	end;

  if system = S_linux then
    (* Mark stack as non-executable, PR#4564 *)
    D.section [".note.GNU-stack"] (Some "") [ "%progbits" ];

  if system = S_win64 then begin
    D.comment "External functions";
    String.Set.iter
      (fun s ->
         if not (String.Set.mem s !symbols_defined) then
           D.extrn (emit_symbol s) NEAR)
      !symbols_used;
    symbols_used := String.Set.empty;
    symbols_defined := String.Set.empty;
  end;

  let asm =
    if !Emitaux.create_asm_file then
      Some
        (
         (if X86_proc.masm then X86_masm.generate_asm
          else X86_gas.generate_asm) !Emitaux.output_channel
        )
    else
      None
  in
  X86_proc.generate_code asm<|MERGE_RESOLUTION|>--- conflicted
+++ resolved
@@ -633,22 +633,9 @@
         load_symbol_addr func rax;
         emit_call "caml_c_call";
         record_frame i.live false i.dbg ~label:label_after;
-<<<<<<< HEAD
         if Config.stats then begin
           I.inc (domain_field Domainstate.Domain_extcall_alloc)
         end;
-=======
-        if system <> S_win64 then begin
-          (* TODO: investigate why such a diff.
-             This comes from:
-            http://caml.inria.fr/cgi-bin/viewvc.cgi?view=revision&revision=12664
-
-             If we do the same for Win64, we probably need to change
-             amd64nt.asm accordingly.
-          *)
-          I.mov (domain_field Domainstate.Domain_young_ptr) r15
-        end
->>>>>>> 5ad64306
       end else begin
         I.mov rsp rbp;
         if Config.stats then begin
@@ -732,12 +719,9 @@
         let lbl_redo = new_label() in
         def_label lbl_redo;
         I.sub (int n) r15;
-<<<<<<< HEAD
         if Config.stats then begin
           I.inc (domain_field Domainstate.Domain_allocations);
         end;
-=======
->>>>>>> 5ad64306
         I.cmp (domain_field Domainstate.Domain_young_limit) r15;
         let lbl_call_gc = new_label() in
         let dbg =
@@ -976,28 +960,16 @@
           I.mov (sym (emit_label s)) arg
       in
       load_label_addr lbl_handler r11;
-<<<<<<< HEAD
       cfi_adjust_cfa_offset 8;
       I.push r11;
-      stack_offset := !stack_offset + 8;
       cfi_adjust_cfa_offset 8;
       I.push (domain_field Domainstate.Domain_exn_handler);
-      stack_offset := !stack_offset + 8;
       I.sub rsp (mem64 NONE 0 RSP);
-      I.mov rsp (domain_field Domainstate.Domain_exn_handler)
+      I.mov rsp (domain_field Domainstate.Domain_exn_handler);
+      stack_offset := !stack_offset + 16
   | Lpoptrap ->
       I.add rsp (mem64 NONE 0 RSP);
       I.pop (domain_field Domainstate.Domain_exn_handler);
-=======
-      I.push r11;
-      cfi_adjust_cfa_offset 8;
-      I.push (domain_field Domainstate.Domain_exception_pointer);
-      cfi_adjust_cfa_offset 8;
-      I.mov rsp (domain_field Domainstate.Domain_exception_pointer);
-      stack_offset := !stack_offset + 16;
-  | Lpoptrap ->
-      I.pop (domain_field Domainstate.Domain_exception_pointer);
->>>>>>> 5ad64306
       cfi_adjust_cfa_offset (-8);
       I.add (int 8) rsp;
       cfi_adjust_cfa_offset (-8);
@@ -1008,7 +980,6 @@
          trie is [caml_stash_backtrace], and it does not. *)
       begin match k with
       | Lambda.Raise_regular ->
-<<<<<<< HEAD
           emit_call "caml_raise_exn";
           record_frame Reg.Set.empty true i.dbg
       | Lambda.Raise_reraise ->
@@ -1018,17 +989,6 @@
           I.mov (domain_field Domainstate.Domain_exn_handler) rsp;
           I.add rsp (mem64 NONE 0 RSP);
           I.pop (domain_field Domainstate.Domain_exn_handler);
-=======
-          I.mov (int 0) (domain_field Domainstate.Domain_backtrace_pos);
-          emit_call "caml_raise_exn";
-          record_frame Reg.Set.empty true i.dbg
-      | Lambda.Raise_reraise ->
-          emit_call "caml_raise_exn";
-          record_frame Reg.Set.empty true i.dbg
-      | Lambda.Raise_notrace ->
-          I.mov (domain_field Domainstate.Domain_exception_pointer) rsp;
-          I.pop (domain_field Domainstate.Domain_exception_pointer);
->>>>>>> 5ad64306
           I.pop r11;
           I.jmp r11
       end
