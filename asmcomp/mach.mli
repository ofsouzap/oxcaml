--- conflicted
+++ resolved
@@ -70,12 +70,9 @@
         (b) If [is_assignment] is [true], any information about other [Reg.t]s
             that have been previously deemed to hold the value of that
             identifier is forgotten. *)
-<<<<<<< HEAD
   | Iprobe of { name: string; handler_code_sym: string; }
   | Iprobe_is_enabled of { name: string }
-=======
   | Ibeginregion | Iendregion
->>>>>>> 94454f5f
 
 type instruction =
   { desc: instruction_desc;
