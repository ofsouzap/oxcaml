--- conflicted
+++ resolved
@@ -105,16 +105,10 @@
   | [{c_lhs=pat; c_guard=None;
       c_rhs={exp_attributes=[{Parsetree.attr_name = {txt="#modulepat"};_}];
              exp_desc = Texp_letmodule
-<<<<<<< HEAD
-               (id, name, mexpr, ({exp_desc = Texp_function _} as e2))}}] ->
-      push_defaults loc (Bind_module (id, name, mexpr) :: bindings)
-                   [{c_lhs=pat;c_cont=None;c_guard=None;c_rhs=e2}]
-=======
                (id, name, pres, mexpr,
                 ({exp_desc = Texp_function _} as e2))}}] ->
       push_defaults loc (Bind_module (id, name, pres, mexpr) :: bindings)
-                   [{c_lhs=pat;c_guard=None;c_rhs=e2}]
->>>>>>> 4c130cae
+                   [{c_lhs=pat;c_cont=None;c_guard=None;c_rhs=e2}]
                    partial
   | [case] ->
       let exp =
@@ -139,20 +133,10 @@
       let exp =
         { exp with exp_loc = loc; exp_env = env; exp_desc =
           Texp_match
-<<<<<<< HEAD
-            ({exp with exp_type = pat.pat_type; exp_desc =
-              Texp_ident (Path.Pident param, mknoloc (Longident.Lident name),
-                          {val_type = pat.pat_type; val_kind = Val_reg;
-                           val_attributes = [];
-                           Types.val_loc = Location.none;
-                          })},
-             cases, [], partial) }
-=======
             ({exp with exp_type = pat.pat_type; exp_env = env; exp_desc =
               Texp_ident
                 (Path.Pident param, mknoloc (Longident.Lident name), desc)},
-             cases, partial) }
->>>>>>> 4c130cae
+             cases, [], partial) }
       in
       push_defaults loc bindings
         [{c_lhs={pat with pat_desc = Tpat_var (param, mknoloc name)};
@@ -364,14 +348,9 @@
                   [targ], e.exp_loc)
         | Record_unboxed _ -> targ
         | Record_float -> Lprim (Pfloatfield lbl.lbl_pos, [targ], e.exp_loc)
-<<<<<<< HEAD
-        | Record_extension ->
+        | Record_extension _ ->
           Lprim (Pfield (lbl.lbl_pos + 1, maybe_pointer e, lbl.lbl_mut),
                   [targ], e.exp_loc)
-=======
-        | Record_extension _ ->
-          Lprim (Pfield (lbl.lbl_pos + 1), [targ], e.exp_loc)
->>>>>>> 4c130cae
       end
   | Texp_setfield(arg, _, lbl, newval) ->
       let access =
@@ -461,12 +440,8 @@
       Lapply{ap_should_be_tailcall=false;
              ap_loc=loc;
              ap_func=
-<<<<<<< HEAD
                Lprim(Pfield (0, Pointer, Mutable),
-                     [transl_class_path ~loc e.exp_env cl], loc);
-=======
-               Lprim(Pfield 0, [transl_class_path loc e.exp_env cl], loc);
->>>>>>> 4c130cae
+                     [transl_class_path loc e.exp_env cl], loc);
              ap_args=[lambda_unit];
              ap_inlined=Default_inline;
              ap_specialised=Default_specialise}
@@ -785,12 +760,8 @@
                    Record_regular | Record_inlined _ ->
                      Pfield (i, maybe_pointer_type env typ, mut)
                  | Record_unboxed _ -> assert false
-<<<<<<< HEAD
-                 | Record_extension ->
+                 | Record_extension _ ->
                      Pfield (i + 1, maybe_pointer_type env typ, mut)
-=======
-                 | Record_extension _ -> Pfield (i + 1)
->>>>>>> 4c130cae
                  | Record_float -> Pfloatfield i in
                Lprim(access, [Lvar init_id], loc), field_kind
            | Overridden (_lid, expr) ->
@@ -942,7 +913,7 @@
   let val_fun =
     match val_caselist with
     | None ->
-        let param = Ident.create "param" in
+        let param = Ident.create_local "param" in
         Lfunction {kind = Curried; params = [param]; body = Lvar param;
                    attr = default_function_attribute; loc = Location.none}
     | Some (val_caselist, partial) ->
@@ -962,8 +933,8 @@
   in
   let eff_fun =
     let param = Typecore.name_cases "eff" eff_caselist in
-    let cont = Ident.create "k" in
-    let cont_tail = Ident.create "ktail" in
+    let cont = Ident.create_local "k" in
+    let cont_tail = Ident.create_local "ktail" in
     let eff_cases = transl_cases ~cont eff_caselist in
     Lfunction { kind = Curried; params = [param; cont; cont_tail];
       attr = default_function_attribute; loc = Location.none;
@@ -981,7 +952,7 @@
     | Lapply { ap_func = fn; ap_args = [arg]; _ }
         when is_pure fn && is_pure arg -> (fn, arg)
     | body ->
-       let param = Ident.create "param" in
+       let param = Ident.create_local "param" in
        (Lfunction { kind = Curried; params = [param]; body;
           attr = default_function_attribute; loc = Location.none },
         Lconst(Const_base(Const_int 0)))
