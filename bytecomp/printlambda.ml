--- conflicted
+++ resolved
@@ -1,14 +1,4 @@
 (**************************************************************************)
-<<<<<<< HEAD
-(*                                                                     *)
-(*                                OCaml                                *)
-(*                                                                     *)
-(*            Xavier Leroy, projet Cristal, INRIA Rocquencourt         *)
-(*                                                                     *)
-(*  Copyright 1996 Institut National de Recherche en Informatique et   *)
-(*     en Automatique.                                                    *)
-(*                                                                     *)
-=======
 (*                                                                        *)
 (*                                 OCaml                                  *)
 (*                                                                        *)
@@ -17,7 +7,6 @@
 (*   Copyright 1996 Institut National de Recherche en Informatique et     *)
 (*     en Automatique.                                                    *)
 (*                                                                        *)
->>>>>>> 0c0884bd
 (*   All rights reserved.  This file is distributed under the terms of    *)
 (*   the GNU Lesser General Public License version 2.1, with the          *)
 (*   special exception on linking described in the file LICENSE.          *)
@@ -153,7 +142,6 @@
       fprintf ppf "makeblock %i%a" tag block_shape shape
   | Pmakeblock(tag, Mutable, shape) ->
       fprintf ppf "makemutable %i%a" tag block_shape shape
-<<<<<<< HEAD
   | Pfield(n, ptr, mut) ->
       let instr =
         match ptr, mut with
@@ -162,9 +150,6 @@
         | Pointer, Immutable -> "field_imm "
       in
       fprintf ppf "%s%i" instr n
-=======
-  | Pfield n -> fprintf ppf "field %i" n
->>>>>>> 0c0884bd
   | Psetfield(n, ptr, init) ->
       let instr =
         match ptr with
@@ -270,7 +255,6 @@
   | Paddbint bi -> print_boxed_integer "add" ppf bi
   | Psubbint bi -> print_boxed_integer "sub" ppf bi
   | Pmulbint bi -> print_boxed_integer "mul" ppf bi
-<<<<<<< HEAD
   | Pdivbint { size; is_safe = Safe } ->
       print_boxed_integer "div" ppf size
   | Pdivbint { size; is_safe = Unsafe } ->
@@ -279,16 +263,6 @@
       print_boxed_integer "mod" ppf size
   | Pmodbint { size; is_safe = Unsafe } ->
       print_boxed_integer "mod_unsafe" ppf size
-=======
-  | Pdivbint { size = bi; is_safe = Safe } ->
-      print_boxed_integer "div" ppf bi
-  | Pdivbint { size = bi; is_safe = Unsafe } ->
-      print_boxed_integer "div_unsafe" ppf bi
-  | Pmodbint { size = bi; is_safe = Safe } ->
-      print_boxed_integer "mod" ppf bi
-  | Pmodbint { size = bi; is_safe = Unsafe } ->
-      print_boxed_integer "mod_unsafe" ppf bi
->>>>>>> 0c0884bd
   | Pandbint bi -> print_boxed_integer "and" ppf bi
   | Porbint bi -> print_boxed_integer "or" ppf bi
   | Pxorbint bi -> print_boxed_integer "xor" ppf bi
@@ -345,12 +319,9 @@
   | Pbswap16 -> fprintf ppf "bswap16"
   | Pbbswap(bi) -> print_boxed_integer "bswap" ppf bi
   | Pint_as_pointer -> fprintf ppf "int_as_pointer"
-<<<<<<< HEAD
   | Patomic_load -> fprintf ppf "atomic_load"
   | Patomic_store -> fprintf ppf "atomic_store"
   | Patomic_cas -> fprintf ppf "atomic_cas"
-=======
->>>>>>> 0c0884bd
   | Popaque -> fprintf ppf "opaque"
 
 let name_of_primitive = function
@@ -452,7 +423,6 @@
   | Pbswap16 -> "Pbswap16"
   | Pbbswap _ -> "Pbbswap"
   | Pint_as_pointer -> "Pint_as_pointer"
-<<<<<<< HEAD
   | Patomic_load -> "Patomic_load"
   | Patomic_store -> "Patomic_store"
   | Patomic_cas -> "Patomic_cas"
@@ -460,9 +430,6 @@
   | Presume -> "Presume"
   | Pperform -> "Pperform"
   | Preperform -> "Preperform"
-=======
-  | Popaque -> "Popaque"
->>>>>>> 0c0884bd
 
 let function_attribute ppf { inline; specialise; is_a_functor } =
   if is_a_functor then
