#**************************************************************************
#*                                                                        *
#*                                 OCaml                                  *
#*                                                                        *
#*                 Damien Doligez, projet Gallium, INRIA                  *
#*                                                                        *
#*   Copyright 2015 Institut National de Recherche en Informatique et     *
#*     en Automatique.                                                    *
#*                                                                        *
#*   All rights reserved.  This file is distributed under the terms of    *
#*   the GNU Lesser General Public License version 2.1, with the          *
#*   special exception on linking described in the file LICENSE.          *
#*                                                                        *
#**************************************************************************

# Default behaviour, for if core.autocrlf isn't set
* text=auto

# Don't believe there's a way to wrap lines in .gitattributes
.gitattributes ocaml-typo=long-line

# Binary files
/boot/ocamlc binary
/boot/ocamllex binary
/boot/ocamldep binary
*.gif binary
*.png binary
*.tfm binary

# Tell GitHub not to show diffs for autogenerated files
*.depend linguist-generated

# 'union' merge driver just unions textual content in case of conflict
#   http://krlmlr.github.io/using-gitattributes-to-avoid-merge-conflicts/
/.mailmap                merge=union


# We tried using 'union' for Changes and it did not work:
# instead of creating Changes conflict it would silently duplicate
# the lines involved in the conflict, which is arguably worse
#/Changes                 merge=union

# No header for text files (would be too obtrusive).
*.md                     ocaml-typo=missing-header
README*                  ocaml-typo=missing-header
*.adoc                   ocaml-typo=missing-header,long-line,unused-prop

/.mailmap                ocaml-typo=long-line,missing-header,non-ascii
/.merlin                 ocaml-typo=missing-header
/Changes                 ocaml-typo=non-ascii,missing-header
/INSTALL                 ocaml-typo=missing-header
/LICENSE                 ocaml-typo=long-line,very-long-line,missing-header
# appveyor_build.cmd only has missing-header because dra27 too lazy to update
# check-typo to interpret Cmd-style comments!
<<<<<<< HEAD
/appveyor_build.cmd      ocaml-typo=long-line,very-long-line,missing-header text eol=crlf
/appveyor_build.sh       ocaml-typo=non-ascii
=======
/appveyor_build.cmd      ocaml-typo=long-line,very-long-line,missing-header
>>>>>>> 8ba70ff1


asmcomp/*/emit.mlp       ocaml-typo=tab,long-line,unused-prop
asmcomp/power/NOTES.md   ocaml-typo=missing-header

asmrun/i386.S            ocaml-typo=long-line

config/gnu               ocaml-typo=prune

emacs/*.el               ocaml-typo=long-line,unused-prop
emacs/caml.el            ocaml-typo=long-line,unused-prop,missing-header
emacs/COPYING            ocaml-typo=tab,non-printing,missing-header
emacs/ocamltags.in       ocaml-typo=non-printing

experimental             ocaml-typo=prune

manual                   ocaml-typo=prune

ocamlbuild/*             ocaml-typo=long-line
ocamlbuild/AUTHORS       ocaml-typo=missing-header
ocamlbuild/ChangeLog     ocaml-typo=tab,missing-header
ocamlbuild/TODO          ocaml-typo=missing-header

ocamldoc/Changes.txt     ocaml-typo=missing-header
ocamldoc/ocamldoc.sty    ocaml-typo=missing-header

otherlibs/win32unix/readlink.c    ocaml-typo=long-line
otherlibs/win32unix/stat.c        ocaml-typo=long-line
otherlibs/win32unix/symlink.c     ocaml-typo=long-line

stdlib/hashbang     ocaml-typo=white-at-eol,missing-lf

testsuite/tests/**                        ocaml-typo=missing-header
testsuite/tests/lib-unix/win-stat/fakeclock.c ocaml-typo=
testsuite/tests/lib-bigarray-2/bigarrf.f  ocaml-typo=missing-header,tab
testsuite/tests/misc-unsafe/almabench.ml  ocaml-typo=missing-header,long-line
testsuite/typing                          ocaml-typo=missing-header

tools/magic         ocaml-typo=missing-header

yacc/*.[ch]   ocaml-typo=long-line,very-long-line,unused-prop

# Line-ending specifications, for Windows interoperability
*.sh text eol=lf
*.sh.in text eol=lf
*.awk text eol=lf

# Test suite command fragments
*.checker text eol=lf
*.precheck text eol=lf
*.runner text eol=lf

configure text eol=lf
config/auto-aux/hasgot text eol=lf
config/auto-aux/hasgot2 text eol=lf
config/auto-aux/runtest text eol=lf
config/auto-aux/searchpath text eol=lf
config/auto-aux/solaris-ld text eol=lf
config/auto-aux/tryassemble text eol=lf
config/auto-aux/trycompile text eol=lf
config/gnu/config.guess text eol=lf
config/gnu/config.sub text eol=lf
ocamldoc/remove_DEBUG text eol=lf
ocamltest/getocamloptdefaultflags text eol=lf
stdlib/Compflags text eol=lf
stdlib/sharpbang text eol=lf
tools/check-typo text eol=lf
tools/ci-build text eol=lf
tools/msvs-promote-path text eol=lf
tools/gdb-macros text eol=lf
tools/magic text eol=lf
tools/make-opcodes text eol=lf
tools/make-package-macosx text eol=lf
tools/ocaml-objcopy-macosx text eol=lf
tools/ocamlmktop.tpl text eol=lf
tools/ocamlsize text eol=lf

# These two are cat scripts, so may not actually require this
config/auto-aux/sharpbang text eol=lf
config/auto-aux/sharpbang2 text eol=lf

# Similarly, these are all Perl scripts, so may not actually require this
manual/tools/caml-tex text eol=lf
manual/tools/format-intf text eol=lf
manual/tools/htmlcut text eol=lf
manual/tools/htmltbl text eol=lf
manual/tools/htmlthread text eol=lf
manual/tools/texexpand text eol=lf

# Tests which include references spanning multiple lines fail with \r\n
# endings, so use \n endings only, even on Windows.
testsuite/tests/parsing/*.ml text eol=lf
testsuite/tests/docstrings/empty.ml text eol=lf
testsuite/tests/functors/functors.ml text eol=lf
testsuite/tests/translprim/module_coercion.ml text eol=lf
testsuite/tests/warnings/w04.ml text eol=lf
testsuite/tests/warnings/w04_failure.ml text eol=lf
testsuite/tests/warnings/w32.ml text eol=lf

# These are forced to \n to allow the Cygwin testsuite to pass on a
# Windows-checkout
testsuite/tests/formatting/margins.ml text eol=lf
testsuite/tests/letrec-disallowed/disallowed.ml text eol=lf
testsuite/tests/letrec-disallowed/extension_constructor.ml text eol=lf
testsuite/tests/letrec-disallowed/float_block.ml text eol=lf
testsuite/tests/letrec-disallowed/generic_arrays.ml text eol=lf
testsuite/tests/letrec-disallowed/module_constraints.ml text eol=lf
testsuite/tests/letrec-disallowed/pr7215.ml text eol=lf
testsuite/tests/lexing/uchar_esc.ml text eol=lf
testsuite/tests/match-exception-warnings/exhaustiveness_warnings.ml text eol=lf
testsuite/tests/typing-extension-constructor/test.ml text eol=lf
testsuite/tests/typing-extensions/extensions.ml text eol=lf
testsuite/tests/typing-extensions/open_types.ml text eol=lf
testsuite/tests/typing-objects/Exemples.ml text eol=lf
testsuite/tests/typing-objects/pr5619_bad.ml text eol=lf
testsuite/tests/typing-objects/pr6123_bad.ml text eol=lf
testsuite/tests/typing-objects/pr6907_bad.ml text eol=lf
testsuite/tests/typing-objects/Tests.ml text eol=lf
testsuite/tests/typing-pattern_open/pattern_open.ml text eol=lf
testsuite/tests/typing-private/private.ml text eol=lf
testsuite/tests/typing-recordarg/recordarg.ml text eol=lf
testsuite/tests/typing-short-paths/pr5918.ml text eol=lf
testsuite/tests/typing-sigsubst/sigsubst.ml text eol=lf
testsuite/tests/typing-typeparam/newtype.ml text eol=lf
testsuite/tests/typing-unboxed/test.ml text eol=lf
testsuite/tests/typing-unboxed-types/test.ml text eol=lf
testsuite/tests/typing-warnings/ambiguous_guarded_disjunction.ml text eol=lf
testsuite/tests/typing-warnings/application.ml text eol=lf
testsuite/tests/typing-warnings/coercions.ml text eol=lf
testsuite/tests/typing-warnings/exhaustiveness.ml text eol=lf
testsuite/tests/typing-warnings/pr6587.ml text eol=lf
testsuite/tests/typing-warnings/pr6872.ml text eol=lf
testsuite/tests/typing-warnings/pr7085.ml text eol=lf
testsuite/tests/typing-warnings/pr7115.ml text eol=lf
testsuite/tests/typing-warnings/pr7261.ml text eol=lf
testsuite/tests/typing-warnings/pr7297.ml text eol=lf
testsuite/tests/typing-warnings/pr7553.ml text eol=lf
testsuite/tests/typing-warnings/records.ml text eol=lf
testsuite/tests/typing-warnings/unused_types.ml text eol=lf<|MERGE_RESOLUTION|>--- conflicted
+++ resolved
@@ -52,12 +52,7 @@
 /LICENSE                 ocaml-typo=long-line,very-long-line,missing-header
 # appveyor_build.cmd only has missing-header because dra27 too lazy to update
 # check-typo to interpret Cmd-style comments!
-<<<<<<< HEAD
-/appveyor_build.cmd      ocaml-typo=long-line,very-long-line,missing-header text eol=crlf
-/appveyor_build.sh       ocaml-typo=non-ascii
-=======
 /appveyor_build.cmd      ocaml-typo=long-line,very-long-line,missing-header
->>>>>>> 8ba70ff1
 
 
 asmcomp/*/emit.mlp       ocaml-typo=tab,long-line,unused-prop
