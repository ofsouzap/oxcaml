(**************************************************************************)
(*                                                                        *)
(*                                 OCaml                                  *)
(*                                                                        *)
(*             Xavier Leroy, projet Cristal, INRIA Rocquencourt           *)
(*                                                                        *)
(*   Copyright 1996 Institut National de Recherche en Informatique et     *)
(*     en Automatique.                                                    *)
(*                                                                        *)
(*   All rights reserved.  This file is distributed under the terms of    *)
(*   the GNU Lesser General Public License version 2.1, with the          *)
(*   special exception on linking described in the file LICENSE.          *)
(*                                                                        *)
(**************************************************************************)

(* Translation from typed abstract syntax to lambda terms,
   for the module language *)

open Misc
open Asttypes
open Path
open Types
open Typedtree
open Lambda
open Translobj
open Translcore
open Translclass
open Debuginfo.Scoped_location

type unsafe_component =
  | Unsafe_module_binding
  | Unsafe_functor
  | Unsafe_non_function
  | Unsafe_typext

type unsafe_info =
  | Unsafe of { reason:unsafe_component; loc:Location.t; subid:Ident.t }
  | Unnamed
type error =
  Circular_dependency of (Ident.t * unsafe_info) list
| Conflicting_inline_attributes

exception Error of Location.t * error

let cons_opt x_opt xs =
  match x_opt with
  | None -> xs
  | Some x -> x :: xs

(* Hacky shims. Note that we only ever create compilation units with
   empty prefixes, so these are indeed safe. *)
let compilation_unit_of_modname modname =
  Compilation_unit.create Compilation_unit.Prefix.empty
    (modname |> Compilation_unit.Name.of_string)
let compilation_unit_of_ident ident =
  Ident.name ident |> compilation_unit_of_modname
let ident_of_compilation_unit compilation_unit =
  assert (Compilation_unit.Prefix.is_empty
            (Compilation_unit.for_pack_prefix compilation_unit));
  compilation_unit |> Compilation_unit.to_global_ident_for_legacy_code

(* Keep track of the root path (from the root of the namespace to the
   currently compiled module expression).  Useful for naming extensions. *)

let global_path glob = Some(Pident glob)
let functor_path path param =
  match path with
    None -> None
  | Some p -> Some(Papply(p, Pident param))
let field_path path field =
  match path with
    None -> None
  | Some p -> Some(Pdot(p, Ident.name field))

(* Compile type extensions *)

let transl_type_extension ~scopes env rootpath tyext body =
  List.fold_right
    (fun ext body ->
      let lam =
        transl_extension_constructor ~scopes env
          (field_path rootpath ext.ext_id) ext
      in
      Llet(Strict, Pgenval, ext.ext_id, lam, body))
    tyext.tyext_constructors
    body

(* Compile a coercion *)

let rec apply_coercion loc strict restr arg =
  match restr with
    Tcoerce_none ->
      arg
  | Tcoerce_structure(pos_cc_list, id_pos_list) ->
      name_lambda strict arg (fun id ->
        let get_field pos =
          if pos < 0 then lambda_unit
          else
            Lprim(mod_field pos,[Lvar id], loc)
        in
        let lam =
          Lprim(Pmakeblock(0, Immutable, None, alloc_heap),
                List.map (apply_coercion_field loc get_field) pos_cc_list,
                loc)
        in
        wrap_id_pos_list loc id_pos_list get_field lam)
  | Tcoerce_functor(cc_arg, cc_res) ->
      let param = Ident.create_local "funarg" in
      let carg = apply_coercion loc Alias cc_arg (Lvar param) in
      apply_coercion_result loc strict arg [param, Pgenval] [carg] cc_res
  | Tcoerce_primitive { pc_desc; pc_env; pc_type; pc_poly_mode } ->
      let poly_mode = Option.map Translcore.transl_alloc_mode pc_poly_mode in
      Translprim.transl_primitive loc pc_desc pc_env pc_type ~poly_mode None
  | Tcoerce_alias (env, path, cc) ->
      let lam = transl_module_path loc env path in
      name_lambda strict arg
        (fun _ -> apply_coercion loc Alias cc lam)

and apply_coercion_field loc get_field (pos, cc) =
  apply_coercion loc Alias cc (get_field pos)

and apply_coercion_result loc strict funct params args cc_res =
  match cc_res with
  | Tcoerce_functor(cc_arg, cc_res) ->
    let param = Ident.create_local "funarg" in
    let arg = apply_coercion loc Alias cc_arg (Lvar param) in
    apply_coercion_result loc strict funct
      ((param, Pgenval) :: params) (arg :: args) cc_res
  | _ ->
      name_lambda strict funct
        (fun id ->
           lfunction
             ~kind:(Curried {nlocal=0})
             ~params:(List.rev params)
             ~return:Pgenval
             ~attr:{ default_function_attribute with
                        is_a_functor = true;
                        stub = true; }
             ~loc
             ~mode:alloc_heap
             ~region:true
             ~body:(apply_coercion
                   loc Strict cc_res
                   (Lapply{
                      ap_loc=loc;
                      ap_func=Lvar id;
                      ap_args=List.rev args;
                      ap_region_close=Rc_normal;
                      ap_mode=alloc_heap;
                      ap_tailcall=Default_tailcall;
                      ap_inlined=Default_inlined;
                      ap_specialised=Default_specialise;
                      ap_probe=None;
                    })))

and wrap_id_pos_list loc id_pos_list get_field lam =
  let fv = free_variables lam in
  (*Format.eprintf "%a@." Printlambda.lambda lam;
  Ident.Set.iter (fun id -> Format.eprintf "%a " Ident.print id) fv;
  Format.eprintf "@.";*)
  let (lam,s) =
    List.fold_left (fun (lam, s) (id',pos,c) ->
      if Ident.Set.mem id' fv then
        let id'' = Ident.create_local (Ident.name id') in
        (Llet(Alias, Pgenval, id'',
             apply_coercion loc Alias c (get_field pos),lam),
         Ident.Map.add id' id'' s)
      else (lam, s))
      (lam, Ident.Map.empty) id_pos_list
  in
  if s == Ident.Map.empty then lam else Lambda.rename s lam


(* Compose two coercions
   apply_coercion c1 (apply_coercion c2 e) behaves like
   apply_coercion (compose_coercions c1 c2) e. *)

let rec compose_coercions c1 c2 =
  match (c1, c2) with
    (Tcoerce_none, c2) -> c2
  | (c1, Tcoerce_none) -> c1
  | (Tcoerce_structure (pc1, ids1), Tcoerce_structure (pc2, ids2)) ->
      let v2 = Array.of_list pc2 in
      let ids1 =
        List.map (fun (id,pos1,c1) ->
          let (pos2,c2) = v2.(pos1) in (id, pos2, compose_coercions c1 c2))
          ids1
      in
      Tcoerce_structure
        (List.map
           (fun pc ->
              match pc with
              | _, (Tcoerce_primitive _ | Tcoerce_alias _) ->
                (* These cases do not take an argument (the position is -1),
                   so they do not need adjusting. *)
                pc
              | (p1, c1) ->
                let (p2, c2) = v2.(p1) in
                (p2, compose_coercions c1 c2))
          pc1,
         ids1 @ ids2)
  | (Tcoerce_functor(arg1, res1), Tcoerce_functor(arg2, res2)) ->
      Tcoerce_functor(compose_coercions arg2 arg1,
                      compose_coercions res1 res2)
  | (c1, Tcoerce_alias (env, path, c2)) ->
      Tcoerce_alias (env, path, compose_coercions c1 c2)
  | (_, _) ->
      fatal_error "Translmod.compose_coercions"

(*
let apply_coercion a b c =
  Format.eprintf "@[<2>apply_coercion@ %a@]@." Includemod.print_coercion b;
  apply_coercion a b c

let compose_coercions c1 c2 =
  let c3 = compose_coercions c1 c2 in
  let open Includemod in
  Format.eprintf "@[<2>compose_coercions@ (%a)@ (%a) =@ %a@]@."
    print_coercion c1 print_coercion c2 print_coercion c3;
  c3
*)

(* Record the primitive declarations occurring in the module compiled *)

let primitive_declarations = ref ([] : Primitive.description list)
let record_primitive = function
  | {val_kind=Val_prim p;val_loc} ->
      Translprim.check_primitive_arity val_loc p;
      primitive_declarations := p :: !primitive_declarations
  | _ -> ()

(* Helper for compiling value "let rec".  This is only used for Flambda 2
   at present, which uses the new [Dissect_letrec] module, planned to be
   upstreamed.  At that point this helper can move into that module. *)

let preallocate_letrec ~bindings ~body =
  assert (Clflags.is_flambda2 ());
  let caml_update_dummy_prim =
    Primitive.simple ~name:"caml_update_dummy" ~arity:2 ~alloc:true
  in
  let update_dummy var expr =
    Lprim (Pccall caml_update_dummy_prim, [Lvar var; expr], Loc_unknown)
  in
  let bindings = List.rev bindings in
  let body_with_initialization =
    List.fold_left
      (fun body (id, def, _size) -> Lsequence (update_dummy id def, body))
      body bindings
  in
  List.fold_left
    (fun body (id, _def, size) ->
       let desc =
         Primitive.simple ~name:"caml_alloc_dummy" ~arity:1 ~alloc:true
       in
       let size : lambda = Lconst (Const_base (Const_int size)) in
       Llet (Strict, Pgenval, id,
             Lprim (Pccall desc, [size], Loc_unknown), body))
    body_with_initialization bindings

(* Utilities for compiling "module rec" definitions *)

let mod_prim = Lambda.transl_prim "CamlinternalMod"

let undefined_location loc =
  let (fname, line, char) = Location.get_pos_info loc.Location.loc_start in
  Lconst(Const_block(0,
                     [Const_base(Const_string (fname, loc, None));
                      const_int line;
                      const_int char]))

exception Initialization_failure of unsafe_info

let init_shape id modl =
  let rec init_shape_mod subid loc env mty =
    match Mtype.scrape env mty with
      Mty_ident _
    | Mty_alias _ ->
        raise (Initialization_failure
                (Unsafe {reason=Unsafe_module_binding;loc;subid}))
    | Mty_signature sg ->
        Const_block(0, [Const_block(0, init_shape_struct env sg)])
    | Mty_functor _ ->
        (* can we do better? *)
        raise (Initialization_failure
                (Unsafe {reason=Unsafe_functor;loc;subid}))
  and init_shape_struct env sg =
    match sg with
      [] -> []
    | Sig_value(subid, {val_kind=Val_reg; val_type=ty; val_loc=loc},_) :: rem ->
        let init_v =
          match get_desc (Ctype.expand_head env ty) with
            Tarrow(_,_,_,_) ->
              const_int 0 (* camlinternalMod.Function *)
          | Tconstr(p, _, _) when Path.same p Predef.path_lazy_t ->
              const_int 1 (* camlinternalMod.Lazy *)
          | _ ->
              let not_a_function =
                Unsafe {reason=Unsafe_non_function; loc; subid }
              in
              raise (Initialization_failure not_a_function) in
        init_v :: init_shape_struct env rem
    | Sig_value(_, {val_kind=Val_prim _}, _) :: rem ->
        init_shape_struct env rem
    | Sig_value _ :: _rem ->
        assert false
    | Sig_type(id, tdecl, _, _) :: rem ->
        init_shape_struct (Env.add_type ~check:false id tdecl env) rem
    | Sig_typext (subid, {ext_loc=loc},_,_) :: _ ->
        raise (Initialization_failure (Unsafe {reason=Unsafe_typext;loc;subid}))
    | Sig_module(id, Mp_present, md, _, _) :: rem ->
        init_shape_mod id md.md_loc env md.md_type ::
        init_shape_struct (Env.add_module_declaration ~check:false
                             id Mp_present md env) rem
    | Sig_module(id, Mp_absent, md, _, _) :: rem ->
        init_shape_struct
          (Env.add_module_declaration ~check:false
                             id Mp_absent md env) rem
    | Sig_modtype(id, minfo, _) :: rem ->
        init_shape_struct (Env.add_modtype id minfo env) rem
    | Sig_class _ :: rem ->
        const_int 2 (* camlinternalMod.Class *)
        :: init_shape_struct env rem
    | Sig_class_type _ :: rem ->
        init_shape_struct env rem
  in
  try
    Ok(undefined_location modl.mod_loc,
       Lconst(init_shape_mod id modl.mod_loc modl.mod_env modl.mod_type))
  with Initialization_failure reason -> Result.Error(reason)

(* Reorder bindings to honor dependencies.  *)

type binding_status =
  | Undefined
  | Inprogress of int option (** parent node *)
  | Defined

type id_or_ignore_loc =
  | Id of Ident.t
  | Ignore_loc of Lambda.scoped_location

let extract_unsafe_cycle id status init cycle_start =
  let info i = match init.(i) with
    | Result.Error r ->
        begin match id.(i) with
        | Id id -> id, r
        | Ignore_loc _ ->
            assert false (* Can't refer to something without a name. *)
        end
    | Ok _ -> assert false in
  let rec collect stop l i = match status.(i) with
    | Inprogress None | Undefined | Defined -> assert false
    | Inprogress Some i when i = stop -> info i :: l
    | Inprogress Some i -> collect stop (info i::l) i in
  collect cycle_start [] cycle_start

let reorder_rec_bindings bindings =
  let id = Array.of_list (List.map (fun (id,_,_,_) -> id) bindings)
  and loc = Array.of_list (List.map (fun (_,loc,_,_) -> loc) bindings)
  and init = Array.of_list (List.map (fun (_,_,init,_) -> init) bindings)
  and rhs = Array.of_list (List.map (fun (_,_,_,rhs) -> rhs) bindings) in
  let fv = Array.map Lambda.free_variables rhs in
  let num_bindings = Array.length id in
  let status = Array.make num_bindings Undefined in
  let res = ref [] in
  let is_unsafe i = match init.(i) with
    | Ok _ -> false
    | Result.Error _ -> true in
  let init_res i = match init.(i) with
    | Result.Error _ -> None
    | Ok(a,b) -> Some(a,b) in
  let rec emit_binding parent i =
    match status.(i) with
      Defined -> ()
    | Inprogress _ ->
        status.(i) <- Inprogress parent;
        let cycle = extract_unsafe_cycle id status init i in
        raise(Error(loc.(i), Circular_dependency cycle))
    | Undefined ->
        if is_unsafe i then begin
          status.(i) <- Inprogress parent;
          for j = 0 to num_bindings - 1 do
            match id.(j) with
            | Id id when Ident.Set.mem id fv.(i) -> emit_binding (Some i) j
            | _ -> ()
          done
        end;
        res := (id.(i), init_res i, rhs.(i)) :: !res;
        status.(i) <- Defined in
  for i = 0 to num_bindings - 1 do
    match status.(i) with
      Undefined -> emit_binding None i
    | Inprogress _ -> assert false
    | Defined -> ()
  done;
  List.rev !res

(* Generate lambda-code for a reordered list of bindings *)

let eval_rec_bindings bindings cont =
  let rec bind_inits = function
    [] ->
      bind_strict bindings
  | (Ignore_loc _, _, _) :: rem
  | (_, None, _) :: rem ->
      bind_inits rem
  | (Id id, Some(loc, shape), _rhs) :: rem ->
      Llet(Strict, Pgenval, id,
           Lapply{
             ap_loc=Loc_unknown;
             ap_func=mod_prim "init_mod";
             ap_args=[loc; shape];
             ap_region_close=Rc_normal;
             ap_mode=alloc_heap;
             ap_tailcall=Default_tailcall;
             ap_inlined=Default_inlined;
             ap_specialised=Default_specialise;
             ap_probe=None;
           },
           bind_inits rem)
  and bind_strict = function
    [] ->
      patch_forwards bindings
  | (Ignore_loc loc, None, rhs) :: rem ->
      Lsequence(Lprim(Pignore, [rhs], loc), bind_strict rem)
  | (Id id, None, rhs) :: rem ->
      Llet(Strict, Pgenval, id, rhs, bind_strict rem)
  | (_id, Some _, _rhs) :: rem ->
      bind_strict rem
  and patch_forwards = function
    [] ->
      cont
  | (Ignore_loc _, _, _rhs) :: rem
  | (_, None, _rhs) :: rem ->
      patch_forwards rem
  | (Id id, Some(_loc, shape), rhs) :: rem ->
      Lsequence(
        Lapply {
          ap_loc=Loc_unknown;
          ap_func=mod_prim "update_mod";
          ap_args=[shape; Lvar id; rhs];
          ap_region_close=Rc_normal;
          ap_mode=alloc_heap;
          ap_tailcall=Default_tailcall;
          ap_inlined=Default_inlined;
          ap_specialised=Default_specialise;
          ap_probe=None;
        },
        patch_forwards rem)
  in
    bind_inits bindings

let compile_recmodule ~scopes compile_rhs bindings cont =
  eval_rec_bindings
    (reorder_rec_bindings
       (List.map
          (fun {mb_id=id; mb_name; mb_expr=modl; mb_loc=loc; _} ->
             let id_or_ignore_loc, shape =
               match id with
               | None ->
                 let loc = of_location ~scopes mb_name.loc in
                 Ignore_loc loc, Result.Error Unnamed
               | Some id -> Id id, init_shape id modl
             in
             (id_or_ignore_loc, modl.mod_loc, shape, compile_rhs id modl loc))
          bindings))
    cont

(* Code to translate class entries in a structure *)

let class_block_size = 4

let transl_class_bindings ~scopes cl_list =
  let ids = List.map (fun (ci, _) -> ci.ci_id_class) cl_list in
  (ids,
   List.map
     (fun ({ci_id_class=id; ci_expr=cl; ci_virt=vf}, meths) ->
       (id, transl_class ~scopes ids id meths cl vf, class_block_size))
     cl_list)

(* Compile one or more functors, merging curried functors to produce
   multi-argument functors.  Any [@inline] attribute on a functor that is
   merged must be consistent with any other [@inline] attribute(s) on the
   functor(s) being merged with.  Such an attribute will be placed on the
   resulting merged functor. *)

let merge_inline_attributes attr1 attr2 loc =
  match Lambda.merge_inline_attributes attr1 attr2 with
  | Some attr -> attr
  | None -> raise (Error (to_location loc, Conflicting_inline_attributes))

let merge_functors ~scopes mexp coercion root_path =
  let rec merge ~scopes mexp coercion path acc inline_attribute =
    let finished = acc, mexp, path, coercion, inline_attribute in
    match mexp.mod_desc with
    | Tmod_functor (param, body) ->
      let inline_attribute' =
        Translattribute.get_inline_attribute mexp.mod_attributes
      in
      let arg_coercion, res_coercion =
        match coercion with
        | Tcoerce_none -> Tcoerce_none, Tcoerce_none
        | Tcoerce_functor (arg_coercion, res_coercion) ->
          arg_coercion, res_coercion
        | _ -> fatal_error "Translmod.merge_functors: bad coercion"
      in
      let loc = of_location ~scopes mexp.mod_loc in
      let path, param =
        match param with
        | Unit -> None, Ident.create_local "*"
        | Named (None, _, _) ->
          let id = Ident.create_local "_" in
          functor_path path id, id
        | Named (Some id, _, _) -> functor_path path id, id
      in
      let inline_attribute =
        merge_inline_attributes inline_attribute inline_attribute' loc
      in
      merge ~scopes body res_coercion path ((param, loc, arg_coercion) :: acc)
        inline_attribute
    | _ -> finished
  in
  merge ~scopes mexp coercion root_path [] Default_inline

let rec compile_functor ~scopes mexp coercion root_path loc =
  let functor_params_rev, body, body_path, res_coercion, inline_attribute =
    merge_functors ~scopes mexp coercion root_path
  in
  assert (List.length functor_params_rev >= 1);  (* cf. [transl_module] *)
  let params, body =
    List.fold_left (fun (params, body) (param, loc, arg_coercion) ->
        let param' = Ident.rename param in
        let arg = apply_coercion loc Alias arg_coercion (Lvar param') in
        let params = (param', Pgenval) :: params in
        let body = Llet (Alias, Pgenval, param, arg, body) in
        params, body)
      ([], transl_module ~scopes res_coercion body_path body)
      functor_params_rev
  in
  lfunction
    ~kind:(Curried {nlocal=0})
    ~params
    ~return:Pgenval
    ~attr:{
      inline = inline_attribute;
      specialise = Default_specialise;
      local = Default_local;
      poll = Default_poll;
      check = Default_check;
<<<<<<< HEAD
      loop = Never_loop;
=======
      poll = Default_poll;
>>>>>>> 5bf28202
      is_a_functor = true;
      stub = false;
      tmc_candidate = false;
    }
    ~loc
    ~mode:alloc_heap
    ~region:true
    ~body

(* Compile a module expression *)

and transl_module ~scopes cc rootpath mexp =
  List.iter (Translattribute.check_attribute_on_module mexp)
    mexp.mod_attributes;
  let loc = of_location ~scopes mexp.mod_loc in
  match mexp.mod_desc with
  | Tmod_ident (path,_) ->
      apply_coercion loc Strict cc
        (transl_module_path loc mexp.mod_env path)
  | Tmod_structure str ->
      fst (transl_struct ~scopes loc [] cc rootpath str)
  | Tmod_functor _ ->
      oo_wrap mexp.mod_env true (fun () ->
        compile_functor ~scopes mexp cc rootpath loc) ()
  | Tmod_apply(funct, arg, ccarg) ->
      let inlined_attribute, funct =
        Translattribute.get_and_remove_inlined_attribute_on_module funct
      in
      oo_wrap mexp.mod_env true
        (apply_coercion loc Strict cc)
        (Lapply{
           ap_loc=loc;
           ap_func=transl_module ~scopes Tcoerce_none None funct;
           ap_args=[transl_module ~scopes ccarg None arg];
           ap_region_close=Rc_normal;
           ap_mode=alloc_heap;
           ap_tailcall=Default_tailcall;
           ap_inlined=inlined_attribute;
           ap_specialised=Default_specialise;
           ap_probe=None;})
  | Tmod_constraint(arg, _, _, ccarg) ->
      transl_module ~scopes (compose_coercions cc ccarg) rootpath arg
  | Tmod_unpack(arg, _) ->
      apply_coercion loc Strict cc (Translcore.transl_exp ~scopes arg)

and transl_struct ~scopes loc fields cc rootpath {str_final_env; str_items; _} =
  transl_structure ~scopes loc fields cc rootpath str_final_env str_items

(* The function  transl_structure is called by  the bytecode compiler.
   Some effort is made to compile in top to bottom order, in order to display
   warning by increasing locations. *)
and transl_structure ~scopes loc fields cc rootpath final_env = function
    [] ->
      let body, size =
        match cc with
          Tcoerce_none ->
            Lprim(Pmakeblock(0, Immutable, None, alloc_heap),
                  List.map (fun id -> Lvar id) (List.rev fields), loc),
              List.length fields
        | Tcoerce_structure(pos_cc_list, id_pos_list) ->
                (* Do not ignore id_pos_list ! *)
            (*Format.eprintf "%a@.@[" Includemod.print_coercion cc;
            List.iter (fun l -> Format.eprintf "%a@ " Ident.print l)
              fields;
            Format.eprintf "@]@.";*)
            let v = Array.of_list (List.rev fields) in
            let get_field pos =
              if pos < 0 then lambda_unit
              else Lvar v.(pos)
            in
            let ids = List.fold_right Ident.Set.add fields Ident.Set.empty in
            let lam =
              Lprim(Pmakeblock(0, Immutable, None, alloc_heap),
                  List.map
                    (fun (pos, cc) ->
                      match cc with
                      | Tcoerce_primitive p ->
                          let loc = of_location ~scopes p.pc_loc in
                          let poly_mode =
                            Option.map
                              Translcore.transl_alloc_mode p.pc_poly_mode
                          in
                          Translprim.transl_primitive
                            loc p.pc_desc p.pc_env p.pc_type ~poly_mode None
                      | _ -> apply_coercion loc Strict cc (get_field pos))
                    pos_cc_list, loc)
            and id_pos_list =
              List.filter (fun (id,_,_) -> not (Ident.Set.mem id ids))
                id_pos_list
            in
            wrap_id_pos_list loc id_pos_list get_field lam,
              List.length pos_cc_list
        | _ ->
            fatal_error "Translmod.transl_structure"
      in
      (* This debugging event provides information regarding the structure
         items. It is ignored by the OCaml debugger but is used by
         Js_of_ocaml to preserve variable names. *)
      (if !Clflags.debug && not !Clflags.native_code then
         Levent(body,
                {lev_loc = loc;
                 lev_kind = Lev_pseudo;
                 lev_repr = None;
                 lev_env = final_env})
       else
         body),
      size
  | item :: rem ->
      match item.str_desc with
      | Tstr_eval (expr, _) ->
          let body, size =
            transl_structure ~scopes loc fields cc rootpath final_env rem
          in
          Lsequence(transl_exp ~scopes expr, body), size
      | Tstr_value(rec_flag, pat_expr_list) ->
          (* Translate bindings first *)
          let mk_lam_let =
            transl_let ~scopes ~in_structure:true rec_flag pat_expr_list Pgenval in
          let ext_fields =
            List.rev_append (let_bound_idents pat_expr_list) fields in
          (* Then, translate remainder of struct *)
          let body, size =
            transl_structure ~scopes loc ext_fields cc rootpath final_env rem
          in
          mk_lam_let body, size
      | Tstr_primitive descr ->
          record_primitive descr.val_val;
          transl_structure ~scopes loc fields cc rootpath final_env rem
      | Tstr_type _ ->
          transl_structure ~scopes loc fields cc rootpath final_env rem
      | Tstr_typext(tyext) ->
          let ids = List.map (fun ext -> ext.ext_id) tyext.tyext_constructors in
          let body, size =
            transl_structure ~scopes loc (List.rev_append ids fields)
              cc rootpath final_env rem
          in
          transl_type_extension ~scopes item.str_env rootpath tyext body, size
      | Tstr_exception ext ->
          let id = ext.tyexn_constructor.ext_id in
          let path = field_path rootpath id in
          let body, size =
            transl_structure ~scopes loc (id::fields) cc rootpath final_env rem
          in
          Llet(Strict, Pgenval, id,
               transl_extension_constructor ~scopes
                                            item.str_env
                                            path
                                            ext.tyexn_constructor, body),
          size
      | Tstr_module ({mb_presence=Mp_present} as mb) ->
          let id = mb.mb_id in
          (* Translate module first *)
          let subscopes = match id with
            | None -> scopes
            | Some id -> enter_module_definition ~scopes id in
          let module_body =
            transl_module ~scopes:subscopes Tcoerce_none
              (Option.bind id (field_path rootpath)) mb.mb_expr
          in
          let module_body =
            Translattribute.add_inline_attribute module_body mb.mb_loc
                                                 mb.mb_attributes
          in
          (* Translate remainder second *)
          let body, size =
            transl_structure ~scopes loc (cons_opt id fields)
              cc rootpath final_env rem
          in
          begin match id with
          | None ->
              Lsequence (Lprim(Pignore, [module_body],
                               of_location ~scopes mb.mb_name.loc), body),
              size
          | Some id ->
              let module_body =
                Levent (module_body, {
                  lev_loc = of_location ~scopes mb.mb_loc;
                  lev_kind = Lev_module_definition id;
                  lev_repr = None;
                  lev_env = Env.empty;
                })
              in
              Llet(pure_module mb.mb_expr, Pgenval, id, module_body, body), size
          end
      | Tstr_module ({mb_presence=Mp_absent} as mb) ->
          List.iter (Translattribute.check_attribute_on_module mb.mb_expr)
            mb.mb_attributes;
          List.iter (Translattribute.check_attribute_on_module mb.mb_expr)
            mb.mb_expr.mod_attributes;
          transl_structure ~scopes loc fields cc rootpath final_env rem
      | Tstr_recmodule bindings ->
          let ext_fields =
            List.rev_append (List.filter_map (fun mb -> mb.mb_id) bindings)
              fields
          in
          let body, size =
            transl_structure ~scopes loc ext_fields cc rootpath final_env rem
          in
          let lam =
            compile_recmodule ~scopes (fun id modl loc ->
              match id with
              | None -> transl_module ~scopes Tcoerce_none None modl
              | Some id ->
                  let module_body =
                    transl_module
                      ~scopes:(enter_module_definition ~scopes id)
                      Tcoerce_none (field_path rootpath id) modl
                  in
                  Levent (module_body, {
                    lev_loc = of_location ~scopes loc;
                    lev_kind = Lev_module_definition id;
                    lev_repr = None;
                    lev_env = Env.empty;
                  })
            ) bindings body
          in
          lam, size
      | Tstr_class cl_list ->
          let (ids, class_bindings) = transl_class_bindings ~scopes cl_list in
          let body, size =
            transl_structure ~scopes loc (List.rev_append ids fields)
              cc rootpath final_env rem
          in
          if Clflags.is_flambda2 () then
            preallocate_letrec ~bindings:class_bindings ~body, size
          else
            let class_bindings =
              List.map (fun (id, lam, _) -> id, lam) class_bindings
            in
            Lletrec(class_bindings, body), size
      | Tstr_include incl ->
          let ids = bound_value_identifiers incl.incl_type in
          let modl = incl.incl_mod in
          let mid = Ident.create_local "include" in
          let rec rebind_idents pos newfields = function
              [] ->
                transl_structure ~scopes loc newfields cc rootpath final_env rem
            | id :: ids ->
                let body, size =
                  rebind_idents (pos + 1) (id :: newfields) ids
                in
                Llet(Alias, Pgenval, id,
                     Lprim(mod_field pos, [Lvar mid],
                           of_location ~scopes incl.incl_loc), body),
                size
          in
          let body, size = rebind_idents 0 fields ids in
          let loc = of_location ~scopes incl.incl_loc in
          let let_kind, modl =
            match incl.incl_kind with
            | Tincl_structure ->
                pure_module modl, transl_module ~scopes Tcoerce_none None modl
            | Tincl_functor ccs ->
                Strict, transl_include_functor ~generative:false modl ccs
                          scopes loc
            | Tincl_gen_functor ccs ->
                Strict, transl_include_functor ~generative:true modl ccs
                          scopes loc
          in
          Llet(let_kind, Pgenval, mid, modl, body),
          size

      | Tstr_open od ->
          let pure = pure_module od.open_expr in
          (* this optimization shouldn't be needed because Simplif would
             actually remove the [Llet] when it's not used.
             But since [scan_used_globals] runs before Simplif, we need to do
             it. *)
          begin match od.open_bound_items with
          | [] when pure = Alias ->
              transl_structure ~scopes loc fields cc rootpath final_env rem
          | _ ->
              let ids = bound_value_identifiers od.open_bound_items in
              let mid = Ident.create_local "open" in
              let rec rebind_idents pos newfields = function
                  [] -> transl_structure
                          ~scopes loc newfields cc rootpath final_env rem
                | id :: ids ->
                  let body, size =
                    rebind_idents (pos + 1) (id :: newfields) ids
                  in
                  Llet(Alias, Pgenval, id,
                      Lprim(mod_field pos, [Lvar mid],
                            of_location ~scopes od.open_loc), body),
                  size
              in
              let body, size = rebind_idents 0 fields ids in
              Llet(pure, Pgenval, mid,
                   transl_module ~scopes Tcoerce_none None od.open_expr, body),
              size
          end
      | Tstr_modtype _
      | Tstr_class_type _
      | Tstr_attribute _ ->
          transl_structure ~scopes loc fields cc rootpath final_env rem

(* construct functor application in "include functor" case *)
and transl_include_functor ~generative modl params scopes loc =
  let inlined_attribute, modl =
    Translattribute.get_and_remove_inlined_attribute_on_module modl
  in
  let modl = transl_module ~scopes Tcoerce_none None modl in
  let params = if generative then [params;[]] else [params] in
  let params = List.map (fun coercion ->
    Lprim(Pmakeblock(0, Immutable, None, alloc_heap),
          List.map (fun (name, cc) ->
            apply_coercion loc Strict cc (Lvar name))
            coercion,
          loc))
    params
  in
  Lapply {
    ap_loc = loc;
    ap_func = modl;
    ap_args = params;
    ap_region_close=Rc_normal;
    ap_mode = alloc_heap;
    ap_tailcall = Default_tailcall;
    ap_inlined = inlined_attribute;
    ap_specialised = Default_specialise;
    ap_probe = None;}

(* Update forward declaration in Translcore *)
let _ =
  Translcore.transl_module := transl_module

(* Introduce dependencies on modules referenced only by "external". *)

let scan_used_globals lam =
  let globals = ref Ident.Set.empty in
  let rec scan lam =
    Lambda.iter_head_constructor scan lam;
    match lam with
      Lprim ((Pgetglobal cu | Psetglobal cu), _, _) ->
        globals := Ident.Set.add (cu |> ident_of_compilation_unit) !globals
    | Lprim (Pgetpredef id, _, _) ->
        globals := Ident.Set.add id !globals
    | _ -> ()
  in
  scan lam; !globals

let required_globals ~flambda body =
  let globals = scan_used_globals body in
  let add_global id req =
    if not flambda && Ident.Set.mem id globals then
      req
    else
      Ident.Set.add id req
  in
  let required =
    List.fold_left
      (fun acc path -> add_global (Path.head path) acc)
      (if flambda then globals else Ident.Set.empty)
      (Translprim.get_used_primitives ())
  in
  let required =
    List.fold_right add_global (Env.get_required_globals ()) required
  in
  Env.reset_required_globals ();
  Translprim.clear_used_primitives ();
  required

(* Compile an implementation *)

let transl_implementation_flambda module_name (str, cc) =
  reset_labels ();
  primitive_declarations := [];
  Translprim.clear_used_primitives ();
  Translcore.clear_probe_handlers ();
  let module_id = Ident.create_persistent module_name in
  let scopes = enter_module_definition ~scopes:empty_scopes module_id in
  let body, size =
    Translobj.transl_label_init (fun () ->
      let body, size =
        transl_struct ~scopes Loc_unknown [] cc
          (global_path module_id) str in
      Translcore.declare_probe_handlers body, size)
  in
  { module_ident = module_id;
    main_module_block_size = size;
    required_globals = required_globals ~flambda:true body;
    code = body }

let transl_implementation module_name (str, cc) =
  let implementation =
    transl_implementation_flambda module_name (str, cc)
  in
  let compilation_unit =
    implementation.module_ident |> compilation_unit_of_ident
  in
  let code =
    Lprim (Psetglobal compilation_unit, [implementation.code],
           Loc_unknown)
  in
  { implementation with code }

(* Build the list of value identifiers defined by a toplevel structure
   (excluding primitive declarations). *)

let rec defined_idents = function
    [] -> []
  | item :: rem ->
    match item.str_desc with
    | Tstr_eval _ -> defined_idents rem
    | Tstr_value(_rec_flag, pat_expr_list) ->
      let_bound_idents pat_expr_list @ defined_idents rem
    | Tstr_primitive _ -> defined_idents rem
    | Tstr_type _ -> defined_idents rem
    | Tstr_typext tyext ->
      List.map (fun ext -> ext.ext_id) tyext.tyext_constructors
      @ defined_idents rem
    | Tstr_exception ext -> ext.tyexn_constructor.ext_id :: defined_idents rem
    | Tstr_module {mb_id = Some id; mb_presence=Mp_present} ->
      id :: defined_idents rem
    | Tstr_module ({mb_id = None}
                  |{mb_presence=Mp_absent}) -> defined_idents rem
    | Tstr_recmodule decls ->
      List.filter_map (fun mb -> mb.mb_id) decls @ defined_idents rem
    | Tstr_modtype _ -> defined_idents rem
    | Tstr_open od ->
      bound_value_identifiers od.open_bound_items @ defined_idents rem
    | Tstr_class cl_list ->
      List.map (fun (ci, _) -> ci.ci_id_class) cl_list @ defined_idents rem
    | Tstr_class_type _ -> defined_idents rem
    | Tstr_include incl ->
      bound_value_identifiers incl.incl_type @ defined_idents rem
    | Tstr_attribute _ -> defined_idents rem

(* second level idents (module M = struct ... let id = ... end),
   and all sub-levels idents *)
let rec more_idents = function
    [] -> []
  | item :: rem ->
    match item.str_desc with
    | Tstr_eval _ -> more_idents rem
    | Tstr_value _ -> more_idents rem
    | Tstr_primitive _ -> more_idents rem
    | Tstr_type _ -> more_idents rem
    | Tstr_typext _ -> more_idents rem
    | Tstr_exception _ -> more_idents rem
    | Tstr_recmodule _ -> more_idents rem
    | Tstr_modtype _ -> more_idents rem
    | Tstr_open od ->
        let rest = more_idents rem in
        begin match od.open_expr.mod_desc with
        | Tmod_structure str -> all_idents str.str_items @ rest
        | _ -> rest
        end
    | Tstr_class _ -> more_idents rem
    | Tstr_class_type _ -> more_idents rem
    | Tstr_include{incl_mod={mod_desc =
                             Tmod_constraint ({mod_desc = Tmod_structure str},
                                              _, _, _)
                            | Tmod_structure str }} ->
        all_idents str.str_items @ more_idents rem
    | Tstr_include _ -> more_idents rem
    | Tstr_module
        {mb_presence=Mp_present; mb_expr={mod_desc = Tmod_structure str}}
    | Tstr_module
        {mb_presence=Mp_present;
         mb_expr={mod_desc=
           Tmod_constraint ({mod_desc = Tmod_structure str}, _, _, _)}} ->
        all_idents str.str_items @ more_idents rem
    | Tstr_module _ -> more_idents rem
    | Tstr_attribute _ -> more_idents rem

and all_idents = function
    [] -> []
  | item :: rem ->
    match item.str_desc with
    | Tstr_eval _ -> all_idents rem
    | Tstr_value(_rec_flag, pat_expr_list) ->
      let_bound_idents pat_expr_list @ all_idents rem
    | Tstr_primitive _ -> all_idents rem
    | Tstr_type _ -> all_idents rem
    | Tstr_typext tyext ->
      List.map (fun ext -> ext.ext_id) tyext.tyext_constructors
      @ all_idents rem
    | Tstr_exception ext -> ext.tyexn_constructor.ext_id :: all_idents rem
    | Tstr_recmodule decls ->
      List.filter_map (fun mb -> mb.mb_id) decls @ all_idents rem
    | Tstr_modtype _ -> all_idents rem
    | Tstr_open od ->
        let rest = all_idents rem in
        begin match od.open_expr.mod_desc with
        | Tmod_structure str ->
          bound_value_identifiers od.open_bound_items
          @ all_idents str.str_items
          @ rest
        | _ -> bound_value_identifiers od.open_bound_items @ rest
        end
    | Tstr_class cl_list ->
      List.map (fun (ci, _) -> ci.ci_id_class) cl_list @ all_idents rem
    | Tstr_class_type _ -> all_idents rem

    | Tstr_include{incl_type; incl_mod={mod_desc =
                              ( Tmod_constraint ({mod_desc = Tmod_structure str},
                                              _, _, _)
                              | Tmod_structure str ) }} ->
        bound_value_identifiers incl_type
        @ all_idents str.str_items
        @ all_idents rem
    | Tstr_include incl ->
      bound_value_identifiers incl.incl_type @ all_idents rem

    | Tstr_module
        { mb_id = Some id;
          mb_presence=Mp_present;
          mb_expr={mod_desc = Tmod_structure str} }
    | Tstr_module
        { mb_id = Some id;
          mb_presence = Mp_present;
          mb_expr =
            {mod_desc =
               Tmod_constraint ({mod_desc = Tmod_structure str}, _, _, _)}} ->
        id :: all_idents str.str_items @ all_idents rem
    | Tstr_module {mb_id = Some id;mb_presence=Mp_present} ->
        id :: all_idents rem
    | Tstr_module ({mb_id = None} | {mb_presence=Mp_absent}) -> all_idents rem
    | Tstr_attribute _ -> all_idents rem


(* A variant of transl_structure used to compile toplevel structure definitions
   for the native-code compiler. Store the defined values in the fields
   of the global as soon as they are defined, in order to reduce register
   pressure.  Also rewrites the defining expressions so that they
   refer to earlier fields of the structure through the fields of
   the global, not by their names.
   "map" is a table from defined idents to (pos in global block, coercion).
   "prim" is a list of (pos in global block, primitive declaration). *)

let transl_store_subst = ref Ident.Map.empty
  (** In the native toplevel, this reference is threaded through successive
      calls of transl_store_structure *)

let nat_toplevel_name id =
  try match Ident.Map.find id !transl_store_subst with
    | Lprim(Pfield (pos, _),
            [Lprim(Pgetglobal glob, [], _)], _) ->
        ((glob |> ident_of_compilation_unit),pos)
    | _ -> raise Not_found
  with Not_found ->
    fatal_error("Translmod.nat_toplevel_name: " ^ Ident.unique_name id)

let field_of_str loc str =
  let ids = Array.of_list (defined_idents str.str_items) in
  fun (pos, cc) ->
    match cc with
    | Tcoerce_primitive { pc_desc; pc_env; pc_type; pc_poly_mode } ->
        let poly_mode = Option.map Translcore.transl_alloc_mode pc_poly_mode in
        Translprim.transl_primitive loc pc_desc pc_env pc_type ~poly_mode None
    | Tcoerce_alias (env, path, cc) ->
        let lam = transl_module_path loc env path in
        apply_coercion loc Alias cc lam
    | _ -> apply_coercion loc Strict cc (Lvar ids.(pos))


let transl_store_structure ~scopes glob map prims aliases str =
  let no_env_update _ _ env = env in
  let rec transl_store ~scopes rootpath subst cont = function
    [] ->
      transl_store_subst := subst;
      Lambda.subst no_env_update subst cont
    | item :: rem ->
        match item.str_desc with
        | Tstr_eval (expr, _attrs) ->
            Lsequence(Lambda.subst no_env_update subst
                        (transl_exp ~scopes expr),
                      transl_store ~scopes rootpath subst cont rem)
        | Tstr_value(rec_flag, pat_expr_list) ->
            let ids = let_bound_idents pat_expr_list in
            let lam =
              transl_let ~scopes ~in_structure:true rec_flag pat_expr_list
                 Pintval (* unit *)
                 (store_idents Loc_unknown ids)
            in
            Lsequence(Lambda.subst no_env_update subst lam,
                      transl_store ~scopes rootpath
                        (add_idents false ids subst) cont rem)
        | Tstr_primitive descr ->
            record_primitive descr.val_val;
            transl_store ~scopes rootpath subst cont rem
        | Tstr_type _ ->
            transl_store ~scopes rootpath subst cont rem
        | Tstr_typext(tyext) ->
            let ids =
              List.map (fun ext -> ext.ext_id) tyext.tyext_constructors
            in
            let lam =
              transl_type_extension ~scopes item.str_env rootpath tyext
                                    (store_idents Loc_unknown ids)
            in
            Lsequence(Lambda.subst no_env_update subst lam,
                      transl_store ~scopes rootpath
                        (add_idents false ids subst) cont rem)
        | Tstr_exception ext ->
            let id = ext.tyexn_constructor.ext_id in
            let path = field_path rootpath id in
            let loc = of_location ~scopes ext.tyexn_constructor.ext_loc in
            let lam =
              transl_extension_constructor ~scopes
                                           item.str_env
                                           path
                                           ext.tyexn_constructor
            in
            Lsequence(Llet(Strict, Pgenval, id,
                           Lambda.subst no_env_update subst lam,
                           store_ident loc id),
                      transl_store ~scopes rootpath
                        (add_ident false id subst) cont rem)
        | Tstr_module
            {mb_id=None; mb_name; mb_presence=Mp_present; mb_expr=modl;
             mb_loc=loc; mb_attributes} ->
            let lam =
              Translattribute.add_inline_attribute
                (transl_module ~scopes Tcoerce_none None modl)
                loc mb_attributes
            in
            Lsequence(
              Lprim(Pignore,[Lambda.subst no_env_update subst lam],
                    of_location ~scopes mb_name.loc),
              transl_store ~scopes rootpath subst cont rem
            )
        | Tstr_module{mb_id=Some id;mb_loc=loc;mb_presence=Mp_present;
                      mb_expr={mod_desc = Tmod_structure str} as mexp;
                      mb_attributes} ->
            List.iter (Translattribute.check_attribute_on_module mexp)
              mb_attributes;
            let loc = of_location ~scopes loc in
            let lam =
              transl_store
                ~scopes:(enter_module_definition ~scopes id)
                (field_path rootpath id) subst
                lambda_unit str.str_items
            in
            (* Careful: see next case *)
            let subst = !transl_store_subst in
            Lsequence(lam,
                      Llet(Strict, Pgenval, id,
                           Lambda.subst no_env_update subst
                             (Lprim(Pmakeblock(0, Immutable, None, alloc_heap),
                                    List.map (fun id -> Lvar id)
                                      (defined_idents str.str_items), loc)),
                           Lsequence(store_ident loc id,
                                     transl_store ~scopes rootpath
                                                  (add_ident true id subst)
                                                  cont rem)))
        | Tstr_module{
            mb_id=Some id;mb_loc=loc;mb_presence=Mp_present;
            mb_expr= {
              mod_desc = Tmod_constraint (
                  {mod_desc = Tmod_structure str} as mexp, _, _,
                  (Tcoerce_structure (map, _) as _cc))};
            mb_attributes
          } ->
            (*    Format.printf "coerc id %s: %a@." (Ident.unique_name id)
                                Includemod.print_coercion cc; *)
            List.iter (Translattribute.check_attribute_on_module mexp)
              mb_attributes;
            let loc = of_location ~scopes loc in
            let lam =
              transl_store
                ~scopes:(enter_module_definition ~scopes id)
                (field_path rootpath id) subst
                lambda_unit str.str_items
            in
            (* Careful: see next case *)
            let subst = !transl_store_subst in
            let field = field_of_str loc str in
            Lsequence(lam,
                      Llet(Strict, Pgenval, id,
                           Lambda.subst no_env_update subst
                             (Lprim(Pmakeblock(0, Immutable, None, alloc_heap),
                                    List.map field map, loc)),
                           Lsequence(store_ident loc id,
                                     transl_store ~scopes rootpath
                                                  (add_ident true id subst)
                                                  cont rem)))
        | Tstr_module
            {mb_id=Some id; mb_presence=Mp_present; mb_expr=modl;
             mb_loc=loc; mb_attributes} ->
            let lam =
              Translattribute.add_inline_attribute
                (transl_module
                   ~scopes:(enter_module_definition ~scopes id)
                   Tcoerce_none (field_path rootpath id) modl)
                loc mb_attributes
            in
            (* Careful: the module value stored in the global may be different
               from the local module value, in case a coercion is applied.
               If so, keep using the local module value (id) in the remainder of
               the compilation unit (add_ident true returns subst unchanged).
               If not, we can use the value from the global
               (add_ident true adds id -> Pgetglobal... to subst). *)
            Llet(Strict, Pgenval, id, Lambda.subst no_env_update subst lam,
                 Lsequence(store_ident (of_location ~scopes loc) id,
                           transl_store ~scopes rootpath
                             (add_ident true id subst)
                             cont rem))
        | Tstr_module ({mb_presence=Mp_absent} as mb) ->
            List.iter (Translattribute.check_attribute_on_module mb.mb_expr)
              mb.mb_attributes;
            List.iter (Translattribute.check_attribute_on_module mb.mb_expr)
              mb.mb_expr.mod_attributes;
            transl_store ~scopes rootpath subst cont rem
        | Tstr_recmodule bindings ->
            let ids = List.filter_map (fun mb -> mb.mb_id) bindings in
            compile_recmodule ~scopes
              (fun id modl _loc ->
                 Lambda.subst no_env_update subst
                   (match id with
                    | None ->
                      transl_module ~scopes Tcoerce_none None modl
                    | Some id ->
                      transl_module
                        ~scopes:(enter_module_definition ~scopes id)
                        Tcoerce_none (field_path rootpath id) modl))
              bindings
              (Lsequence(store_idents Loc_unknown ids,
                         transl_store ~scopes rootpath
                           (add_idents true ids subst) cont rem))
        | Tstr_class cl_list ->
            let (ids, class_bindings) = transl_class_bindings ~scopes cl_list in
            let body = store_idents Loc_unknown ids in
            let lam =
              if Clflags.is_flambda2 () then
                preallocate_letrec
                  ~bindings:class_bindings
                  ~body
              else
                let class_bindings =
                  List.map (fun (id, lam, _) -> id, lam) class_bindings
                in
                Lletrec(class_bindings, body)
            in
            Lsequence(Lambda.subst no_env_update subst lam,
                      transl_store ~scopes rootpath (add_idents false ids subst)
                        cont rem)

        | Tstr_include({
            incl_loc=loc;
            incl_mod= {
              mod_desc = Tmod_constraint (
                  ({mod_desc = Tmod_structure str} as mexp), _, _,
                  (Tcoerce_structure _ | Tcoerce_none))}
            | ({ mod_desc = Tmod_structure str} as mexp);
            incl_attributes;
            incl_type;
          } as incl) ->
            List.iter (Translattribute.check_attribute_on_module mexp)
              incl_attributes;
            (* Shouldn't we use mod_attributes instead of incl_attributes?
               Same question for the Tstr_module cases above, btw. *)
            let lam =
              transl_store ~scopes None subst lambda_unit str.str_items
                (* It is tempting to pass rootpath instead of None
                   in order to give a more precise name to exceptions
                   in the included structured, but this would introduce
                   a difference of behavior compared to bytecode. *)
            in
            let subst = !transl_store_subst in
            let field = field_of_str (of_location ~scopes loc) str in
            let ids0 = bound_value_identifiers incl_type in
            let rec loop ids args =
              match ids, args with
              | [], [] ->
                  transl_store ~scopes rootpath (add_idents true ids0 subst)
                    cont rem
              | id :: ids, arg :: args ->
                  Llet(Alias, Pgenval, id,
                       Lambda.subst no_env_update subst (field arg),
                       Lsequence(store_ident (of_location ~scopes loc) id,
                                 loop ids args))
              | _ -> assert false
            in
            let map =
              match incl.incl_mod.mod_desc with
              | Tmod_constraint (_, _, _, Tcoerce_structure (map, _)) ->
                 map
              | Tmod_structure _
              | Tmod_constraint (_, _, _, Tcoerce_none) ->
                 List.init (List.length ids0) (fun i -> i, Tcoerce_none)
              | _ -> assert false
            in
            Lsequence(lam, loop ids0 map)
        | Tstr_include incl ->
            let ids = bound_value_identifiers incl.incl_type in
            let modl = incl.incl_mod in
            let mid = Ident.create_local "include" in
            let loc = of_location ~scopes incl.incl_loc in
            let rec store_idents pos = function
              | [] -> transl_store
                        ~scopes rootpath (add_idents true ids subst) cont rem
              | id :: idl ->
                  Llet(Alias, Pgenval, id, Lprim(mod_field pos, [Lvar mid],
                                                 loc),
                       Lsequence(store_ident loc id,
                                 store_idents (pos + 1) idl))
            in
            let modl =
              match incl.incl_kind with
              | Tincl_structure -> transl_module ~scopes Tcoerce_none None modl
              | Tincl_functor ccs ->
                  transl_include_functor ~generative:false modl ccs scopes loc
              | Tincl_gen_functor ccs ->
                  transl_include_functor ~generative:true modl ccs scopes loc
            in
            Llet(Strict, Pgenval, mid,
                 Lambda.subst no_env_update subst modl,
                 store_idents 0 ids)
        | Tstr_open od ->
            begin match od.open_expr.mod_desc with
            | Tmod_structure str ->
                let lam =
                  transl_store ~scopes rootpath subst lambda_unit str.str_items
                in
                let loc = of_location ~scopes od.open_loc in
                let ids = Array.of_list (defined_idents str.str_items) in
                let ids0 = bound_value_identifiers od.open_bound_items in
                let subst = !transl_store_subst in
                let rec store_idents pos = function
                  | [] -> transl_store ~scopes rootpath
                            (add_idents true ids0 subst) cont rem
                  | id :: idl ->
                      Llet(Alias, Pgenval, id, Lvar ids.(pos),
                           Lsequence(store_ident loc id,
                                     store_idents (pos + 1) idl))
                in
                Lsequence(lam, Lambda.subst no_env_update subst
                                 (store_idents 0 ids0))
            | _ ->
                let pure = pure_module od.open_expr in
                (* this optimization shouldn't be needed because Simplif would
                   actually remove the [Llet] when it's not used.
                   But since [scan_used_globals] runs before Simplif, we need to
                   do it. *)
                match od.open_bound_items with
                | [] when pure = Alias ->
                  transl_store ~scopes rootpath subst cont rem
                | _ ->
                    let ids = bound_value_identifiers od.open_bound_items in
                    let mid = Ident.create_local "open" in
                    let loc = of_location ~scopes od.open_loc in
                    let rec store_idents pos = function
                        [] -> transl_store ~scopes rootpath
                                (add_idents true ids subst) cont rem
                      | id :: idl ->
                          Llet(Alias, Pgenval, id,
                               Lprim(mod_field pos,
                                     [Lvar mid], loc),
                               Lsequence(store_ident loc id,
                                         store_idents (pos + 1) idl))
                    in
                    Llet(
                      pure, Pgenval, mid,
                      Lambda.subst no_env_update subst
                        (transl_module ~scopes Tcoerce_none None od.open_expr),
                      store_idents 0 ids)
          end
        | Tstr_modtype _
        | Tstr_class_type _
        | Tstr_attribute _ ->
            transl_store ~scopes rootpath subst cont rem

  and store_ident loc id =
    try
      let (pos, cc) = Ident.find_same id map in
      let init_val = apply_coercion loc Alias cc (Lvar id) in
      Lprim(mod_setfield pos,
            [Lprim(Pgetglobal glob, [], loc); init_val],
            loc)
    with Not_found ->
      fatal_error("Translmod.store_ident: " ^ Ident.unique_name id)

  and store_idents loc idlist =
    make_sequence (store_ident loc) idlist

  and add_ident may_coerce id subst =
    try
      let (pos, cc) = Ident.find_same id map in
      match cc with
        Tcoerce_none ->
          Ident.Map.add id
            (Lprim(mod_field pos,
                   [Lprim(Pgetglobal glob, [], Loc_unknown)],
                   Loc_unknown))
            subst
      | _ ->
          if may_coerce then subst else assert false
    with Not_found ->
      assert false

  and add_idents may_coerce idlist subst =
    List.fold_right (add_ident may_coerce) idlist subst

  and store_primitive (pos, prim) cont =
    let poly_mode =
      Option.map Translcore.transl_alloc_mode prim.pc_poly_mode
    in
    Lsequence(Lprim(mod_setfield pos,
                    [Lprim(Pgetglobal glob, [], Loc_unknown);
                     Translprim.transl_primitive Loc_unknown
                       prim.pc_desc prim.pc_env prim.pc_type ~poly_mode None],
                    Loc_unknown),
              cont)

  and store_alias (pos, env, path, cc) =
    let path_lam = transl_module_path Loc_unknown env path in
    let init_val = apply_coercion Loc_unknown Strict cc path_lam in
    Lprim(mod_setfield pos,
          [Lprim(Pgetglobal glob, [], Loc_unknown);
           init_val],
          Loc_unknown)
  in
  let aliases = make_sequence store_alias aliases in
  List.fold_right store_primitive prims
    (transl_store ~scopes
       (global_path (glob |> ident_of_compilation_unit))
       !transl_store_subst aliases str)

(* Transform a coercion and the list of value identifiers defined by
   a toplevel structure into a table [id -> (pos, coercion)],
   with [pos] being the position in the global block where the value of
   [id] must be stored, and [coercion] the coercion to be applied to it.
   A given identifier may appear several times
   in the coercion (if it occurs several times in the signature); remember
   to assign it the position of its last occurrence.
   Identifiers that are not exported are assigned positions at the
   end of the block (beyond the positions of all exported idents).
   Also compute the total size of the global block,
   and the list of all primitives exported as values. *)

let build_ident_map restr idlist more_ids =
  let rec natural_map pos map prims aliases = function
    | [] ->
        (map, prims, aliases, pos)
    | id :: rem ->
        natural_map (pos+1)
          (Ident.add id (pos, Tcoerce_none) map) prims aliases rem
  in
  let (map, prims, aliases, pos) =
    match restr with
    | Tcoerce_none ->
        natural_map 0 Ident.empty [] [] idlist
    | Tcoerce_structure (pos_cc_list, _id_pos_list) ->
        (* ignore _id_pos_list as the ids are already bound *)
        let idarray = Array.of_list idlist in
        let rec export_map pos map prims aliases undef = function
          | [] ->
              natural_map pos map prims aliases undef
          | (_source_pos, Tcoerce_primitive p) :: rem ->
              export_map (pos + 1) map
                ((pos, p) :: prims) aliases undef rem
          | (_source_pos, Tcoerce_alias(env, path, cc)) :: rem ->
              export_map (pos + 1) map prims
                ((pos, env, path, cc) :: aliases) undef rem
          | (source_pos, cc) :: rem ->
              let id = idarray.(source_pos) in
              export_map (pos + 1) (Ident.add id (pos, cc) map)
                prims aliases (list_remove id undef) rem
        in
        export_map 0 Ident.empty [] [] idlist pos_cc_list
    | _ ->
        fatal_error "Translmod.build_ident_map"
  in
  natural_map pos map prims aliases more_ids

(* Compile an implementation using transl_store_structure
   (for the native-code compiler). *)

let transl_store_gen ~scopes module_name ({ str_items = str }, restr) topl =
  reset_labels ();
  primitive_declarations := [];
  Translcore.clear_probe_handlers ();
  Translprim.clear_used_primitives ();
  let module_id = Ident.create_persistent module_name in
  let compilation_unit = module_id |> compilation_unit_of_ident in
  let (map, prims, aliases, size) =
    build_ident_map restr (defined_idents str) (more_idents str) in
  let f str =
    let expr =
      match str with
      | [ { str_desc = Tstr_eval (expr, _attrs) } ] when topl ->
        assert (size = 0);
        Lambda.subst (fun _ _ env -> env) !transl_store_subst
          (transl_exp ~scopes expr)
      | str ->
        transl_store_structure ~scopes compilation_unit map prims aliases str
    in
    Translcore.declare_probe_handlers expr
  in
  transl_store_label_init compilation_unit size f str
  (*size, transl_label_init (transl_store_structure module_id map prims str)*)

let transl_store_phrases module_name str =
  let scopes =
    enter_module_definition ~scopes:empty_scopes
      (Ident.create_persistent module_name)
  in
  transl_store_gen ~scopes module_name (str,Tcoerce_none) true

let transl_store_implementation module_name (str, restr) =
  let s = !transl_store_subst in
  transl_store_subst := Ident.Map.empty;
  let module_ident = Ident.create_persistent module_name in
  let scopes = enter_module_definition ~scopes:empty_scopes module_ident in
  let (i, code) = transl_store_gen ~scopes module_name (str, restr) false in
  transl_store_subst := s;
  { Lambda.main_module_block_size = i;
    code;
    (* module_ident is not used by closure, but this allow to share
       the type with the flambda version *)
    module_ident;
    required_globals = required_globals ~flambda:true code }

(* Compile a toplevel phrase *)

let toploop_unit = Compilation_unit.of_string "Toploop"
let toploop_getvalue_pos = 0 (* position of getvalue in module Toploop *)
let toploop_setvalue_pos = 1 (* position of setvalue in module Toploop *)

let aliased_idents = ref Ident.empty

let set_toplevel_unique_name id =
  aliased_idents :=
    Ident.add id (Ident.unique_toplevel_name id) !aliased_idents

let toplevel_name id =
  try Ident.find_same id !aliased_idents
  with Not_found -> Ident.name id

let toploop_getvalue id =
  Lapply{
    ap_loc=Loc_unknown;
    ap_func=Lprim(mod_field toploop_getvalue_pos,
                  [Lprim(Pgetglobal toploop_unit, [], Loc_unknown)],
                  Loc_unknown);
    ap_args=[Lconst(Const_base(
      Const_string (toplevel_name id, Location.none, None)))];
    ap_region_close=Rc_normal;
    ap_mode=alloc_heap;
    ap_tailcall=Default_tailcall;
    ap_inlined=Default_inlined;
    ap_specialised=Default_specialise;
    ap_probe=None;
  }

let toploop_setvalue id lam =
  Lapply{
    ap_loc=Loc_unknown;
    ap_func=Lprim(mod_field toploop_setvalue_pos,
                  [Lprim(Pgetglobal toploop_unit, [], Loc_unknown)],
                  Loc_unknown);
    ap_args=
      [Lconst(Const_base(
         Const_string(toplevel_name id, Location.none, None)));
       lam];
    ap_region_close=Rc_normal;
    ap_mode=alloc_heap;
    ap_tailcall=Default_tailcall;
    ap_inlined=Default_inlined;
    ap_specialised=Default_specialise;
    ap_probe=None;
  }

let toploop_setvalue_id id = toploop_setvalue id (Lvar id)

let close_toplevel_term (lam, ()) =
  Ident.Set.fold (fun id l -> Llet(Strict, Pgenval, id,
                                  toploop_getvalue id, l))
                (free_variables lam) lam

let transl_toplevel_item ~scopes item =
  match item.str_desc with
    Tstr_eval (expr, _)
  | Tstr_value(Nonrecursive,
               [{vb_pat = {pat_desc=Tpat_any};vb_expr = expr}]) ->
      (* special compilation for toplevel "let _ = expr", so
         that Toploop can display the result of the expression.
         Otherwise, the normal compilation would result
         in a Lsequence returning unit. *)
      transl_exp ~scopes expr
  | Tstr_value(rec_flag, pat_expr_list) ->
      let idents = let_bound_idents pat_expr_list in
      transl_let ~scopes ~in_structure:true rec_flag pat_expr_list
        Pintval (* unit *)
        (make_sequence toploop_setvalue_id idents)
  | Tstr_typext(tyext) ->
      let idents =
        List.map (fun ext -> ext.ext_id) tyext.tyext_constructors
      in
      (* we need to use unique name in case of multiple
         definitions of the same extension constructor in the toplevel *)
      List.iter set_toplevel_unique_name idents;
        transl_type_extension ~scopes item.str_env None tyext
          (make_sequence toploop_setvalue_id idents)
  | Tstr_exception ext ->
      set_toplevel_unique_name ext.tyexn_constructor.ext_id;
      toploop_setvalue ext.tyexn_constructor.ext_id
        (transl_extension_constructor ~scopes
           item.str_env None ext.tyexn_constructor)
  | Tstr_module {mb_id=None; mb_presence=Mp_present; mb_expr=modl} ->
      transl_module ~scopes Tcoerce_none None modl
  | Tstr_module {mb_id=Some id; mb_presence=Mp_present; mb_expr=modl} ->
      (* we need to use the unique name for the module because of issues
         with "open" (PR#8133) *)
      set_toplevel_unique_name id;
      let lam = transl_module
                  ~scopes:(enter_module_definition ~scopes id)
                  Tcoerce_none (Some(Pident id)) modl in
      toploop_setvalue id lam
  | Tstr_recmodule bindings ->
      let idents = List.filter_map (fun mb -> mb.mb_id) bindings in
      compile_recmodule ~scopes
        (fun id modl _loc ->
           match id with
           | None ->
             transl_module ~scopes Tcoerce_none None modl
           | Some id ->
             transl_module
               ~scopes:(enter_module_definition ~scopes id)
               Tcoerce_none (Some (Pident id)) modl)
        bindings
        (make_sequence toploop_setvalue_id idents)
  | Tstr_class cl_list ->
      (* we need to use unique names for the classes because there might
         be a value named identically *)
      let (ids, class_bindings) = transl_class_bindings ~scopes cl_list in
      List.iter set_toplevel_unique_name ids;
      let body = make_sequence toploop_setvalue_id ids in
      if Clflags.is_flambda2 () then
        preallocate_letrec ~bindings:class_bindings ~body
      else
        let class_bindings =
          List.map (fun (id, lam, _) -> id, lam) class_bindings
        in
        Lletrec(class_bindings, body)
  | Tstr_include incl ->
      let ids = bound_value_identifiers incl.incl_type in
      let loc = of_location ~scopes incl.incl_loc in
      let modl = incl.incl_mod in
      let modl =
        match incl.incl_kind with
        | Tincl_structure ->
            transl_module ~scopes Tcoerce_none None modl
        | Tincl_functor ccs ->
            transl_include_functor ~generative:false modl ccs scopes loc
        | Tincl_gen_functor ccs ->
            transl_include_functor ~generative:true modl ccs scopes loc
      in
      let mid = Ident.create_local "include" in
      let rec set_idents pos = function
        [] ->
          lambda_unit
      | id :: ids ->
          Lsequence(toploop_setvalue id
                      (Lprim(mod_field pos, [Lvar mid], Loc_unknown)),
                    set_idents (pos + 1) ids) in
      Llet(Strict, Pgenval, mid, modl, set_idents 0 ids)
  | Tstr_primitive descr ->
      record_primitive descr.val_val;
      lambda_unit
  | Tstr_open od ->
      let pure = pure_module od.open_expr in
      (* this optimization shouldn't be needed because Simplif would
          actually remove the [Llet] when it's not used.
          But since [scan_used_globals] runs before Simplif, we need to do
          it. *)
      begin match od.open_bound_items with
      | [] when pure = Alias -> lambda_unit
      | _ ->
          let ids = bound_value_identifiers od.open_bound_items in
          let mid = Ident.create_local "open" in
          let rec set_idents pos = function
              [] ->
                lambda_unit
            | id :: ids ->
                Lsequence(toploop_setvalue id
                            (Lprim(mod_field pos, [Lvar mid], Loc_unknown)),
                          set_idents (pos + 1) ids)
          in
          Llet(pure, Pgenval, mid,
               transl_module ~scopes Tcoerce_none None od.open_expr,
               set_idents 0 ids)
      end
  | Tstr_module ({mb_presence=Mp_absent} as mb) ->
      List.iter (Translattribute.check_attribute_on_module mb.mb_expr)
        mb.mb_attributes;
      List.iter (Translattribute.check_attribute_on_module mb.mb_expr)
        mb.mb_expr.mod_attributes;
      lambda_unit
  | Tstr_modtype _
  | Tstr_type _
  | Tstr_class_type _
  | Tstr_attribute _ ->
      lambda_unit

let transl_toplevel_item_and_close ~scopes itm =
  close_toplevel_term
    (transl_label_init
       (fun () ->
          let expr = transl_toplevel_item ~scopes itm
          in Translcore.declare_probe_handlers expr, ()))

let transl_toplevel_definition str =
  reset_labels ();
  Translcore.clear_probe_handlers ();
  Translprim.clear_used_primitives ();
  make_sequence
    (transl_toplevel_item_and_close ~scopes:empty_scopes)
    str.str_items

(* Compile the initialization code for a packed library *)

let get_component = function
    None -> Lconst const_unit
  | Some id ->
      let cu = id |> compilation_unit_of_ident in
      Lprim(Pgetglobal cu, [], Loc_unknown)

let transl_package_flambda component_names coercion =
  let size =
    match coercion with
    | Tcoerce_none -> List.length component_names
    | Tcoerce_structure (l, _) -> List.length l
    | Tcoerce_functor _
    | Tcoerce_primitive _
    | Tcoerce_alias _ -> assert false
  in
  size,
  apply_coercion Loc_unknown Strict coercion
    (Lprim(Pmakeblock(0, Immutable, None, alloc_heap),
           List.map get_component component_names,
           Loc_unknown))

let transl_package component_names target_name coercion =
  let components =
    Lprim(Pmakeblock(0, Immutable, None, alloc_heap),
          List.map get_component component_names, Loc_unknown) in
  Lprim(Psetglobal (target_name |> compilation_unit_of_ident),
        [apply_coercion Loc_unknown Strict coercion components],
        Loc_unknown)
  (*
  let components =
    match coercion with
      Tcoerce_none ->
        List.map get_component component_names
    | Tcoerce_structure (pos_cc_list, id_pos_list) ->
              (* ignore id_pos_list as the ids are already bound *)
        let g = Array.of_list component_names in
        List.map
          (fun (pos, cc) -> apply_coercion Strict cc (get_component g.(pos)))
          pos_cc_list
    | _ ->
        assert false in
  Lprim(Psetglobal target_name, [Lprim(Pmakeblock(0, Immutable), components)])
   *)

let transl_store_package component_names target_name coercion =
  let target_unit = target_name |> compilation_unit_of_ident in
  let rec make_sequence fn pos arg =
    match arg with
      [] -> lambda_unit
    | hd :: tl -> Lsequence(fn pos hd, make_sequence fn (pos + 1) tl) in
  match coercion with
    Tcoerce_none ->
      (List.length component_names,
       make_sequence
         (fun pos id ->
           Lprim(mod_setfield pos,
                 [Lprim(Pgetglobal target_unit, [], Loc_unknown);
                  get_component id],
                 Loc_unknown))
         0 component_names)
  | Tcoerce_structure (pos_cc_list, _id_pos_list) ->
      let components =
        Lprim(Pmakeblock(0, Immutable, None, alloc_heap),
              List.map get_component component_names,
              Loc_unknown)
      in
      let blk = Ident.create_local "block" in
      (List.length pos_cc_list,
       Llet (Strict, Pgenval, blk,
             apply_coercion Loc_unknown Strict coercion components,
             make_sequence
               (fun pos _id ->
                 Lprim(mod_setfield pos,
                       [Lprim(Pgetglobal target_unit, [], Loc_unknown);
                        Lprim(mod_field pos, [Lvar blk], Loc_unknown)],
                       Loc_unknown))
               0 pos_cc_list))
  (*
              (* ignore id_pos_list as the ids are already bound *)
      let id = Array.of_list component_names in
      (List.length pos_cc_list,
       make_sequence
         (fun dst (src, cc) ->
           Lprim(Psetfield(dst, false),
                 [Lprim(Pgetglobal target_name, []);
                  apply_coercion Strict cc (get_component id.(src))]))
         0 pos_cc_list)
  *)
  | _ -> assert false

(* Error report *)

open Format

let print_cycle ppf cycle =
  let print_ident ppf (x,_) = Format.pp_print_string ppf (Ident.name x) in
  let pp_sep ppf () = fprintf ppf "@ -> " in
  Format.fprintf ppf "%a%a%s"
    (Format.pp_print_list ~pp_sep print_ident) cycle
    pp_sep ()
    (Ident.name @@ fst @@ List.hd cycle)
(* we repeat the first element to make the cycle more apparent *)

let explanation_submsg (id, unsafe_info) =
  match unsafe_info with
  | Unnamed -> assert false (* can't be part of a cycle. *)
  | Unsafe {reason;loc;subid} ->
      let print fmt =
        let printer = Format.dprintf fmt (Ident.name id) (Ident.name subid) in
        Location.mkloc printer loc in
      match reason with
      | Unsafe_module_binding ->
          print "Module %s defines an unsafe module, %s ."
      | Unsafe_functor -> print "Module %s defines an unsafe functor, %s ."
      | Unsafe_typext ->
          print "Module %s defines an unsafe extension constructor, %s ."
      | Unsafe_non_function -> print "Module %s defines an unsafe value, %s ."

let report_error loc = function
  | Circular_dependency cycle ->
      let[@manual.ref "s:recursive-modules"] chapter, section = 10, 2 in
      Location.errorf ~loc ~sub:(List.map explanation_submsg cycle)
        "Cannot safely evaluate the definition of the following cycle@ \
         of recursively-defined modules:@ %a.@ \
         There are no safe modules in this cycle@ (see manual section %d.%d)."
        print_cycle cycle chapter section
  | Conflicting_inline_attributes ->
      Location.errorf "@[Conflicting 'inline' attributes@]"

let () =
  Location.register_error_of_exn
    (function
      | Error (loc, err) -> Some (report_error loc err)
      | _ ->
        None
    )

let reset () =
  primitive_declarations := [];
  transl_store_subst := Ident.Map.empty;
  aliased_idents := Ident.empty;
  Env.reset_required_globals ();
  Translprim.clear_used_primitives ()<|MERGE_RESOLUTION|>--- conflicted
+++ resolved
@@ -547,11 +547,7 @@
       local = Default_local;
       poll = Default_poll;
       check = Default_check;
-<<<<<<< HEAD
       loop = Never_loop;
-=======
-      poll = Default_poll;
->>>>>>> 5bf28202
       is_a_functor = true;
       stub = false;
       tmc_candidate = false;
@@ -564,8 +560,6 @@
 (* Compile a module expression *)
 
 and transl_module ~scopes cc rootpath mexp =
-  List.iter (Translattribute.check_attribute_on_module mexp)
-    mexp.mod_attributes;
   let loc = of_location ~scopes mexp.mod_loc in
   match mexp.mod_desc with
   | Tmod_ident (path,_) ->
@@ -577,8 +571,8 @@
       oo_wrap mexp.mod_env true (fun () ->
         compile_functor ~scopes mexp cc rootpath loc) ()
   | Tmod_apply(funct, arg, ccarg) ->
-      let inlined_attribute, funct =
-        Translattribute.get_and_remove_inlined_attribute_on_module funct
+      let inlined_attribute =
+        Translattribute.get_inlined_attribute_on_module funct
       in
       oo_wrap mexp.mod_env true
         (apply_coercion loc Strict cc)
@@ -736,11 +730,7 @@
               in
               Llet(pure_module mb.mb_expr, Pgenval, id, module_body, body), size
           end
-      | Tstr_module ({mb_presence=Mp_absent} as mb) ->
-          List.iter (Translattribute.check_attribute_on_module mb.mb_expr)
-            mb.mb_attributes;
-          List.iter (Translattribute.check_attribute_on_module mb.mb_expr)
-            mb.mb_expr.mod_attributes;
+      | Tstr_module ({mb_presence=Mp_absent}) ->
           transl_structure ~scopes loc fields cc rootpath final_env rem
       | Tstr_recmodule bindings ->
           let ext_fields =
@@ -850,8 +840,8 @@
 
 (* construct functor application in "include functor" case *)
 and transl_include_functor ~generative modl params scopes loc =
-  let inlined_attribute, modl =
-    Translattribute.get_and_remove_inlined_attribute_on_module modl
+  let inlined_attribute =
+    Translattribute.get_inlined_attribute_on_module modl
   in
   let modl = transl_module ~scopes Tcoerce_none None modl in
   let params = if generative then [params;[]] else [params] in
@@ -1176,10 +1166,7 @@
               transl_store ~scopes rootpath subst cont rem
             )
         | Tstr_module{mb_id=Some id;mb_loc=loc;mb_presence=Mp_present;
-                      mb_expr={mod_desc = Tmod_structure str} as mexp;
-                      mb_attributes} ->
-            List.iter (Translattribute.check_attribute_on_module mexp)
-              mb_attributes;
+                      mb_expr={mod_desc = Tmod_structure str}} ->
             let loc = of_location ~scopes loc in
             let lam =
               transl_store
@@ -1203,14 +1190,11 @@
             mb_id=Some id;mb_loc=loc;mb_presence=Mp_present;
             mb_expr= {
               mod_desc = Tmod_constraint (
-                  {mod_desc = Tmod_structure str} as mexp, _, _,
-                  (Tcoerce_structure (map, _) as _cc))};
-            mb_attributes
+                  {mod_desc = Tmod_structure str}, _, _,
+                  (Tcoerce_structure (map, _) as _cc))}
           } ->
             (*    Format.printf "coerc id %s: %a@." (Ident.unique_name id)
                                 Includemod.print_coercion cc; *)
-            List.iter (Translattribute.check_attribute_on_module mexp)
-              mb_attributes;
             let loc = of_location ~scopes loc in
             let lam =
               transl_store
@@ -1251,11 +1235,7 @@
                            transl_store ~scopes rootpath
                              (add_ident true id subst)
                              cont rem))
-        | Tstr_module ({mb_presence=Mp_absent} as mb) ->
-            List.iter (Translattribute.check_attribute_on_module mb.mb_expr)
-              mb.mb_attributes;
-            List.iter (Translattribute.check_attribute_on_module mb.mb_expr)
-              mb.mb_expr.mod_attributes;
+        | Tstr_module ({mb_presence=Mp_absent}) ->
             transl_store ~scopes rootpath subst cont rem
         | Tstr_recmodule bindings ->
             let ids = List.filter_map (fun mb -> mb.mb_id) bindings in
@@ -1295,16 +1275,11 @@
             incl_loc=loc;
             incl_mod= {
               mod_desc = Tmod_constraint (
-                  ({mod_desc = Tmod_structure str} as mexp), _, _,
+                  ({mod_desc = Tmod_structure str}), _, _,
                   (Tcoerce_structure _ | Tcoerce_none))}
-            | ({ mod_desc = Tmod_structure str} as mexp);
-            incl_attributes;
+            | ({ mod_desc = Tmod_structure str});
             incl_type;
           } as incl) ->
-            List.iter (Translattribute.check_attribute_on_module mexp)
-              incl_attributes;
-            (* Shouldn't we use mod_attributes instead of incl_attributes?
-               Same question for the Tstr_module cases above, btw. *)
             let lam =
               transl_store ~scopes None subst lambda_unit str.str_items
                 (* It is tempting to pass rootpath instead of None
@@ -1737,11 +1712,7 @@
                transl_module ~scopes Tcoerce_none None od.open_expr,
                set_idents 0 ids)
       end
-  | Tstr_module ({mb_presence=Mp_absent} as mb) ->
-      List.iter (Translattribute.check_attribute_on_module mb.mb_expr)
-        mb.mb_attributes;
-      List.iter (Translattribute.check_attribute_on_module mb.mb_expr)
-        mb.mb_expr.mod_attributes;
+  | Tstr_module ({mb_presence=Mp_absent}) ->
       lambda_unit
   | Tstr_modtype _
   | Tstr_type _
