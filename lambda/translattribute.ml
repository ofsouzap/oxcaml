--- conflicted
+++ resolved
@@ -38,10 +38,8 @@
 let is_tailcall_attribute =
   [ ["tailcall"; "ocaml.tailcall"], true ]
 
-let is_property_attribute p a =
-  match p, a with
-  | Noalloc, {txt=("noalloc"|"ocaml.noalloc")} -> true
-  | _ -> false
+let is_property_attribute = function
+  | Noalloc -> [ ["noalloc"; "ocaml.noalloc"], true ]
 
 let find_attribute p attributes =
   let inline_attribute = Builtin_attributes.filter_attributes p attributes in
@@ -225,7 +223,7 @@
   parse_local_attribute attr
 
 let get_property_attribute l p =
-  let attr, _ = find_attribute (is_property_attribute p) l in
+  let attr = find_attribute (is_property_attribute p) l in
   parse_property_attribute attr p
 
 let get_check_attribute l =
@@ -294,14 +292,8 @@
       let attr = { attr with local } in
       check_local_inline loc attr;
       Lfunction { funct with attr }
-<<<<<<< HEAD
     end
   | _ -> expr
-=======
-  | expr, (Always_local | Never_local) ->
-      Location.prerr_warning loc
-        (Warnings.Misplaced_attribute "local");
-      expr
 
 let add_check_attribute expr loc attributes =
   let to_string = function
@@ -333,19 +325,6 @@
          (Printf.sprintf "%s/%s"(to_string a) (to_string b)));
     expr
 
-(* Get the [@inlined] attribute payload (or default if not present).
-   It also returns the expression without this attribute. This is
-   used to ensure that this attribute is not misplaced: If it
-   appears on any expression, it is an error, otherwise it would
-   have been removed by this function *)
-let get_and_remove_inlined_attribute e =
-  let attr, exp_attributes =
-    find_attribute is_inlined_attribute e.exp_attributes
-  in
-  let inlined = parse_inlined_attribute attr in
-  inlined, { e with exp_attributes }
->>>>>>> a9616e98
-
 (* Get the [@inlined] attribute payload (or default if not present). *)
 let get_inlined_attribute e =
   let attr = find_attribute is_inlined_attribute e.exp_attributes in
