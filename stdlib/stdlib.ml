--- conflicted
+++ resolved
@@ -34,7 +34,6 @@
 
 exception Exit
 
-<<<<<<< HEAD
 (* Effects *)
 
 
@@ -53,7 +52,7 @@
   match perform e with
   | v -> continue k v
   | exception e -> discontinue k e
-=======
+
 type raw_backtrace
 external get_raw_backtrace:
   unit -> raw_backtrace = "caml_get_exception_raw_backtrace"
@@ -67,7 +66,6 @@
     let work_bt = get_raw_backtrace () in
     finally ();
     raise_with_backtrace work_exn work_bt
->>>>>>> bf948148
 
 (* Composition operators *)
 
