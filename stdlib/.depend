stdlib__Arg.cmo : arg.ml \
    stdlib__Sys.cmi \
    stdlib__String.cmi \
    stdlib__Printf.cmi \
    stdlib__List.cmi \
    stdlib__Int.cmi \
    stdlib__Buffer.cmi \
    stdlib__Array.cmi \
    stdlib__Arg.cmi
stdlib__Arg.cmx : arg.ml \
    stdlib__Sys.cmx \
    stdlib__String.cmx \
    stdlib__Printf.cmx \
    stdlib__List.cmx \
    stdlib__Int.cmx \
    stdlib__Buffer.cmx \
    stdlib__Array.cmx \
    stdlib__Arg.cmi
stdlib__Arg.cmi : arg.mli
stdlib__Array.cmo : array.ml \
    stdlib__Seq.cmi \
    stdlib__Array.cmi
stdlib__Array.cmx : array.ml \
    stdlib__Seq.cmx \
    stdlib__Array.cmi
stdlib__Array.cmi : array.mli \
    stdlib__Seq.cmi
stdlib__ArrayLabels.cmo : arrayLabels.ml \
    stdlib__Array.cmi \
    stdlib__ArrayLabels.cmi
stdlib__ArrayLabels.cmx : arrayLabels.ml \
    stdlib__Array.cmx \
    stdlib__ArrayLabels.cmi
stdlib__ArrayLabels.cmi : arrayLabels.mli \
    stdlib__Seq.cmi
stdlib__Atomic.cmo : atomic.ml \
    camlinternalAtomic.cmi \
    stdlib__Atomic.cmi
stdlib__Atomic.cmx : atomic.ml \
    camlinternalAtomic.cmx \
    stdlib__Atomic.cmi
stdlib__Atomic.cmi : atomic.mli
stdlib__Bigarray.cmo : bigarray.ml \
    stdlib__Sys.cmi \
    stdlib__Complex.cmi \
    stdlib__Array.cmi \
    stdlib__Bigarray.cmi
stdlib__Bigarray.cmx : bigarray.ml \
    stdlib__Sys.cmx \
    stdlib__Complex.cmx \
    stdlib__Array.cmx \
    stdlib__Bigarray.cmi
stdlib__Bigarray.cmi : bigarray.mli \
    stdlib__Complex.cmi
stdlib__Bool.cmo : bool.ml \
    stdlib.cmi \
    stdlib__Bool.cmi
stdlib__Bool.cmx : bool.ml \
    stdlib.cmx \
    stdlib__Bool.cmi
stdlib__Bool.cmi : bool.mli
stdlib__Buffer.cmo : buffer.ml \
    stdlib__Uchar.cmi \
    stdlib__Sys.cmi \
    stdlib__String.cmi \
    stdlib__Seq.cmi \
    stdlib__Char.cmi \
    stdlib__Bytes.cmi \
    stdlib__Buffer.cmi
stdlib__Buffer.cmx : buffer.ml \
    stdlib__Uchar.cmx \
    stdlib__Sys.cmx \
    stdlib__String.cmx \
    stdlib__Seq.cmx \
    stdlib__Char.cmx \
    stdlib__Bytes.cmx \
    stdlib__Buffer.cmi
stdlib__Buffer.cmi : buffer.mli \
    stdlib__Uchar.cmi \
    stdlib__Seq.cmi
stdlib__Bytes.cmo : bytes.ml \
    stdlib__Sys.cmi \
    stdlib.cmi \
    stdlib__Seq.cmi \
    stdlib__Int.cmi \
    stdlib__Char.cmi \
    stdlib__Bytes.cmi
stdlib__Bytes.cmx : bytes.ml \
    stdlib__Sys.cmx \
    stdlib.cmx \
    stdlib__Seq.cmx \
    stdlib__Int.cmx \
    stdlib__Char.cmx \
    stdlib__Bytes.cmi
stdlib__Bytes.cmi : bytes.mli \
    stdlib__Seq.cmi
stdlib__BytesLabels.cmo : bytesLabels.ml \
    stdlib__Bytes.cmi \
    stdlib__BytesLabels.cmi
stdlib__BytesLabels.cmx : bytesLabels.ml \
    stdlib__Bytes.cmx \
    stdlib__BytesLabels.cmi
stdlib__BytesLabels.cmi : bytesLabels.mli \
    stdlib__Seq.cmi
stdlib__Callback.cmo : callback.ml \
    stdlib__Obj.cmi \
    stdlib__Callback.cmi
stdlib__Callback.cmx : callback.ml \
    stdlib__Obj.cmx \
    stdlib__Callback.cmi
stdlib__Callback.cmi : callback.mli
camlinternalAtomic.cmo : \
    camlinternalAtomic.cmi
camlinternalAtomic.cmx : \
    camlinternalAtomic.cmi
camlinternalAtomic.cmi :
camlinternalFormat.cmo : \
    stdlib__Sys.cmi \
    stdlib__String.cmi \
    stdlib__Int.cmi \
    stdlib__Char.cmi \
    camlinternalFormatBasics.cmi \
    stdlib__Bytes.cmi \
    stdlib__Buffer.cmi \
    camlinternalFormat.cmi
camlinternalFormat.cmx : \
    stdlib__Sys.cmx \
    stdlib__String.cmx \
    stdlib__Int.cmx \
    stdlib__Char.cmx \
    camlinternalFormatBasics.cmx \
    stdlib__Bytes.cmx \
    stdlib__Buffer.cmx \
    camlinternalFormat.cmi
camlinternalFormat.cmi : \
    camlinternalFormatBasics.cmi \
    stdlib__Buffer.cmi
camlinternalFormatBasics.cmo : \
    camlinternalFormatBasics.cmi
camlinternalFormatBasics.cmx : \
    camlinternalFormatBasics.cmi
camlinternalFormatBasics.cmi :
camlinternalLazy.cmo : \
    stdlib__Obj.cmi \
    camlinternalLazy.cmi
camlinternalLazy.cmx : \
    stdlib__Obj.cmx \
    camlinternalLazy.cmi
camlinternalLazy.cmi :
camlinternalMod.cmo : \
    stdlib__Sys.cmi \
    stdlib__Obj.cmi \
    stdlib__Nativeint.cmi \
    camlinternalOO.cmi \
    camlinternalLazy.cmi \
    stdlib__Array.cmi \
    camlinternalMod.cmi
camlinternalMod.cmx : \
    stdlib__Sys.cmx \
    stdlib__Obj.cmx \
    stdlib__Nativeint.cmx \
    camlinternalOO.cmx \
    camlinternalLazy.cmx \
    stdlib__Array.cmx \
    camlinternalMod.cmi
camlinternalMod.cmi : \
    stdlib__Obj.cmi
camlinternalOO.cmo : \
    stdlib__Sys.cmi \
    stdlib__String.cmi \
    stdlib__Obj.cmi \
    stdlib__Map.cmi \
    stdlib__List.cmi \
    stdlib__Char.cmi \
    stdlib__Array.cmi \
    camlinternalOO.cmi
camlinternalOO.cmx : \
    stdlib__Sys.cmx \
    stdlib__String.cmx \
    stdlib__Obj.cmx \
    stdlib__Map.cmx \
    stdlib__List.cmx \
    stdlib__Char.cmx \
    stdlib__Array.cmx \
    camlinternalOO.cmi
camlinternalOO.cmi : \
    stdlib__Obj.cmi
stdlib__Char.cmo : char.ml \
    stdlib__Char.cmi
stdlib__Char.cmx : char.ml \
    stdlib__Char.cmi
stdlib__Char.cmi : char.mli
stdlib__Complex.cmo : complex.ml \
    stdlib__Complex.cmi
stdlib__Complex.cmx : complex.ml \
    stdlib__Complex.cmi
stdlib__Complex.cmi : complex.mli
stdlib__Condition.cmo : condition.ml \
    stdlib__Mutex.cmi \
    stdlib__Condition.cmi
stdlib__Condition.cmx : condition.ml \
    stdlib__Mutex.cmx \
    stdlib__Condition.cmi
stdlib__Condition.cmi : condition.mli \
    stdlib__Mutex.cmi
stdlib__Digest.cmo : digest.ml \
    stdlib__String.cmi \
    stdlib__Char.cmi \
    stdlib__Bytes.cmi \
    stdlib__Digest.cmi
stdlib__Digest.cmx : digest.ml \
    stdlib__String.cmx \
    stdlib__Char.cmx \
    stdlib__Bytes.cmx \
    stdlib__Digest.cmi
stdlib__Digest.cmi : digest.mli
stdlib__Domain.cmo : domain.ml \
    stdlib__Sys.cmi \
    stdlib.cmi \
    stdlib__Obj.cmi \
    stdlib__Mutex.cmi \
    stdlib__Atomic.cmi \
    stdlib__Array.cmi \
    stdlib__Domain.cmi
stdlib__Domain.cmx : domain.ml \
    stdlib__Sys.cmx \
    stdlib.cmx \
    stdlib__Obj.cmx \
    stdlib__Mutex.cmx \
    stdlib__Atomic.cmx \
    stdlib__Array.cmx \
    stdlib__Domain.cmi
stdlib__Domain.cmi : domain.mli
stdlib__Either.cmo : either.ml \
    stdlib__Either.cmi
stdlib__Either.cmx : either.ml \
    stdlib__Either.cmi
stdlib__Either.cmi : either.mli
stdlib__Ephemeron.cmo : ephemeron.ml \
    stdlib__Sys.cmi \
    stdlib__Seq.cmi \
    stdlib__Random.cmi \
    stdlib__Obj.cmi \
    stdlib__Lazy.cmi \
    stdlib__Int.cmi \
    stdlib__Hashtbl.cmi \
    stdlib__Array.cmi \
    stdlib__Ephemeron.cmi
stdlib__Ephemeron.cmx : ephemeron.ml \
    stdlib__Sys.cmx \
    stdlib__Seq.cmx \
    stdlib__Random.cmx \
    stdlib__Obj.cmx \
    stdlib__Lazy.cmx \
    stdlib__Int.cmx \
    stdlib__Hashtbl.cmx \
    stdlib__Array.cmx \
    stdlib__Ephemeron.cmi
stdlib__Ephemeron.cmi : ephemeron.mli \
    stdlib__Hashtbl.cmi
stdlib__Filename.cmo : filename.ml \
    stdlib__Sys.cmi \
    stdlib__String.cmi \
    stdlib__Random.cmi \
    stdlib__Printf.cmi \
    stdlib__List.cmi \
    stdlib__Domain.cmi \
    stdlib__Buffer.cmi \
    stdlib__Filename.cmi
stdlib__Filename.cmx : filename.ml \
    stdlib__Sys.cmx \
    stdlib__String.cmx \
    stdlib__Random.cmx \
    stdlib__Printf.cmx \
    stdlib__List.cmx \
    stdlib__Domain.cmx \
    stdlib__Buffer.cmx \
    stdlib__Filename.cmi
stdlib__Filename.cmi: filename.mli
stdlib__Float.cmo : float.ml \
    stdlib.cmi \
    stdlib__Seq.cmi \
    stdlib__List.cmi \
    stdlib__Array.cmi \
    stdlib__Float.cmi
stdlib__Float.cmx : float.ml \
    stdlib.cmx \
    stdlib__Seq.cmx \
    stdlib__List.cmx \
    stdlib__Array.cmx \
    stdlib__Float.cmi
stdlib__Float.cmi : float.mli \
    stdlib.cmi \
    stdlib__Seq.cmi
stdlib__Format.cmo : format.ml \
    stdlib__String.cmi \
    stdlib.cmi \
    stdlib__Stack.cmi \
    stdlib__Seq.cmi \
    stdlib__Queue.cmi \
    stdlib__List.cmi \
    stdlib__Int.cmi \
    stdlib__Domain.cmi \
    stdlib__Either.cmi \
    camlinternalFormatBasics.cmi \
    camlinternalFormat.cmi \
    stdlib__Buffer.cmi \
    stdlib__Format.cmi
stdlib__Format.cmx : format.ml \
    stdlib__String.cmx \
    stdlib.cmx \
    stdlib__Stack.cmx \
    stdlib__Seq.cmx \
    stdlib__Queue.cmx \
    stdlib__List.cmx \
    stdlib__Int.cmx \
    stdlib__Domain.cmx \
    stdlib__Either.cmx \
    camlinternalFormatBasics.cmx \
    camlinternalFormat.cmx \
    stdlib__Buffer.cmx \
    stdlib__Format.cmi
stdlib__Format.cmi : format.mli \
    stdlib.cmi \
    stdlib__Seq.cmi \
    stdlib__Domain.cmi \
    stdlib__Either.cmi \
    stdlib__Buffer.cmi
stdlib__Fun.cmo : fun.ml \
    stdlib__Printexc.cmi \
    stdlib__Fun.cmi
stdlib__Fun.cmx : fun.ml \
    stdlib__Printexc.cmx \
    stdlib__Fun.cmi
stdlib__Fun.cmi : fun.mli
stdlib__Gc.cmo : gc.ml \
    stdlib__Sys.cmi \
    stdlib__String.cmi \
    stdlib__Printf.cmi \
    stdlib__Printexc.cmi \
    stdlib__Gc.cmi
stdlib__Gc.cmx : gc.ml \
    stdlib__Sys.cmx \
    stdlib__String.cmx \
    stdlib__Printf.cmx \
    stdlib__Printexc.cmx \
    stdlib__Gc.cmi
stdlib__Gc.cmi : gc.mli \
    stdlib__Printexc.cmi
stdlib__Genlex.cmo : genlex.ml \
    stdlib__String.cmi \
    stdlib__Stream.cmi \
    stdlib__List.cmi \
    stdlib__Hashtbl.cmi \
    stdlib__Char.cmi \
    stdlib__Bytes.cmi \
    stdlib__Genlex.cmi
stdlib__Genlex.cmx : genlex.ml \
    stdlib__String.cmx \
    stdlib__Stream.cmx \
    stdlib__List.cmx \
    stdlib__Hashtbl.cmx \
    stdlib__Char.cmx \
    stdlib__Bytes.cmx \
    stdlib__Genlex.cmi
stdlib__Genlex.cmi : genlex.mli \
    stdlib__Stream.cmi
stdlib__Hashtbl.cmo : hashtbl.ml \
    stdlib__Sys.cmi \
    stdlib__String.cmi \
    stdlib__Seq.cmi \
    stdlib__Random.cmi \
    stdlib__Obj.cmi \
<<<<<<< HEAD
    stdlib__Domain.cmi \
=======
    stdlib__Lazy.cmi \
    stdlib__Int.cmi \
>>>>>>> 5e45b2e9
    stdlib__Array.cmi \
    stdlib__Hashtbl.cmi
stdlib__Hashtbl.cmx : hashtbl.ml \
    stdlib__Sys.cmx \
    stdlib__String.cmx \
    stdlib__Seq.cmx \
    stdlib__Random.cmx \
    stdlib__Obj.cmx \
<<<<<<< HEAD
    stdlib__Domain.cmx \
=======
    stdlib__Lazy.cmx \
    stdlib__Int.cmx \
>>>>>>> 5e45b2e9
    stdlib__Array.cmx \
    stdlib__Hashtbl.cmi
stdlib__Hashtbl.cmi : hashtbl.mli \
    stdlib__Seq.cmi
stdlib__Int.cmo : int.ml \
    stdlib.cmi \
    stdlib__Int.cmi
stdlib__Int.cmx : int.ml \
    stdlib.cmx \
    stdlib__Int.cmi
stdlib__Int.cmi : int.mli
stdlib__Int32.cmo : int32.ml \
    stdlib__Sys.cmi \
    stdlib.cmi \
    stdlib__Int32.cmi
stdlib__Int32.cmx : int32.ml \
    stdlib__Sys.cmx \
    stdlib.cmx \
    stdlib__Int32.cmi
stdlib__Int32.cmi : int32.mli
stdlib__Int64.cmo : int64.ml \
    stdlib.cmi \
    stdlib__Int64.cmi
stdlib__Int64.cmx : int64.ml \
    stdlib.cmx \
    stdlib__Int64.cmi
stdlib__Int64.cmi : int64.mli
stdlib__Lazy.cmo : lazy.ml \
    stdlib__Obj.cmi \
    camlinternalLazy.cmi \
    stdlib__Lazy.cmi
stdlib__Lazy.cmx : lazy.ml \
    stdlib__Obj.cmx \
    camlinternalLazy.cmx \
    stdlib__Lazy.cmi
stdlib__Lazy.cmi : lazy.mli \
    camlinternalLazy.cmi
stdlib__Lexing.cmo : lexing.ml \
    stdlib__Sys.cmi \
    stdlib__String.cmi \
    stdlib__Int.cmi \
    stdlib__Bytes.cmi \
    stdlib__Array.cmi \
    stdlib__Lexing.cmi
stdlib__Lexing.cmx : lexing.ml \
    stdlib__Sys.cmx \
    stdlib__String.cmx \
    stdlib__Int.cmx \
    stdlib__Bytes.cmx \
    stdlib__Array.cmx \
    stdlib__Lexing.cmi
stdlib__Lexing.cmi : lexing.mli
stdlib__List.cmo : list.ml \
    stdlib__Sys.cmi \
    stdlib__Seq.cmi \
    stdlib__Either.cmi \
    stdlib__List.cmi
stdlib__List.cmx : list.ml \
    stdlib__Sys.cmx \
    stdlib__Seq.cmx \
    stdlib__Either.cmx \
    stdlib__List.cmi
stdlib__List.cmi : list.mli \
    stdlib__Seq.cmi \
    stdlib__Either.cmi
stdlib__ListLabels.cmo : listLabels.ml \
    stdlib__List.cmi \
    stdlib__ListLabels.cmi
stdlib__ListLabels.cmx : listLabels.ml \
    stdlib__List.cmx \
    stdlib__ListLabels.cmi
stdlib__ListLabels.cmi : listLabels.mli \
    stdlib__Seq.cmi \
    stdlib__Either.cmi
stdlib__Map.cmo : map.ml \
    stdlib__Seq.cmi \
    stdlib__Map.cmi
stdlib__Map.cmx : map.ml \
    stdlib__Seq.cmx \
    stdlib__Map.cmi
stdlib__Map.cmi : map.mli \
    stdlib__Seq.cmi
stdlib__Marshal.cmo : marshal.ml \
    stdlib__Bytes.cmi \
    stdlib__Marshal.cmi
stdlib__Marshal.cmx : marshal.ml \
    stdlib__Bytes.cmx \
    stdlib__Marshal.cmi
stdlib__Marshal.cmi : marshal.mli
stdlib__MoreLabels.cmo : moreLabels.ml \
    stdlib__Set.cmi \
    stdlib__Map.cmi \
    stdlib__Hashtbl.cmi \
    stdlib__MoreLabels.cmi
stdlib__MoreLabels.cmx : moreLabels.ml \
    stdlib__Set.cmx \
    stdlib__Map.cmx \
    stdlib__Hashtbl.cmx \
    stdlib__MoreLabels.cmi
stdlib__MoreLabels.cmi : moreLabels.mli \
    stdlib__Set.cmi \
    stdlib__Seq.cmi \
    stdlib__Map.cmi \
    stdlib__Hashtbl.cmi
stdlib__Mutex.cmo : mutex.ml \
    stdlib__Mutex.cmi
stdlib__Mutex.cmx : mutex.ml \
    stdlib__Mutex.cmi
stdlib__Mutex.cmi : mutex.mli
stdlib__Nativeint.cmo : nativeint.ml \
    stdlib__Sys.cmi \
    stdlib.cmi \
    stdlib__Nativeint.cmi
stdlib__Nativeint.cmx : nativeint.ml \
    stdlib__Sys.cmx \
    stdlib.cmx \
    stdlib__Nativeint.cmi
stdlib__Nativeint.cmi : nativeint.mli
stdlib__Obj.cmo : obj.ml \
    stdlib__Sys.cmi \
    stdlib__Nativeint.cmi \
    stdlib__Marshal.cmi \
    stdlib__Int32.cmi \
    stdlib__Obj.cmi
stdlib__Obj.cmx : obj.ml \
    stdlib__Sys.cmx \
    stdlib__Nativeint.cmx \
    stdlib__Marshal.cmx \
    stdlib__Int32.cmx \
    stdlib__Obj.cmi
stdlib__Obj.cmi : obj.mli \
    stdlib__Int32.cmi
stdlib__Oo.cmo : oo.ml \
    camlinternalOO.cmi \
    stdlib__Oo.cmi
stdlib__Oo.cmx : oo.ml \
    camlinternalOO.cmx \
    stdlib__Oo.cmi
stdlib__Oo.cmi : oo.mli \
    camlinternalOO.cmi
stdlib__Option.cmo : option.ml \
    stdlib__Seq.cmi \
    stdlib__Option.cmi
stdlib__Option.cmx : option.ml \
    stdlib__Seq.cmx \
    stdlib__Option.cmi
stdlib__Option.cmi : option.mli \
    stdlib__Seq.cmi
stdlib__Parsing.cmo : parsing.ml \
    stdlib__Obj.cmi \
    stdlib__Lexing.cmi \
    stdlib__Array.cmi \
    stdlib__Parsing.cmi
stdlib__Parsing.cmx : parsing.ml \
    stdlib__Obj.cmx \
    stdlib__Lexing.cmx \
    stdlib__Array.cmx \
    stdlib__Parsing.cmi
stdlib__Parsing.cmi : parsing.mli \
    stdlib__Obj.cmi \
    stdlib__Lexing.cmi
stdlib__Pervasives.cmo : pervasives.ml \
    camlinternalFormatBasics.cmi
stdlib__Pervasives.cmx : pervasives.ml \
    camlinternalFormatBasics.cmx
stdlib__Printexc.cmo : printexc.ml \
    stdlib.cmi \
    stdlib__Printf.cmi \
    stdlib__Obj.cmi \
    stdlib__Buffer.cmi \
    stdlib__Atomic.cmi \
    stdlib__Array.cmi \
    stdlib__Printexc.cmi
stdlib__Printexc.cmx : printexc.ml \
    stdlib.cmx \
    stdlib__Printf.cmx \
    stdlib__Obj.cmx \
    stdlib__Buffer.cmx \
    stdlib__Atomic.cmx \
    stdlib__Array.cmx \
    stdlib__Printexc.cmi
stdlib__Printexc.cmi : printexc.mli \
    stdlib__Obj.cmi
stdlib__Printf.cmo : printf.ml \
    camlinternalFormatBasics.cmi \
    camlinternalFormat.cmi \
    stdlib__Buffer.cmi \
    stdlib__Printf.cmi
stdlib__Printf.cmx : printf.ml \
    camlinternalFormatBasics.cmx \
    camlinternalFormat.cmx \
    stdlib__Buffer.cmx \
    stdlib__Printf.cmi
stdlib__Printf.cmi : printf.mli \
    stdlib__Buffer.cmi
stdlib__Queue.cmo : queue.ml \
    stdlib__Seq.cmi \
    stdlib__Queue.cmi
stdlib__Queue.cmx : queue.ml \
    stdlib__Seq.cmx \
    stdlib__Queue.cmi
stdlib__Queue.cmi : queue.mli \
    stdlib__Seq.cmi
stdlib__Random.cmo : random.ml \
    stdlib__String.cmi \
    stdlib.cmi \
    stdlib__Nativeint.cmi \
    stdlib__Int64.cmi \
    stdlib__Int32.cmi \
    stdlib__Int.cmi \
    stdlib__Domain.cmi \
    stdlib__Digest.cmi \
    stdlib__Char.cmi \
    stdlib__Array.cmi \
    stdlib__Random.cmi
stdlib__Random.cmx : random.ml \
    stdlib__String.cmx \
    stdlib.cmx \
    stdlib__Nativeint.cmx \
    stdlib__Int64.cmx \
    stdlib__Int32.cmx \
    stdlib__Int.cmx \
    stdlib__Domain.cmx \
    stdlib__Digest.cmx \
    stdlib__Char.cmx \
    stdlib__Array.cmx \
    stdlib__Random.cmi
stdlib__Random.cmi : random.mli \
    stdlib__Nativeint.cmi \
    stdlib__Int64.cmi \
    stdlib__Int32.cmi
stdlib__Result.cmo : result.ml \
    stdlib__Seq.cmi \
    stdlib__Result.cmi
stdlib__Result.cmx : result.ml \
    stdlib__Seq.cmx \
    stdlib__Result.cmi
stdlib__Result.cmi : result.mli \
    stdlib__Seq.cmi
stdlib__Scanf.cmo : scanf.ml \
    stdlib__String.cmi \
    stdlib.cmi \
    stdlib__Printf.cmi \
    stdlib__List.cmi \
    stdlib__Int.cmi \
    camlinternalFormatBasics.cmi \
    camlinternalFormat.cmi \
    stdlib__Bytes.cmi \
    stdlib__Buffer.cmi \
    stdlib__Scanf.cmi
stdlib__Scanf.cmx : scanf.ml \
    stdlib__String.cmx \
    stdlib.cmx \
    stdlib__Printf.cmx \
    stdlib__List.cmx \
    stdlib__Int.cmx \
    camlinternalFormatBasics.cmx \
    camlinternalFormat.cmx \
    stdlib__Bytes.cmx \
    stdlib__Buffer.cmx \
    stdlib__Scanf.cmi
stdlib__Scanf.cmi : scanf.mli \
    stdlib.cmi
stdlib__Semaphore.cmo : semaphore.ml \
    stdlib__Mutex.cmi \
    stdlib__Condition.cmi \
    stdlib__Semaphore.cmi
stdlib__Semaphore.cmx : semaphore.ml \
    stdlib__Mutex.cmx \
    stdlib__Condition.cmx \
    stdlib__Semaphore.cmi
stdlib__Semaphore.cmi : semaphore.mli
stdlib__Seq.cmo : seq.ml \
    stdlib__Seq.cmi
stdlib__Seq.cmx : seq.ml \
    stdlib__Seq.cmi
stdlib__Seq.cmi : seq.mli
stdlib__Set.cmo : set.ml \
    stdlib__Seq.cmi \
    stdlib__List.cmi \
    stdlib__Set.cmi
stdlib__Set.cmx : set.ml \
    stdlib__Seq.cmx \
    stdlib__List.cmx \
    stdlib__Set.cmi
stdlib__Set.cmi : set.mli \
    stdlib__Seq.cmi
stdlib__Stack.cmo : stack.ml \
    stdlib__Seq.cmi \
    stdlib__List.cmi \
    stdlib__Stack.cmi
stdlib__Stack.cmx : stack.ml \
    stdlib__Seq.cmx \
    stdlib__List.cmx \
    stdlib__Stack.cmi
stdlib__Stack.cmi : stack.mli \
    stdlib__Seq.cmi
stdlib__StdLabels.cmo : stdLabels.ml \
    stdlib__StringLabels.cmi \
    stdlib__ListLabels.cmi \
    stdlib__BytesLabels.cmi \
    stdlib__ArrayLabels.cmi \
    stdlib__StdLabels.cmi
stdlib__StdLabels.cmx : stdLabels.ml \
    stdlib__StringLabels.cmx \
    stdlib__ListLabels.cmx \
    stdlib__BytesLabels.cmx \
    stdlib__ArrayLabels.cmx \
    stdlib__StdLabels.cmi
stdlib__StdLabels.cmi : stdLabels.mli \
    stdlib__StringLabels.cmi \
    stdlib__ListLabels.cmi \
    stdlib__BytesLabels.cmi \
    stdlib__ArrayLabels.cmi
std_exit.cmo :
std_exit.cmx :
stdlib__Stream.cmo : stream.ml \
    stdlib__String.cmi \
    stdlib__List.cmi \
    stdlib__Lazy.cmi \
    stdlib__Bytes.cmi \
    stdlib__Stream.cmi
stdlib__Stream.cmx : stream.ml \
    stdlib__String.cmx \
    stdlib__List.cmx \
    stdlib__Lazy.cmx \
    stdlib__Bytes.cmx \
    stdlib__Stream.cmi
stdlib__Stream.cmi : stream.mli
stdlib__String.cmo : string.ml \
    stdlib.cmi \
    stdlib__Bytes.cmi \
    stdlib__String.cmi
stdlib__String.cmx : string.ml \
    stdlib.cmx \
    stdlib__Bytes.cmx \
    stdlib__String.cmi
stdlib__String.cmi : string.mli \
    stdlib__Seq.cmi
stdlib__StringLabels.cmo : stringLabels.ml \
    stdlib__String.cmi \
    stdlib__StringLabels.cmi
stdlib__StringLabels.cmx : stringLabels.ml \
    stdlib__String.cmx \
    stdlib__StringLabels.cmi
stdlib__StringLabels.cmi : stringLabels.mli \
    stdlib__Seq.cmi
stdlib__Sys.cmo : sys.ml \
    stdlib__Sys.cmi
stdlib__Sys.cmx : sys.ml \
    stdlib__Sys.cmi
stdlib__Sys.cmi : sys.mli
stdlib__Uchar.cmo : uchar.ml \
    stdlib.cmi \
    stdlib__Char.cmi \
    stdlib__Uchar.cmi
stdlib__Uchar.cmx : uchar.ml \
    stdlib.cmx \
    stdlib__Char.cmx \
    stdlib__Uchar.cmi
stdlib__Uchar.cmi : uchar.mli
stdlib__Unit.cmo : unit.ml \
    stdlib__Unit.cmi
stdlib__Unit.cmx : unit.ml \
    stdlib__Unit.cmi
stdlib__Unit.cmi : unit.mli
stdlib__Weak.cmo : weak.ml \
    stdlib__Sys.cmi \
    stdlib__Obj.cmi \
    stdlib__Int.cmi \
    stdlib__Hashtbl.cmi \
    stdlib__Array.cmi \
    stdlib__Weak.cmi
stdlib__Weak.cmx : weak.ml \
    stdlib__Sys.cmx \
    stdlib__Obj.cmx \
    stdlib__Int.cmx \
    stdlib__Hashtbl.cmx \
    stdlib__Array.cmx \
    stdlib__Weak.cmi
stdlib__Weak.cmi : weak.mli \
    stdlib__Hashtbl.cmi
stdlib.cmo : stdlib.ml \
    camlinternalFormatBasics.cmi \
    camlinternalAtomic.cmi \
    stdlib.cmi
stdlib.cmx : stdlib.ml \
    camlinternalFormatBasics.cmx \
    camlinternalAtomic.cmx \
    stdlib.cmi
stdlib.cmi : stdlib.mli \
    camlinternalFormatBasics.cmi<|MERGE_RESOLUTION|>--- conflicted
+++ resolved
@@ -371,12 +371,9 @@
     stdlib__Seq.cmi \
     stdlib__Random.cmi \
     stdlib__Obj.cmi \
-<<<<<<< HEAD
     stdlib__Domain.cmi \
-=======
     stdlib__Lazy.cmi \
     stdlib__Int.cmi \
->>>>>>> 5e45b2e9
     stdlib__Array.cmi \
     stdlib__Hashtbl.cmi
 stdlib__Hashtbl.cmx : hashtbl.ml \
@@ -385,12 +382,9 @@
     stdlib__Seq.cmx \
     stdlib__Random.cmx \
     stdlib__Obj.cmx \
-<<<<<<< HEAD
     stdlib__Domain.cmx \
-=======
     stdlib__Lazy.cmx \
     stdlib__Int.cmx \
->>>>>>> 5e45b2e9
     stdlib__Array.cmx \
     stdlib__Hashtbl.cmi
 stdlib__Hashtbl.cmi : hashtbl.mli \
