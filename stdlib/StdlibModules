# -*- Makefile -*-

#**************************************************************************
#*                                                                        *
#*                                 OCaml                                  *
#*                                                                        *
#*            Xavier Leroy, projet Cristal, INRIA Rocquencourt            *
#*                                                                        *
#*   Copyright 2002 Institut National de Recherche en Informatique et     *
#*     en Automatique.                                                    *
#*                                                                        *
#*   All rights reserved.  This file is distributed under the terms of    *
#*   the GNU Lesser General Public License version 2.1, with the          *
#*   special exception on linking described in the file LICENSE.          *
#*                                                                        *
#**************************************************************************

# This file should be included after Makefile.common

# This file lists all standard library modules. It is used by:
# 1. stdlib/Makefile when building stdlib.cma
# 2. Makefile to expunge the toplevels
# 3. api_docgen/Makefile.docfiles to compute all documentation files which need
#    need to be generated for the stdlib

# Three variables are exported:
# $(STDLIB_MODULE_BASENAMES) - basenames, in dependency order, of the modules in
#    the stdlib
# $(STDLIB_PREFIXED_MODULES) - just the namespaced modules of
#    $(STDLIB_MODULE_BASENAMES), i.e. without camlinternal* and stdlib. Used in
#    stdlib/Makefile to munge the dependencies.
# $(STDLIB_MODULES) - full list, in prefixed form as appropriate.

# Basenames of the source files for the standard library (i.e. unprefixed and
# with lowercase first letters). These must be listed in dependency order.
STDLIB_MODULE_BASENAMES = \
  camlinternalFormatBasics camlinternalAtomic \
<<<<<<< HEAD
  stdlib pervasives seq option either result bool char uchar \
  sys list int bytes string unit marshal obj array float int32 int64 nativeint \
  lexing parsing set map stack queue camlinternalLazy lazy stream buffer \
  atomic mutex condition semaphore domain \
  camlinternalFormat printf arg \
=======
  stdlib pervasives either \
  sys obj camlinternalLazy lazy \
  seq option result bool char uchar \
  list int bytes string unit marshal array float int32 int64 nativeint \
  lexing parsing set map stack queue stream buffer \
  camlinternalFormat printf arg atomic \
>>>>>>> 2bcef4bc
  printexc fun gc digest random hashtbl weak \
  format scanf callback camlinternalOO oo camlinternalMod genlex ephemeron \
  filename complex arrayLabels listLabels bytesLabels stringLabels moreLabels \
  stdLabels bigarray in_channel out_channel effectHandlers

STDLIB_PREFIXED_MODULES = \
  $(filter-out stdlib camlinternal%, $(STDLIB_MODULE_BASENAMES))

# The pattern FOO = $(eval FOO := $$(shell <cmd>)$(FOO) ensures that <cmd> is
# executed either once or not at all, giving us GNU make's equivalent of a
# string lazy_t.
STDLIB_MODULES = \
  $(eval STDLIB_MODULES := $$(shell \
          $(SAK) add-stdlib-prefix $(STDLIB_MODULE_BASENAMES)))$(STDLIB_MODULES)<|MERGE_RESOLUTION|>--- conflicted
+++ resolved
@@ -35,20 +35,13 @@
 # with lowercase first letters). These must be listed in dependency order.
 STDLIB_MODULE_BASENAMES = \
   camlinternalFormatBasics camlinternalAtomic \
-<<<<<<< HEAD
-  stdlib pervasives seq option either result bool char uchar \
-  sys list int bytes string unit marshal obj array float int32 int64 nativeint \
-  lexing parsing set map stack queue camlinternalLazy lazy stream buffer \
-  atomic mutex condition semaphore domain \
-  camlinternalFormat printf arg \
-=======
   stdlib pervasives either \
   sys obj camlinternalLazy lazy \
   seq option result bool char uchar \
   list int bytes string unit marshal array float int32 int64 nativeint \
   lexing parsing set map stack queue stream buffer \
-  camlinternalFormat printf arg atomic \
->>>>>>> 2bcef4bc
+  atomic mutex condition semaphore domain \
+  camlinternalFormat printf arg \
   printexc fun gc digest random hashtbl weak \
   format scanf callback camlinternalOO oo camlinternalMod genlex ephemeron \
   filename complex arrayLabels listLabels bytesLabels stringLabels moreLabels \
