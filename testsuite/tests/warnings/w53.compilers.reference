File "w53.ml", line 12, characters 4-5:
12 | let h x = x [@inline] (* rejected *)
         ^
Warning 32 [unused-value-declaration]: unused value h.
File "w53.ml", line 12, characters 14-20:
12 | let h x = x [@inline] (* rejected *)
                   ^^^^^^
Warning 53 [misplaced-attribute]: the "inline" attribute cannot appear in this context
File "w53.ml", line 13, characters 14-26:
13 | let h x = x [@ocaml.inline] (* rejected *)
                   ^^^^^^^^^^^^
Warning 53 [misplaced-attribute]: the "ocaml.inline" attribute cannot appear in this context
File "w53.ml", line 15, characters 14-21:
15 | let i x = x [@inlined] (* rejected *)
                   ^^^^^^^
Warning 53 [misplaced-attribute]: the "inlined" attribute cannot appear in this context
File "w53.ml", line 16, characters 14-27:
16 | let j x = x [@ocaml.inlined] (* rejected *)
                   ^^^^^^^^^^^^^
Warning 53 [misplaced-attribute]: the "ocaml.inlined" attribute cannot appear in this context
File "w53.ml", line 19, characters 16-23:
19 | let l x = h x [@inlined] (* rejected *)
                     ^^^^^^^
Warning 53 [misplaced-attribute]: the "inlined" attribute cannot appear in this context
File "w53.ml", line 21, characters 14-22:
21 | let m x = x [@tailcall] (* rejected *)
                   ^^^^^^^^
Warning 53 [misplaced-attribute]: the "tailcall" attribute cannot appear in this context
File "w53.ml", line 22, characters 14-28:
22 | let n x = x [@ocaml.tailcall] (* rejected *)
                   ^^^^^^^^^^^^^^
Warning 53 [misplaced-attribute]: the "ocaml.tailcall" attribute cannot appear in this context
File "w53.ml", line 25, characters 16-24:
25 | let q x = h x [@tailcall] (* rejected *)
                     ^^^^^^^^
Warning 53 [misplaced-attribute]: the "tailcall" attribute cannot appear in this context
File "w53.ml", line 33, characters 0-32:
33 | module C = struct end [@@inline] (* rejected *)
     ^^^^^^^^^^^^^^^^^^^^^^^^^^^^^^^^
Warning 53 [misplaced-attribute]: the "inline" attribute cannot appear in this context
File "w53.ml", line 34, characters 0-39:
34 | module C' = struct end [@@ocaml.inline] (* rejected *)
     ^^^^^^^^^^^^^^^^^^^^^^^^^^^^^^^^^^^^^^^
Warning 53 [misplaced-attribute]: the "inline" attribute cannot appear in this context
File "w53.ml", line 40, characters 16-22:
40 | module G = (A [@inline])(struct end) (* rejected *)
                     ^^^^^^
Warning 53 [misplaced-attribute]: the "inline" attribute cannot appear in this context
File "w53.ml", line 41, characters 17-29:
41 | module G' = (A [@ocaml.inline])(struct end) (* rejected *)
                      ^^^^^^^^^^^^
Warning 53 [misplaced-attribute]: the "ocaml.inline" attribute cannot appear in this context
File "w53.ml", line 45, characters 22-29:
45 | module I = Set.Make [@inlined]
                           ^^^^^^^
Warning 53 [misplaced-attribute]: the "inlined" attribute cannot appear in this context
File "w53.ml", line 46, characters 23-36:
46 | module I' = Set.Make [@ocaml.inlined]
                            ^^^^^^^^^^^^^
Warning 53 [misplaced-attribute]: the "ocaml.inlined" attribute cannot appear in this context
File "w53.ml", line 48, characters 23-30:
48 | module J = Set.Make [@@inlined]
                            ^^^^^^^
Warning 53 [misplaced-attribute]: the "inlined" attribute cannot appear in this context
File "w53.ml", line 49, characters 24-37:
49 | module J' = Set.Make [@@ocaml.inlined]
                             ^^^^^^^^^^^^^
Warning 53 [misplaced-attribute]: the "ocaml.inlined" attribute cannot appear in this context
File "w53.ml", line 52, characters 17-27:
52 |   val a1 : int [@deprecated]   (* rejected *)
                      ^^^^^^^^^^
Warning 53 [misplaced-attribute]: the "deprecated" attribute cannot appear in this context
File "w53.ml", line 54, characters 19-29:
54 |   val a3 : int [@@@deprecated] (* rejected *)
                        ^^^^^^^^^^
Warning 53 [misplaced-attribute]: the "deprecated" attribute cannot appear in this context
File "w53.ml", line 57, characters 6-14:
57 | let [@unrolled 42] rec test_unrolled x = (* rejected *)
           ^^^^^^^^
Warning 53 [misplaced-attribute]: the "unrolled" attribute cannot appear in this context
File "w53.ml", line 69, characters 23-46:
69 |   | Lit_pat2 of int [@@warn_on_literal_pattern] (* rejected *)
                            ^^^^^^^^^^^^^^^^^^^^^^^
Warning 53 [misplaced-attribute]: the "warn_on_literal_pattern" attribute cannot appear in this context
File "w53.ml", line 73, characters 14-23:
73 |   type t2 [@@@immediate]   (* rejected *)
                   ^^^^^^^^^
Warning 53 [misplaced-attribute]: the "immediate" attribute cannot appear in this context
File "w53.ml", line 75, characters 14-25:
75 |   type t4 [@@@immediate64] (* rejected *)
                   ^^^^^^^^^^^
Warning 53 [misplaced-attribute]: the "immediate64" attribute cannot appear in this context
File "w53.ml", line 79, characters 15-24:
79 |   let x = (4 [@immediate], 42 [@immediate64]) (* rejected *)
                    ^^^^^^^^^
Warning 53 [misplaced-attribute]: the "immediate" attribute cannot appear in this context
File "w53.ml", line 79, characters 32-43:
79 |   let x = (4 [@immediate], 42 [@immediate64]) (* rejected *)
                                     ^^^^^^^^^^^
Warning 53 [misplaced-attribute]: the "immediate64" attribute cannot appear in this context
File "w53.ml", line 84, characters 26-31:
84 |   type t2 = {x : int} [@@@boxed]   (* rejected *)
                               ^^^^^
Warning 53 [misplaced-attribute]: the "boxed" attribute cannot appear in this context
File "w53.ml", line 86, characters 26-33:
86 |   type t4 = {x : int} [@@@unboxed] (* rejected *)
                               ^^^^^^^
Warning 53 [misplaced-attribute]: the "unboxed" attribute cannot appear in this context
File "w53.ml", line 87, characters 17-24:
87 |   val x : int [@@unboxed]          (* rejected *)
                      ^^^^^^^
Warning 53 [misplaced-attribute]: the "unboxed" attribute cannot appear in this context
File "w53.ml", line 91, characters 15-22:
91 |   let x = (5 [@unboxed], 42 [@boxed]) (* rejected *)
                    ^^^^^^^
Warning 53 [misplaced-attribute]: the "unboxed" attribute cannot appear in this context
File "w53.ml", line 91, characters 30-35:
91 |   let x = (5 [@unboxed], 42 [@boxed]) (* rejected *)
                                   ^^^^^
Warning 53 [misplaced-attribute]: the "boxed" attribute cannot appear in this context
File "w53.ml", line 95, characters 21-30:
95 |   type 'a t1 = 'a [@@principal] (* rejected *)
                          ^^^^^^^^^
Warning 53 [misplaced-attribute]: the "principal" attribute cannot appear in this context
File "w53.ml", line 96, characters 21-32:
96 |   type 'a t2 = 'a [@@noprincipal] (* rejected *)
                          ^^^^^^^^^^^
Warning 53 [misplaced-attribute]: the "noprincipal" attribute cannot appear in this context
File "w53.ml", line 98, characters 19-28:
98 |   type s1 = Foo1 [@principal] (* rejected *)
                        ^^^^^^^^^
Warning 53 [misplaced-attribute]: the "principal" attribute cannot appear in this context
File "w53.ml", line 99, characters 19-30:
99 |   type s2 = Foo2 [@noprincipal] (* rejected *)
                        ^^^^^^^^^^^
Warning 53 [misplaced-attribute]: the "noprincipal" attribute cannot appear in this context
File "w53.ml", line 101, characters 16-25:
101 |   val x : int [@principal] (* rejected *)
                      ^^^^^^^^^
Warning 53 [misplaced-attribute]: the "principal" attribute cannot appear in this context
File "w53.ml", line 102, characters 16-27:
102 |   val y : int [@noprincipal] (* rejected *)
                      ^^^^^^^^^^^
Warning 53 [misplaced-attribute]: the "noprincipal" attribute cannot appear in this context
File "w53.ml", line 109, characters 21-30:
109 |   type 'a t1 = 'a [@@principal] (* rejected *)
                           ^^^^^^^^^
Warning 53 [misplaced-attribute]: the "principal" attribute cannot appear in this context
File "w53.ml", line 110, characters 21-32:
110 |   type 'a t2 = 'a [@@noprincipal] (* rejected *)
                           ^^^^^^^^^^^
Warning 53 [misplaced-attribute]: the "noprincipal" attribute cannot appear in this context
File "w53.ml", line 112, characters 19-28:
112 |   type s1 = Foo1 [@principal] (* rejected *)
                         ^^^^^^^^^
Warning 53 [misplaced-attribute]: the "principal" attribute cannot appear in this context
File "w53.ml", line 113, characters 19-30:
113 |   type s2 = Foo2 [@noprincipal] (* rejected *)
                         ^^^^^^^^^^^
Warning 53 [misplaced-attribute]: the "noprincipal" attribute cannot appear in this context
File "w53.ml", line 115, characters 14-23:
115 |   let x = 5 [@principal] (* rejected *)
                    ^^^^^^^^^
Warning 53 [misplaced-attribute]: the "principal" attribute cannot appear in this context
File "w53.ml", line 116, characters 15-26:
116 |   let y = 42 [@noprincipal] (* rejected *)
                     ^^^^^^^^^^^
Warning 53 [misplaced-attribute]: the "noprincipal" attribute cannot appear in this context
File "w53.ml", line 123, characters 21-29:
123 |   type 'a t1 = 'a [@@nolabels] (* rejected *)
                           ^^^^^^^^
Warning 53 [misplaced-attribute]: the "nolabels" attribute cannot appear in this context
File "w53.ml", line 125, characters 19-27:
125 |   type s1 = Foo1 [@nolabels] (* rejected *)
                         ^^^^^^^^
Warning 53 [misplaced-attribute]: the "nolabels" attribute cannot appear in this context
File "w53.ml", line 127, characters 16-24:
127 |   val x : int [@nolabels] (* rejected *)
                      ^^^^^^^^
Warning 53 [misplaced-attribute]: the "nolabels" attribute cannot appear in this context
File "w53.ml", line 133, characters 21-29:
133 |   type 'a t1 = 'a [@@nolabels] (* rejected *)
                           ^^^^^^^^
Warning 53 [misplaced-attribute]: the "nolabels" attribute cannot appear in this context
File "w53.ml", line 135, characters 19-27:
135 |   type s1 = Foo1 [@nolabels] (* rejected *)
                         ^^^^^^^^
Warning 53 [misplaced-attribute]: the "nolabels" attribute cannot appear in this context
File "w53.ml", line 137, characters 14-22:
137 |   let x = 5 [@nolabels] (* rejected *)
                    ^^^^^^^^
Warning 53 [misplaced-attribute]: the "nolabels" attribute cannot appear in this context
File "w53.ml", line 143, characters 21-31:
143 |   type 'a t1 = 'a [@@flambda_o3] (* rejected *)
                           ^^^^^^^^^^
Warning 53 [misplaced-attribute]: the "flambda_o3" attribute cannot appear in this context
File "w53.ml", line 144, characters 21-37:
144 |   type 'a t2 = 'a [@@flambda_oclassic] (* rejected *)
                           ^^^^^^^^^^^^^^^^
Warning 53 [misplaced-attribute]: the "flambda_oclassic" attribute cannot appear in this context
File "w53.ml", line 146, characters 19-29:
146 |   type s1 = Foo1 [@flambda_o3] (* rejected *)
                         ^^^^^^^^^^
Warning 53 [misplaced-attribute]: the "flambda_o3" attribute cannot appear in this context
File "w53.ml", line 147, characters 19-35:
147 |   type s2 = Foo2 [@flambda_oclassic] (* rejected *)
                         ^^^^^^^^^^^^^^^^
Warning 53 [misplaced-attribute]: the "flambda_oclassic" attribute cannot appear in this context
File "w53.ml", line 149, characters 16-26:
149 |   val x : int [@flambda_o3] (* rejected *)
                      ^^^^^^^^^^
Warning 53 [misplaced-attribute]: the "flambda_o3" attribute cannot appear in this context
File "w53.ml", line 150, characters 16-32:
150 |   val y : int [@flambda_oclassic] (* rejected *)
                      ^^^^^^^^^^^^^^^^
Warning 53 [misplaced-attribute]: the "flambda_oclassic" attribute cannot appear in this context
File "w53.ml", line 152, characters 6-16:
152 |   [@@@flambda_o3] (* rejected *)
            ^^^^^^^^^^
Warning 53 [misplaced-attribute]: the "flambda_o3" attribute cannot appear in this context
File "w53.ml", line 153, characters 6-22:
153 |   [@@@flambda_oclassic] (* rejected *)
            ^^^^^^^^^^^^^^^^
Warning 53 [misplaced-attribute]: the "flambda_oclassic" attribute cannot appear in this context
File "w53.ml", line 157, characters 21-31:
157 |   type 'a t1 = 'a [@@flambda_o3] (* rejected *)
                           ^^^^^^^^^^
Warning 53 [misplaced-attribute]: the "flambda_o3" attribute cannot appear in this context
File "w53.ml", line 158, characters 21-37:
158 |   type 'a t2 = 'a [@@flambda_oclassic] (* rejected *)
                           ^^^^^^^^^^^^^^^^
Warning 53 [misplaced-attribute]: the "flambda_oclassic" attribute cannot appear in this context
File "w53.ml", line 160, characters 19-29:
160 |   type s1 = Foo1 [@flambda_o3] (* rejected *)
                         ^^^^^^^^^^
Warning 53 [misplaced-attribute]: the "flambda_o3" attribute cannot appear in this context
File "w53.ml", line 161, characters 19-35:
161 |   type s2 = Foo2 [@flambda_oclassic] (* rejected *)
                         ^^^^^^^^^^^^^^^^
Warning 53 [misplaced-attribute]: the "flambda_oclassic" attribute cannot appear in this context
File "w53.ml", line 163, characters 14-24:
163 |   let x = 5 [@flambda_o3] (* rejected *)
                    ^^^^^^^^^^
Warning 53 [misplaced-attribute]: the "flambda_o3" attribute cannot appear in this context
File "w53.ml", line 164, characters 15-31:
164 |   let y = 42 [@flambda_oclassic] (* rejected *)
                     ^^^^^^^^^^^^^^^^
Warning 53 [misplaced-attribute]: the "flambda_oclassic" attribute cannot appear in this context
File "w53.ml", line 171, characters 21-35:
171 |   type 'a t1 = 'a [@@afl_inst_ratio 42] (* rejected *)
                           ^^^^^^^^^^^^^^
Warning 53 [misplaced-attribute]: the "afl_inst_ratio" attribute cannot appear in this context
File "w53.ml", line 173, characters 19-33:
173 |   type s1 = Foo1 [@afl_inst_ratio 42] (* rejected *)
                         ^^^^^^^^^^^^^^
Warning 53 [misplaced-attribute]: the "afl_inst_ratio" attribute cannot appear in this context
File "w53.ml", line 175, characters 16-30:
175 |   val x : int [@afl_inst_ratio 42] (* rejected *)
                      ^^^^^^^^^^^^^^
Warning 53 [misplaced-attribute]: the "afl_inst_ratio" attribute cannot appear in this context
File "w53.ml", line 177, characters 6-20:
177 |   [@@@afl_inst_ratio 42] (* rejected *)
            ^^^^^^^^^^^^^^
Warning 53 [misplaced-attribute]: the "afl_inst_ratio" attribute cannot appear in this context
File "w53.ml", line 181, characters 21-35:
181 |   type 'a t1 = 'a [@@afl_inst_ratio 42] (* rejected *)
                           ^^^^^^^^^^^^^^
Warning 53 [misplaced-attribute]: the "afl_inst_ratio" attribute cannot appear in this context
File "w53.ml", line 183, characters 19-33:
183 |   type s1 = Foo1 [@afl_inst_ratio 42] (* rejected *)
                         ^^^^^^^^^^^^^^
Warning 53 [misplaced-attribute]: the "afl_inst_ratio" attribute cannot appear in this context
File "w53.ml", line 185, characters 14-28:
185 |   let x = 5 [@afl_inst_ratio 42] (* rejected *)
                    ^^^^^^^^^^^^^^
Warning 53 [misplaced-attribute]: the "afl_inst_ratio" attribute cannot appear in this context
File "w53.ml", line 192, characters 21-26:
192 |   type 'a t1 = 'a [@@curry 42] (* rejected *)
                           ^^^^^
Warning 53 [misplaced-attribute]: the "curry" attribute cannot appear in this context
File "w53.ml", line 194, characters 19-24:
194 |   type s1 = Foo1 [@curry 42] (* rejected *)
                         ^^^^^
Warning 53 [misplaced-attribute]: the "curry" attribute cannot appear in this context
File "w53.ml", line 196, characters 16-21:
196 |   val x : int [@curry 42] (* rejected *)
                      ^^^^^
Warning 53 [misplaced-attribute]: the "curry" attribute cannot appear in this context
File "w53.ml", line 198, characters 6-11:
198 |   [@@@curry 42] (* rejected *)
            ^^^^^
Warning 53 [misplaced-attribute]: the "curry" attribute cannot appear in this context
File "w53.ml", line 202, characters 21-26:
202 |   type 'a t1 = 'a [@@curry 42] (* rejected *)
                           ^^^^^
Warning 53 [misplaced-attribute]: the "curry" attribute cannot appear in this context
File "w53.ml", line 204, characters 19-24:
204 |   type s1 = Foo1 [@curry 42] (* rejected *)
                         ^^^^^
Warning 53 [misplaced-attribute]: the "curry" attribute cannot appear in this context
File "w53.ml", line 206, characters 14-19:
206 |   let x = 5 [@curry 42] (* rejected *)
                    ^^^^^
Warning 53 [misplaced-attribute]: the "curry" attribute cannot appear in this context
File "w53.ml", line 208, characters 6-11:
208 |   [@@@curry 42] (* rejected *)
            ^^^^^
Warning 53 [misplaced-attribute]: the "curry" attribute cannot appear in this context
File "w53.ml", line 213, characters 21-36:
213 |   type 'a t1 = 'a [@@include_functor 42] (* rejected *)
                           ^^^^^^^^^^^^^^^
Warning 53 [misplaced-attribute]: the "include_functor" attribute cannot appear in this context
File "w53.ml", line 215, characters 19-34:
215 |   type s1 = Foo1 [@include_functor 42] (* rejected *)
                         ^^^^^^^^^^^^^^^
Warning 53 [misplaced-attribute]: the "include_functor" attribute cannot appear in this context
File "w53.ml", line 217, characters 16-31:
217 |   val x : int [@include_functor 42] (* rejected *)
                      ^^^^^^^^^^^^^^^
Warning 53 [misplaced-attribute]: the "include_functor" attribute cannot appear in this context
File "w53.ml", line 219, characters 6-21:
219 |   [@@@include_functor 42] (* rejected *)
            ^^^^^^^^^^^^^^^
Warning 53 [misplaced-attribute]: the "include_functor" attribute cannot appear in this context
File "w53.ml", line 223, characters 21-36:
223 |   type 'a t1 = 'a [@@include_functor 42] (* rejected *)
                           ^^^^^^^^^^^^^^^
Warning 53 [misplaced-attribute]: the "include_functor" attribute cannot appear in this context
File "w53.ml", line 225, characters 19-34:
225 |   type s1 = Foo1 [@include_functor 42] (* rejected *)
                         ^^^^^^^^^^^^^^^
Warning 53 [misplaced-attribute]: the "include_functor" attribute cannot appear in this context
File "w53.ml", line 227, characters 14-29:
227 |   let x = 5 [@include_functor 42] (* rejected *)
                    ^^^^^^^^^^^^^^^
Warning 53 [misplaced-attribute]: the "include_functor" attribute cannot appear in this context
File "w53.ml", line 229, characters 6-21:
229 |   [@@@include_functor 42] (* rejected *)
            ^^^^^^^^^^^^^^^
Warning 53 [misplaced-attribute]: the "include_functor" attribute cannot appear in this context
File "w53.ml", line 233, characters 21-30:
233 |   type 'a t1 = 'a [@@local_opt] (* rejected *)
                           ^^^^^^^^^
Warning 53 [misplaced-attribute]: the "local_opt" attribute cannot appear in this context
File "w53.ml", line 234, characters 19-28:
234 |   type s1 = Foo1 [@local_opt] (* rejected *)
                         ^^^^^^^^^
Warning 53 [misplaced-attribute]: the "local_opt" attribute cannot appear in this context
File "w53.ml", line 235, characters 19-28:
235 |   val x : int64 [@@local_opt] (* rejected *)
                         ^^^^^^^^^
Warning 53 [misplaced-attribute]: the "local_opt" attribute cannot appear in this context
File "w53.ml", line 238, characters 39-48:
238 |   external z : int64 -> int64 = "x" [@@local_opt] (* rejected *)
                                             ^^^^^^^^^
Warning 53 [misplaced-attribute]: the "local_opt" attribute cannot appear in this context
File "w53.ml", line 242, characters 21-30:
242 |   type 'a t1 = 'a [@@local_opt] (* rejected *)
                           ^^^^^^^^^
Warning 53 [misplaced-attribute]: the "local_opt" attribute cannot appear in this context
File "w53.ml", line 243, characters 19-28:
243 |   type s1 = Foo1 [@local_opt] (* rejected *)
                         ^^^^^^^^^
Warning 53 [misplaced-attribute]: the "local_opt" attribute cannot appear in this context
File "w53.ml", line 244, characters 25-34:
244 |   let x : int64 = 42L [@@local_opt] (* rejected *)
                               ^^^^^^^^^
Warning 53 [misplaced-attribute]: the "local_opt" attribute cannot appear in this context
File "w53.ml", line 247, characters 39-48:
247 |   external z : int64 -> int64 = "x" [@@local_opt] (* rejected *)
                                             ^^^^^^^^^
Warning 53 [misplaced-attribute]: the "local_opt" attribute cannot appear in this context
File "w53.ml", line 251, characters 20-25:
251 |   type 'a t1 = 'a [@local] (* rejected *)
                          ^^^^^
Warning 53 [misplaced-attribute]: the "local" attribute cannot appear in this context
File "w53.ml", line 252, characters 21-27:
252 |   type 'a t1' = 'a [@global] (* rejected *)
                           ^^^^^^
Warning 53 [misplaced-attribute]: the "global" attribute cannot appear in this context
File "w53.ml", line 253, characters 22-30:
253 |   type 'a t1'' = 'a [@nonlocal] (* rejected *)
                            ^^^^^^^^
Warning 53 [misplaced-attribute]: the "nonlocal" attribute cannot appear in this context
File "w53.ml", line 255, characters 24-29:
255 |   type t2 = { x : int [@local] } (* rejected *)
                              ^^^^^
Warning 53 [misplaced-attribute]: the "local" attribute cannot appear in this context
File "w53.ml", line 259, characters 27-32:
259 |   val x : 'a list -> ('a [@local]) list (* rejected *)
                                 ^^^^^
Warning 53 [misplaced-attribute]: the "local" attribute cannot appear in this context
File "w53.ml", line 260, characters 28-34:
260 |   val x' : 'a list -> ('a [@global]) list (* rejected *)
                                  ^^^^^^
Warning 53 [misplaced-attribute]: the "global" attribute cannot appear in this context
File "w53.ml", line 261, characters 29-37:
261 |   val x'' : 'a list -> ('a [@nonlocal]) list (* rejected *)
                                   ^^^^^^^^
Warning 53 [misplaced-attribute]: the "nonlocal" attribute cannot appear in this context
File "w53.ml", line 264, characters 33-39:
264 |   val y' : 'a -> f:(('a -> 'b) [@global]) -> 'b (* rejected *)
                                       ^^^^^^
Warning 53 [misplaced-attribute]: the "global" attribute cannot appear in this context
File "w53.ml", line 265, characters 34-42:
265 |   val y'' : 'a -> f:(('a -> 'b) [@nonlocal]) -> 'b (* rejected *)
                                        ^^^^^^^^
Warning 53 [misplaced-attribute]: the "nonlocal" attribute cannot appear in this context
File "w53.ml", line 267, characters 16-21:
267 |   val z : 'a [@@local] (* rejected *)
                      ^^^^^
Warning 53 [misplaced-attribute]: the "local" attribute cannot appear in this context
File "w53.ml", line 268, characters 17-23:
268 |   val z' : 'a [@@global] (* rejected *)
                       ^^^^^^
Warning 53 [misplaced-attribute]: the "global" attribute cannot appear in this context
File "w53.ml", line 269, characters 18-26:
269 |   val z'' : 'a [@@nonlocal] (* rejected *)
                        ^^^^^^^^
Warning 53 [misplaced-attribute]: the "nonlocal" attribute cannot appear in this context
File "w53.ml", line 271, characters 17-22:
271 |   val w : 'a [@@@local] (* rejected *)
                       ^^^^^
Warning 53 [misplaced-attribute]: the "local" attribute cannot appear in this context
File "w53.ml", line 272, characters 18-24:
272 |   val w' : 'a [@@@global] (* rejected *)
                        ^^^^^^
Warning 53 [misplaced-attribute]: the "global" attribute cannot appear in this context
File "w53.ml", line 273, characters 19-27:
273 |   val w'' : 'a [@@@nonlocal] (* rejected *)
                         ^^^^^^^^
Warning 53 [misplaced-attribute]: the "nonlocal" attribute cannot appear in this context
File "w53.ml", line 277, characters 20-25:
277 |   type 'a t1 = 'a [@local] (* rejected *)
                          ^^^^^
Warning 53 [misplaced-attribute]: the "local" attribute cannot appear in this context
File "w53.ml", line 278, characters 21-27:
278 |   type 'a t1' = 'a [@global] (* rejected *)
                           ^^^^^^
Warning 53 [misplaced-attribute]: the "global" attribute cannot appear in this context
File "w53.ml", line 279, characters 22-30:
279 |   type 'a t1'' = 'a [@nonlocal] (* rejected *)
                            ^^^^^^^^
Warning 53 [misplaced-attribute]: the "nonlocal" attribute cannot appear in this context
File "w53.ml", line 281, characters 24-29:
281 |   type t2 = { x : int [@local] } (* rejected *)
                              ^^^^^
Warning 53 [misplaced-attribute]: the "local" attribute cannot appear in this context
File "w53.ml", line 286, characters 13-19:
286 |   let g (a [@global]) = a (* rejected *)
                   ^^^^^^
Warning 53 [misplaced-attribute]: the "global" attribute cannot appear in this context
File "w53.ml", line 287, characters 13-21:
287 |   let h (a [@nonlocal]) = a (* rejected *)
                   ^^^^^^^^
Warning 53 [misplaced-attribute]: the "nonlocal" attribute cannot appear in this context
File "w53.ml", line 292, characters 20-24:
292 |   type 'a t1 = 'a [@tail] (* rejected *)
                          ^^^^
Warning 53 [misplaced-attribute]: the "tail" attribute cannot appear in this context
File "w53.ml", line 293, characters 21-28:
293 |   type 'a t1' = 'a [@nontail] (* rejected *)
                           ^^^^^^^
Warning 53 [misplaced-attribute]: the "nontail" attribute cannot appear in this context
File "w53.ml", line 295, characters 24-28:
295 |   type t2 = { x : int [@tail] } (* rejected *)
                              ^^^^
Warning 53 [misplaced-attribute]: the "tail" attribute cannot appear in this context
File "w53.ml", line 296, characters 25-32:
296 |   type t2' = { x : int [@nontail] } (* rejected *)
                               ^^^^^^^
Warning 53 [misplaced-attribute]: the "nontail" attribute cannot appear in this context
File "w53.ml", line 298, characters 32-36:
298 |   val y : 'a -> f:(('a -> 'b) [@tail]) -> 'b (* rejected *)
                                      ^^^^
Warning 53 [misplaced-attribute]: the "tail" attribute cannot appear in this context
File "w53.ml", line 299, characters 33-40:
299 |   val y' : 'a -> f:(('a -> 'b) [@nontail]) -> 'b (* rejected *)
                                       ^^^^^^^
Warning 53 [misplaced-attribute]: the "nontail" attribute cannot appear in this context
File "w53.ml", line 301, characters 16-20:
301 |   val z : 'a [@@tail] (* rejected *)
                      ^^^^
Warning 53 [misplaced-attribute]: the "tail" attribute cannot appear in this context
File "w53.ml", line 302, characters 17-24:
302 |   val z' : 'a [@@nontail] (* rejected *)
                       ^^^^^^^
Warning 53 [misplaced-attribute]: the "nontail" attribute cannot appear in this context
File "w53.ml", line 304, characters 6-10:
304 |   [@@@tail] (* rejected *)
            ^^^^
Warning 53 [misplaced-attribute]: the "tail" attribute cannot appear in this context
File "w53.ml", line 305, characters 6-13:
305 |   [@@@nontail] (* rejected *)
            ^^^^^^^
Warning 53 [misplaced-attribute]: the "nontail" attribute cannot appear in this context
File "w53.ml", line 309, characters 13-17:
309 |   let f (a [@tail]) = a (* rejected *)
                   ^^^^
Warning 53 [misplaced-attribute]: the "tail" attribute cannot appear in this context
File "w53.ml", line 310, characters 14-21:
310 |   let f' (a [@nontail]) = a (* rejected *)
                    ^^^^^^^
Warning 53 [misplaced-attribute]: the "nontail" attribute cannot appear in this context
File "w53.ml", line 312, characters 8-12:
312 |   let [@tail] g a = a (* rejected *)
              ^^^^
Warning 53 [misplaced-attribute]: the "tail" attribute cannot appear in this context
File "w53.ml", line 313, characters 8-15:
313 |   let [@nontail] g' a = a (* rejected *)
              ^^^^^^^
Warning 53 [misplaced-attribute]: the "nontail" attribute cannot appear in this context
File "w53.ml", line 315, characters 16-20:
315 |   let h a = a [@tail] (* rejected *)
                      ^^^^
Warning 53 [misplaced-attribute]: the "tail" attribute cannot appear in this context
File "w53.ml", line 316, characters 17-24:
316 |   let h' a = a [@nontail] (* rejected *)
                       ^^^^^^^
Warning 53 [misplaced-attribute]: the "nontail" attribute cannot appear in this context
File "w53.ml", line 323, characters 21-28:
323 |   type 'a t1 = 'a [@@noalloc] (* rejected *)
                           ^^^^^^^
Warning 53 [misplaced-attribute]: the "noalloc" attribute cannot appear in this context
File "w53.ml", line 324, characters 19-26:
324 |   type s1 = Foo1 [@noalloc] (* rejected *)
                         ^^^^^^^
Warning 53 [misplaced-attribute]: the "noalloc" attribute cannot appear in this context
File "w53.ml", line 325, characters 19-26:
325 |   val x : int64 [@@noalloc] (* rejected *)
                         ^^^^^^^
Warning 53 [misplaced-attribute]: the "noalloc" attribute cannot appear in this context
File "w53.ml", line 327, characters 24-31:
327 |   external y : (int64 [@noalloc]) -> (int64 [@noalloc]) = "x" (* rejected *)
                              ^^^^^^^
Warning 53 [misplaced-attribute]: the "noalloc" attribute cannot appear in this context
File "w53.ml", line 327, characters 46-53:
327 |   external y : (int64 [@noalloc]) -> (int64 [@noalloc]) = "x" (* rejected *)
                                                    ^^^^^^^
Warning 53 [misplaced-attribute]: the "noalloc" attribute cannot appear in this context
File "w53.ml", line 332, characters 21-28:
332 |   type 'a t1 = 'a [@@noalloc] (* rejected *)
                           ^^^^^^^
Warning 53 [misplaced-attribute]: the "noalloc" attribute cannot appear in this context
File "w53.ml", line 333, characters 19-26:
333 |   type s1 = Foo1 [@noalloc] (* rejected *)
                         ^^^^^^^
Warning 53 [misplaced-attribute]: the "noalloc" attribute cannot appear in this context
<<<<<<< HEAD
File "w53.ml", line 334, characters 25-32:
334 |   let x : int64 = 42L [@@noalloc] (* rejected *)
                               ^^^^^^^
Warning 53 [misplaced-attribute]: the "noalloc" attribute cannot appear in this context
File "w53.ml", line 336, characters 46-53:
336 |   external y : (int64 [@noalloc]) -> (int64 [@noalloc]) = "x" (* rejected *)
                                                    ^^^^^^^
Warning 53 [misplaced-attribute]: the "noalloc" attribute cannot appear in this context
=======
>>>>>>> 5bf28202
File "w53.ml", line 336, characters 24-31:
336 |   external y : (int64 [@noalloc]) -> (int64 [@noalloc]) = "x" (* rejected *)
                              ^^^^^^^
Warning 53 [misplaced-attribute]: the "noalloc" attribute cannot appear in this context
File "w53.ml", line 336, characters 46-53:
336 |   external y : (int64 [@noalloc]) -> (int64 [@noalloc]) = "x" (* rejected *)
                                                    ^^^^^^^
Warning 53 [misplaced-attribute]: the "noalloc" attribute cannot appear in this context
File "w53.ml", line 341, characters 21-29:
341 |   type 'a t1 = 'a [@@untagged] (* rejected *)
                           ^^^^^^^^
Warning 53 [misplaced-attribute]: the "untagged" attribute cannot appear in this context
File "w53.ml", line 342, characters 19-27:
342 |   type s1 = Foo1 [@untagged] (* rejected *)
                         ^^^^^^^^
Warning 53 [misplaced-attribute]: the "untagged" attribute cannot appear in this context
File "w53.ml", line 343, characters 17-25:
343 |   val x : int [@@untagged] (* rejected *)
                       ^^^^^^^^
Warning 53 [misplaced-attribute]: the "untagged" attribute cannot appear in this context
File "w53.ml", line 350, characters 21-29:
350 |   type 'a t1 = 'a [@@untagged] (* rejected *)
                           ^^^^^^^^
Warning 53 [misplaced-attribute]: the "untagged" attribute cannot appear in this context
File "w53.ml", line 351, characters 19-27:
351 |   type s1 = Foo1 [@untagged] (* rejected *)
                         ^^^^^^^^
Warning 53 [misplaced-attribute]: the "untagged" attribute cannot appear in this context
File "w53.ml", line 352, characters 22-30:
352 |   let x : int = 42 [@@untagged] (* rejected *)
                            ^^^^^^^^
Warning 53 [misplaced-attribute]: the "untagged" attribute cannot appear in this context<|MERGE_RESOLUTION|>--- conflicted
+++ resolved
@@ -1,7 +1,15 @@
+File "w53.ml", line 64, characters 37-46:
+64 | let test_ppwarning = 42 [@@ppwarning "warning"]
+                                          ^^^^^^^^^
+Warning 22 [preprocessor]: warning
 File "w53.ml", line 12, characters 4-5:
 12 | let h x = x [@inline] (* rejected *)
          ^
 Warning 32 [unused-value-declaration]: unused value h.
+File "w53.ml", line 334, characters 2-33:
+334 |   let x : int64 = 42L [@@noalloc] (* rejected *)
+        ^^^^^^^^^^^^^^^^^^^^^^^^^^^^^^^
+Warning 53 [misplaced-attribute]: the "noalloc" attribute cannot appear in this context
 File "w53.ml", line 12, characters 14-20:
 12 | let h x = x [@inline] (* rejected *)
                    ^^^^^^
@@ -34,14 +42,22 @@
 25 | let q x = h x [@tailcall] (* rejected *)
                      ^^^^^^^^
 Warning 53 [misplaced-attribute]: the "tailcall" attribute cannot appear in this context
-File "w53.ml", line 33, characters 0-32:
+File "w53.ml", line 33, characters 25-31:
 33 | module C = struct end [@@inline] (* rejected *)
-     ^^^^^^^^^^^^^^^^^^^^^^^^^^^^^^^^
+                              ^^^^^^
 Warning 53 [misplaced-attribute]: the "inline" attribute cannot appear in this context
-File "w53.ml", line 34, characters 0-39:
+File "w53.ml", line 34, characters 26-38:
 34 | module C' = struct end [@@ocaml.inline] (* rejected *)
-     ^^^^^^^^^^^^^^^^^^^^^^^^^^^^^^^^^^^^^^^
-Warning 53 [misplaced-attribute]: the "inline" attribute cannot appear in this context
+                               ^^^^^^^^^^^^
+Warning 53 [misplaced-attribute]: the "ocaml.inline" attribute cannot appear in this context
+File "w53.ml", line 35, characters 25-32:
+35 | module D = struct end [@@inlined] (* rejected *)
+                              ^^^^^^^
+Warning 53 [misplaced-attribute]: the "inlined" attribute cannot appear in this context
+File "w53.ml", line 36, characters 26-39:
+36 | module D' = struct end [@@ocaml.inlined] (* rejected *)
+                               ^^^^^^^^^^^^^
+Warning 53 [misplaced-attribute]: the "ocaml.inlined" attribute cannot appear in this context
 File "w53.ml", line 40, characters 16-22:
 40 | module G = (A [@inline])(struct end) (* rejected *)
                      ^^^^^^
@@ -90,14 +106,14 @@
 75 |   type t4 [@@@immediate64] (* rejected *)
                    ^^^^^^^^^^^
 Warning 53 [misplaced-attribute]: the "immediate64" attribute cannot appear in this context
+File "w53.ml", line 79, characters 32-43:
+79 |   let x = (4 [@immediate], 42 [@immediate64]) (* rejected *)
+                                     ^^^^^^^^^^^
+Warning 53 [misplaced-attribute]: the "immediate64" attribute cannot appear in this context
 File "w53.ml", line 79, characters 15-24:
 79 |   let x = (4 [@immediate], 42 [@immediate64]) (* rejected *)
                     ^^^^^^^^^
 Warning 53 [misplaced-attribute]: the "immediate" attribute cannot appear in this context
-File "w53.ml", line 79, characters 32-43:
-79 |   let x = (4 [@immediate], 42 [@immediate64]) (* rejected *)
-                                     ^^^^^^^^^^^
-Warning 53 [misplaced-attribute]: the "immediate64" attribute cannot appear in this context
 File "w53.ml", line 84, characters 26-31:
 84 |   type t2 = {x : int} [@@@boxed]   (* rejected *)
                                ^^^^^
@@ -110,14 +126,14 @@
 87 |   val x : int [@@unboxed]          (* rejected *)
                       ^^^^^^^
 Warning 53 [misplaced-attribute]: the "unboxed" attribute cannot appear in this context
+File "w53.ml", line 91, characters 30-35:
+91 |   let x = (5 [@unboxed], 42 [@boxed]) (* rejected *)
+                                   ^^^^^
+Warning 53 [misplaced-attribute]: the "boxed" attribute cannot appear in this context
 File "w53.ml", line 91, characters 15-22:
 91 |   let x = (5 [@unboxed], 42 [@boxed]) (* rejected *)
                     ^^^^^^^
 Warning 53 [misplaced-attribute]: the "unboxed" attribute cannot appear in this context
-File "w53.ml", line 91, characters 30-35:
-91 |   let x = (5 [@unboxed], 42 [@boxed]) (* rejected *)
-                                   ^^^^^
-Warning 53 [misplaced-attribute]: the "boxed" attribute cannot appear in this context
 File "w53.ml", line 95, characters 21-30:
 95 |   type 'a t1 = 'a [@@principal] (* rejected *)
                           ^^^^^^^^^
@@ -546,7 +562,6 @@
 333 |   type s1 = Foo1 [@noalloc] (* rejected *)
                          ^^^^^^^
 Warning 53 [misplaced-attribute]: the "noalloc" attribute cannot appear in this context
-<<<<<<< HEAD
 File "w53.ml", line 334, characters 25-32:
 334 |   let x : int64 = 42L [@@noalloc] (* rejected *)
                                ^^^^^^^
@@ -555,15 +570,9 @@
 336 |   external y : (int64 [@noalloc]) -> (int64 [@noalloc]) = "x" (* rejected *)
                                                     ^^^^^^^
 Warning 53 [misplaced-attribute]: the "noalloc" attribute cannot appear in this context
-=======
->>>>>>> 5bf28202
 File "w53.ml", line 336, characters 24-31:
 336 |   external y : (int64 [@noalloc]) -> (int64 [@noalloc]) = "x" (* rejected *)
                               ^^^^^^^
-Warning 53 [misplaced-attribute]: the "noalloc" attribute cannot appear in this context
-File "w53.ml", line 336, characters 46-53:
-336 |   external y : (int64 [@noalloc]) -> (int64 [@noalloc]) = "x" (* rejected *)
-                                                    ^^^^^^^
 Warning 53 [misplaced-attribute]: the "noalloc" attribute cannot appear in this context
 File "w53.ml", line 341, characters 21-29:
 341 |   type 'a t1 = 'a [@@untagged] (* rejected *)
