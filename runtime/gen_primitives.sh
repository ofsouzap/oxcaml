--- conflicted
+++ resolved
@@ -23,15 +23,9 @@
 (
   for prim in \
       alloc array compare extern floats gc_ctrl hash intern interp ints io \
-<<<<<<< HEAD
   	  lexing md5 meta obj parsing signals str sys callback weak finalise \
       domain platform eventlog fiber memory startup_aux \
-      dynlink backtrace_byt backtrace spacetime_byt afl bigarray
-=======
-      lexing md5 meta memprof obj parsing signals str sys callback weak \
-      finalise stacks dynlink backtrace_byt backtrace afl \
-      bigarray eventlog
->>>>>>> 86c8a98f
+      dynlink backtrace_byt backtrace afl bigarray spacetime_byt
   do
       sed -n -e 's/^CAMLprim value \([a-z0-9_][a-z0-9_]*\).*/\1/p' "$prim.c"
   done
