--- conflicted
+++ resolved
@@ -16,130 +16,13 @@
 #ifndef CAML_WEAK_H
 #define CAML_WEAK_H
 
+#ifdef CAML_INTERNALS
+
 #include "mlvalues.h"
 
-<<<<<<< HEAD
-=======
 #ifdef __cplusplus
 extern "C" {
 #endif
-
-/** The requirements of the functions must be satisfied, it is
-    unspecified what happens if they are not. The debugging runtime
-    could check some of them. */
-
-CAMLextern value caml_ephemeron_create(mlsize_t len);
-/** Create an ephemeron with the given number of keys.
-    This function allocates.
- */
-
-CAMLextern mlsize_t caml_ephemeron_num_keys(value eph);
-/** Return the number of key in the ephemeron. The valid key offset goes
-    from [0] to the predecessor of the returned value. */
-
-CAMLextern int caml_ephemeron_key_is_set(value eph, mlsize_t offset);
-/** Return 1 if the key in the ephemeron at the given offset is set.
-    Otherwise 0. The value [eph] must be an ephemeron and [offset] a
-    valid key offset.
-*/
-
-CAMLextern void caml_ephemeron_set_key(value eph, mlsize_t offset, value k);
-/** Set the key of the given ephemeron [eph] at the given offset
-    [offset] to the given value [k]. The value [eph] must be an
-    ephemeron, [offset] a valid key offset and [k] a block.
-*/
-
-CAMLextern void caml_ephemeron_unset_key(value eph, mlsize_t offset);
-/** Unset the key of the given ephemeron at the given offset. The
-    value [eph] must be an ephemeron and [offset] a valid key offset.
-*/
-
-CAMLextern int caml_ephemeron_get_key(value eph, mlsize_t offset, value *key);
-/** Return 1 if the key in the ephemeron at the given offset is set.
-    Otherwise 0. When returning 1, set [*key] to the pointed value.
-
-    The value [eph] must be an ephemeron and [offset] a valid key
-    offset.
-*/
-
-CAMLextern int caml_ephemeron_get_key_copy(value eph, mlsize_t offset,
-                                           value *key);
-/** Return 1 if the key in the ephemeron at the given offset is set.
-    Otherwise 0. When returning 1, set [*key] to a shallow copy of the
-    key. This function allocates.
-
-    The value [eph] must be an ephemeron and [offset] a valid key
-    offset.
-*/
-
-CAMLextern void caml_ephemeron_blit_key(value eph1, mlsize_t off1,
-                                        value eph2, mlsize_t off2,
-                                        mlsize_t len);
-/** Fill the given range of keys of [eph2] with the given range of
-    keys of [eph1]. Contrary to using caml_ephemeron_get_key followed
-    by caml_ephemeron_set_key or caml_ephemeron_unset_key, this
-    function does not prevent the incremental GC from erasing the
-    value in its current cycle. The value [eph1] (resp. [eph2]) must
-    be an ephemeron and the offsets between [off1] and [off1+len]
-    (resp. between [off2] and [off2+offset]) must be valid keys of
-    [eph1] (resp. [eph2]).
-*/
-
-CAMLextern int caml_ephemeron_data_is_set(value eph);
-/** Return 1 if the data in the ephemeron is set.
-    Otherwise 0. The value [eph] must be an ephemeron.
-*/
-
-CAMLextern void caml_ephemeron_set_data(value eph, value k);
-/** Set the data of the given ephemeron [eph] to the given value
-    [k]. The value [eph] must be an ephemeron and [k] a block.
-*/
-
-CAMLextern void caml_ephemeron_unset_data(value eph);
-/** Unset the data of the given ephemeron. The value [eph] must be an
-    ephemeron.
-*/
-
-CAMLextern int caml_ephemeron_get_data(value eph, value *data);
-/** Return 1 if the data in the ephemeron at the given offset is set.
-    Otherwise 0. When returning 1, set [*data] to the pointed value.
-
-    The value [eph] must be an ephemeron and [offset] a valid key
-    offset.
-*/
-
-CAMLextern int caml_ephemeron_get_data_copy(value eph, value *data);
-/** Return 1 if the data in the ephemeron at the given offset is set.
-    Otherwise 0. When returning 1, set [*data] to a shallow copy of
-    the data. This function allocates.
-
-    The value [eph] must be an ephemeron and [offset] a valid key
-    offset.
-*/
-
-CAMLextern void caml_ephemeron_blit_data(value eph1, value eph2);
-/** Sets the data of [eph2] to be the same as the data of [eph1].
-    Contrary to using caml_ephemeron_get_data followed by
-    caml_ephemeron_set_data or caml_ephemeron_unset_data, this
-    function does not prevent the incremental GC from erasing the
-    value in its current cycle. The values [eph1] and [eph2] must be
-    ephemerons.
-*/
-
-
-#define caml_weak_array_length caml_ephemeron_num_keys
-#define caml_weak_array_create caml_ephemeron_create
-#define caml_weak_array_check caml_ephemeron_key_is_set
-#define caml_weak_array_unset caml_ephemeron_unset_key
-#define caml_weak_array_set caml_ephemeron_set_key
-#define caml_weak_array_get caml_ephemeron_get_key
-#define caml_weak_array_get_copy caml_ephemeron_get_key_copy
-#define caml_weak_array_blit caml_ephemeron_blit_key
-
-#ifdef CAML_INTERNALS
-
-extern value caml_ephe_list_head;
->>>>>>> 4c130cae
 extern value caml_ephe_none;
 
 struct caml_ephe_info {
@@ -174,53 +57,9 @@
 
  */
 
-<<<<<<< HEAD
 #define Ephe_link(e) (*(Op_val(e) + CAML_EPHE_LINK_OFFSET))
 #define Ephe_domain(e) (*(struct domain**)(Op_val(e) + CAML_EPHE_DOMAIN_OFFSET))
 #define Ephe_data(e) (*(Op_val(e) + CAML_EPHE_DATA_OFFSET))
-=======
-#define CAML_EPHE_LINK_OFFSET 0
-#define CAML_EPHE_DATA_OFFSET 1
-#define CAML_EPHE_FIRST_KEY 2
-#define CAML_EPHE_MAX_WOSIZE (Max_wosize - CAML_EPHE_FIRST_KEY)
-
-/* In the header, in order to let major_gc.c
-   and weak.c see the body of the function */
-static inline void caml_ephe_clean (value v){
-  value child;
-  int release_data = 0;
-  mlsize_t size, i;
-  header_t hd;
-  CAMLassert(caml_gc_phase == Phase_clean);
-
-  hd = Hd_val (v);
-  size = Wosize_hd (hd);
-  for (i = 2; i < size; i++){
-    child = Field (v, i);
-  ephemeron_again:
-    if (child != caml_ephe_none
-        && Is_block (child) && Is_in_heap_or_young (child)){
-      if (Tag_val (child) == Forward_tag){
-        value f = Forward_val (child);
-        if (Is_block (f)) {
-          if (!Is_in_value_area(f) || Tag_val (f) == Forward_tag
-              || Tag_val (f) == Lazy_tag || Tag_val (f) == Double_tag){
-            /* Do not short-circuit the pointer. */
-          }else{
-            Field (v, i) = child = f;
-            if (Is_block (f) && Is_young (f))
-              add_to_ephe_ref_table(&caml_ephe_ref_table, v, i);
-            goto ephemeron_again;
-          }
-        }
-      }
-      if (Is_white_val (child) && !Is_young (child)){
-        release_data = 1;
-        Field (v, i) = caml_ephe_none;
-      }
-    }
-  }
->>>>>>> 4c130cae
 
 struct caml_ephe_info* caml_alloc_ephe_info (void);
 void caml_ephe_clean(struct domain* d, value e);
