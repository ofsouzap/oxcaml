--- conflicted
+++ resolved
@@ -236,11 +236,7 @@
 /* Default speed setting for the major GC.  The heap will grow until
    the dead objects and the free list represent this percentage of the
    total size of live objects. */
-<<<<<<< HEAD
 #define Percent_free_def 100
-=======
-#define Percent_free_def 120
->>>>>>> 679b5001
 
 /* Default setting for the compacter: 500%
    (i.e. trigger the compacter when 5/6 of the heap is free or garbage)
