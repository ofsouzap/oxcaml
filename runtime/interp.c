/**************************************************************************/
/*                                                                        */
/*                                 OCaml                                  */
/*                                                                        */
/*             Xavier Leroy, projet Cristal, INRIA Rocquencourt           */
/*                                                                        */
/*   Copyright 1996 Institut National de Recherche en Informatique et     */
/*     en Automatique.                                                    */
/*                                                                        */
/*   All rights reserved.  This file is distributed under the terms of    */
/*   the GNU Lesser General Public License version 2.1, with the          */
/*   special exception on linking described in the file LICENSE.          */
/*                                                                        */
/**************************************************************************/

#define CAML_INTERNALS

/* The bytecode interpreter */
#include <stdio.h>
#include "caml/alloc.h"
#include "caml/backtrace.h"
#include "caml/callback.h"
#include "caml/debugger.h"
#include "caml/fail.h"
#include "caml/fix_code.h"
#include "caml/instrtrace.h"
#include "caml/instruct.h"
#include "caml/interp.h"
#include "caml/major_gc.h"
#include "caml/memory.h"
#include "caml/misc.h"
#include "caml/mlvalues.h"
#include "caml/prims.h"
#include "caml/signals.h"
#include "caml/fiber.h"
#include "caml/domain.h"
#include "caml/globroots.h"
#include "caml/startup.h"
#include "caml/startup_aux.h"

/* Registers for the abstract machine:
        pc         the code pointer
        sp         the stack pointer (grows downward)
        accu       the accumulator
        env        heap-allocated environment
        Caml_state->trap_sp_off offset to the current trap frame
        extra_args number of extra arguments provided by the caller

sp is a local copy of the global variable Caml_state->extern_sp. */

/* Instruction decoding */

#ifdef THREADED_CODE
#  define Instruct(name) lbl_##name
#  if defined(ARCH_SIXTYFOUR) && !defined(ARCH_CODE32)
#    define Jumptbl_base ((char *) &&lbl_ACC0)
#  else
#    define Jumptbl_base ((char *) 0)
#    define jumptbl_base ((char *) 0)
#  endif
#  ifdef DEBUG
#    define Next goto next_instr
#  else
#    define Next goto *(void *)(jumptbl_base + *pc++)
#  endif
#else
#  define Instruct(name) case name
#  define Next break
#endif

/* GC interface */

#undef Alloc_small_origin
// Do call asynchronous callbacks from allocation functions
#define Alloc_small_origin CAML_FROM_CAML
#define Setup_for_gc \
  { sp -= 3; sp[0] = accu; sp[1] = env; sp[2] = Val_pc(pc); \
    domain_state->current_stack->sp = sp; }
#define Restore_after_gc \
  { sp = domain_state->current_stack->sp; accu = sp[0]; env = sp[1]; sp += 3; }
#define Enter_gc \
  { Setup_for_gc; caml_handle_gc_interrupt(); Restore_after_gc; }

/* We store [pc+1] in the stack so that, in case of an exception, the
   first backtrace slot points to the event following the C call
   instruction. */
#define Setup_for_c_call \
  { sp -= 2; sp[0] = env; sp[1] = Val_pc(pc + 1); domain_state->current_stack->sp = sp; }
#define Restore_after_c_call \
  { sp = domain_state->current_stack->sp; env = *sp; sp += 2; }

/* For VM threads purposes, an event frame must look like accu + a
   C_CALL frame + a RETURN 1 frame.
   TODO: now that VM threads are gone, we could get rid of that. But
   we need to make sure that this is not used elsewhere. */
#define Setup_for_event \
  { sp -= 6; \
    sp[0] = accu; /* accu */ \
    sp[1] = Val_unit; /* C_CALL frame: dummy environment */ \
    sp[2] = Val_unit; /* RETURN frame: dummy local 0 */ \
    sp[3] = Val_pc(pc); /* RETURN frame: saved return address */  \
    sp[4] = env; /* RETURN frame: saved environment */ \
    sp[5] = Val_long(extra_args); /* RETURN frame: saved extra args */ \
    domain_state->current_stack->sp = sp; }
#define Restore_after_event \
  { sp = domain_state->current_stack->sp; accu = sp[0]; \
    pc = Pc_val(sp[3]); env = sp[4]; extra_args = Long_val(sp[5]); \
    sp += 6; }

/* Debugger interface */

#define Setup_for_debugger \
   { sp -= 4; \
     sp[0] = accu; sp[1] = (value)(pc - 1); \
     sp[2] = env; sp[3] = Val_long(extra_args); \
     domain_state->current_stack->sp = sp; }
#define Restore_after_debugger \
   { CAMLassert(sp == domain_state->current_stack->sp); \
     CAMLassert(sp[0] == accu); \
     CAMLassert(sp[2] == env); \
     sp += 4; }

#ifdef THREADED_CODE
#define Restart_curr_instr \
  goto *((void*)(jumptbl_base + caml_debugger_saved_instruction(pc - 1)))
#else
#define Restart_curr_instr \
  curr_instr = caml_debugger_saved_instruction(pc - 1); \
  goto dispatch_instr
#endif


/* Initialising fields of objects just allocated with Alloc_small */
#define Init_field(o, i, x) Op_val(o)[i] = (x)

/* Inlined read barrier for interpreter loop.
   Does 'accu = accu[i]' */
#define Accu_field(i) do {                    \
    int idx = (i);                            \
    value field_contents = Op_val(accu)[idx]; \
    accu = field_contents;                    \
  } while (0)

#define Check_trap_barrier \
  if (domain_state->trap_sp_off >= domain_state->trap_barrier_off) \
      caml_debugger(TRAP_BARRIER, Val_unit)

/* Register optimization.
   Some compilers underestimate the use of the local variables representing
   the abstract machine registers, and don't put them in hardware registers,
   which slows down the interpreter considerably.
   For GCC, I have hand-assigned hardware registers for several architectures.
*/

#if defined(__GNUC__) && !defined(DEBUG) && !defined(__INTEL_COMPILER) \
    && !defined(__llvm__)
#ifdef __mips__
#define PC_REG asm("$16")
#define SP_REG asm("$17")
#define ACCU_REG asm("$18")
#endif
#ifdef __sparc__
#define PC_REG asm("%l0")
#define SP_REG asm("%l1")
#define ACCU_REG asm("%l2")
#endif
#ifdef __alpha__
#ifdef __CRAY__
#define PC_REG asm("r9")
#define SP_REG asm("r10")
#define ACCU_REG asm("r11")
#define JUMPTBL_BASE_REG asm("r12")
#else
#define PC_REG asm("$9")
#define SP_REG asm("$10")
#define ACCU_REG asm("$11")
#define JUMPTBL_BASE_REG asm("$12")
#endif
#endif
#ifdef __i386__
#define PC_REG asm("%esi")
#define SP_REG asm("%edi")
#define ACCU_REG
#endif
#if defined(__ppc__) || defined(__ppc64__)
#define PC_REG asm("26")
#define SP_REG asm("27")
#define ACCU_REG asm("28")
#endif
#ifdef __hppa__
#define PC_REG asm("%r18")
#define SP_REG asm("%r17")
#define ACCU_REG asm("%r16")
#endif
#ifdef __mc68000__
#define PC_REG asm("a5")
#define SP_REG asm("a4")
#define ACCU_REG asm("d7")
#endif
/* PR#4953: these specific registers not available in Thumb mode */
#if defined (__arm__) && !defined(__thumb__)
#define PC_REG asm("r6")
#define SP_REG asm("r8")
#define ACCU_REG asm("r7")
#endif
#ifdef __ia64__
#define PC_REG asm("36")
#define SP_REG asm("37")
#define ACCU_REG asm("38")
#define JUMPTBL_BASE_REG asm("39")
#endif
#ifdef __x86_64__
#define PC_REG asm("%r15")
#define SP_REG asm("%r14")
#define ACCU_REG asm("%r13")
#endif
#ifdef __aarch64__
#define PC_REG asm("%x19")
#define SP_REG asm("%x20")
#define ACCU_REG asm("%x21")
#define JUMPTBL_BASE_REG asm("%x22")
#endif
#endif

#ifdef DEBUG
static __thread intnat caml_bcodcount;
#endif

static caml_root raise_unhandled;

/* The interpreter itself */
value caml_interprete(code_t prog, asize_t prog_size)
{
#ifdef PC_REG
  register code_t pc PC_REG;
  register value * sp SP_REG;
  register value accu ACCU_REG;
#else
  register code_t pc;
  register value * sp;
  register value accu;
#endif
#if defined(THREADED_CODE) && defined(ARCH_SIXTYFOUR) && !defined(ARCH_CODE32)
#ifdef JUMPTBL_BASE_REG
  register char * jumptbl_base JUMPTBL_BASE_REG;
#else
  register char * jumptbl_base;
#endif
#endif
  value env;
  intnat extra_args;
  struct caml_exception_context * initial_external_raise;
  int initial_stack_words;
  intnat initial_trap_sp_off;
  volatile value raise_exn_bucket = Val_unit;
  struct longjmp_buffer raise_buf;
  value resume_fn, resume_arg;
  caml_domain_state* domain_state = Caml_state;
  struct caml_exception_context exception_ctx =
    { &raise_buf, domain_state->local_roots, &raise_exn_bucket};
#ifndef THREADED_CODE
  opcode_t curr_instr;
#endif

#ifdef THREADED_CODE
  static void * jumptable[] = {
#    include "caml/jumptbl.h"
  };
#endif

  if (prog == NULL) {           /* Interpreter is initializing */
    static opcode_t raise_unhandled_code[] = { ACC, 0, RAISE };
    value raise_unhandled_closure;
#ifdef THREADED_CODE
    caml_instr_table = (char **) jumptable;
    caml_instr_base = Jumptbl_base;
    caml_thread_code(raise_unhandled_code,
                     sizeof(raise_unhandled_code));
#endif
    raise_unhandled_closure =
      caml_alloc_1(Closure_tag,
                   Val_bytecode(raise_unhandled_code));
    raise_unhandled = caml_create_root(raise_unhandled_closure);
    caml_global_data = caml_create_root(Val_unit);
    caml_init_callbacks();
    return Val_unit;
  }

#if defined(THREADED_CODE) && defined(ARCH_SIXTYFOUR) && !defined(ARCH_CODE32)
  jumptbl_base = Jumptbl_base;
#endif
  initial_trap_sp_off = domain_state->trap_sp_off;
  initial_stack_words = Stack_high(domain_state->current_stack) - domain_state->current_stack->sp;
  initial_external_raise = domain_state->external_raise;
  caml_incr_callback_depth ();

  if (sigsetjmp(raise_buf.buf, 0)) {
    /* no non-volatile local variables read here */
    sp = domain_state->current_stack->sp;
    accu = raise_exn_bucket;

    Check_trap_barrier;
    if (domain_state->backtrace_active) {
         /* pc has already been pushed on the stack when calling the C
         function that raised the exception. No need to push it again
         here. */
      caml_stash_backtrace(accu, sp, 0);
    }
    goto raise_notrace;
  }
  domain_state->external_raise = &exception_ctx;

  domain_state->trap_sp_off = 1;

  sp = domain_state->current_stack->sp;
  pc = prog;
  extra_args = 0;
  env = Atom(0);
  accu = Val_int(0);


#ifdef THREADED_CODE
#ifdef DEBUG
 next_instr:
  if (caml_icount-- == 0) caml_stop_here ();
  Assert(Stack_base(domain_state->current_stack) <= sp &&
         sp <= Stack_high(domain_state->current_stack));
#endif
  goto *(void *)(jumptbl_base + *pc++); /* Jump to the first instruction */
#else
  while(1) {
#ifdef DEBUG

    caml_bcodcount++;
    if (caml_icount-- == 0) caml_stop_here ();
    if (caml_params->trace_level>1) printf("\n##%ld\n", caml_bcodcount);
    if (caml_params->trace_level) caml_disasm_instr(pc);
    if (caml_params->trace_level>1) {
      printf("env=");
      caml_trace_value_file(env,prog,prog_size,stdout);
      putchar('\n');
      caml_trace_accu_sp_file(accu,sp,prog,prog_size,stdout);
      fflush(stdout);
    };
    Assert(Stack_base(domain_state->current_stack) <= sp &&
           sp <= Stack_high(domain_state->current_stack));

#endif
    curr_instr = *pc++;

  dispatch_instr:
    switch(curr_instr) {
#endif

/* Basic stack operations */

    Instruct(ACC0):
      accu = sp[0]; Next;
    Instruct(ACC1):
      accu = sp[1]; Next;
    Instruct(ACC2):
      accu = sp[2]; Next;
    Instruct(ACC3):
      accu = sp[3]; Next;
    Instruct(ACC4):
      accu = sp[4]; Next;
    Instruct(ACC5):
      accu = sp[5]; Next;
    Instruct(ACC6):
      accu = sp[6]; Next;
    Instruct(ACC7):
      accu = sp[7]; Next;

    Instruct(PUSH): Instruct(PUSHACC0):
      *--sp = accu; Next;
    Instruct(PUSHACC1):
      *--sp = accu; accu = sp[1]; Next;
    Instruct(PUSHACC2):
      *--sp = accu; accu = sp[2]; Next;
    Instruct(PUSHACC3):
      *--sp = accu; accu = sp[3]; Next;
    Instruct(PUSHACC4):
      *--sp = accu; accu = sp[4]; Next;
    Instruct(PUSHACC5):
      *--sp = accu; accu = sp[5]; Next;
    Instruct(PUSHACC6):
      *--sp = accu; accu = sp[6]; Next;
    Instruct(PUSHACC7):
      *--sp = accu; accu = sp[7]; Next;

    Instruct(PUSHACC):
      *--sp = accu;
      /* Fallthrough */
    Instruct(ACC):
      accu = sp[*pc++];
      Next;

    Instruct(POP):
      sp += *pc++;
      Next;
    Instruct(ASSIGN):
      sp[*pc++] = accu;
      accu = Val_unit;
      Next;

/* Access in heap-allocated environment */

    Instruct(ENVACC1):
      accu = Field(env, 1); Next;
    Instruct(ENVACC2):
      accu = Field(env, 2); Next;
    Instruct(ENVACC3):
      accu = Field(env, 3); Next;
    Instruct(ENVACC4):
      accu = Field(env, 4); Next;

    Instruct(PUSHENVACC1):
      *--sp = accu; accu = Field(env, 1); Next;
    Instruct(PUSHENVACC2):
      *--sp = accu; accu = Field(env, 2); Next;
    Instruct(PUSHENVACC3):
      *--sp = accu; accu = Field(env, 3); Next;
    Instruct(PUSHENVACC4):
      *--sp = accu; accu = Field(env, 4); Next;

    Instruct(PUSHENVACC):
      *--sp = accu;
      /* Fallthrough */
    Instruct(ENVACC):
      accu = Field(env, *pc++);
      Next;

/* Function application */

    Instruct(PUSH_RETADDR): {
      sp -= 3;
      sp[0] = Val_pc(pc + *pc);
      sp[1] = env;
      sp[2] = Val_long(extra_args);
      pc++;
      Next;
    }
    Instruct(APPLY): {
      extra_args = *pc - 1;
      pc = Code_val(accu);
      env = accu;
      goto check_stacks;
    }
    Instruct(APPLY1): {
      value arg1 = sp[0];
      sp -= 3;
      sp[0] = arg1;
      sp[1] = Val_pc(pc);
      sp[2] = env;
      sp[3] = Val_long(extra_args);
      pc = Code_val(accu);
      env = accu;
      extra_args = 0;
      goto check_stacks;
    }
    Instruct(APPLY2): {
      value arg1 = sp[0];
      value arg2 = sp[1];
      sp -= 3;
      sp[0] = arg1;
      sp[1] = arg2;
      sp[2] = Val_pc(pc);
      sp[3] = env;
      sp[4] = Val_long(extra_args);
      pc = Code_val(accu);
      env = accu;
      extra_args = 1;
      goto check_stacks;
    }
    Instruct(APPLY3): {
      value arg1 = sp[0];
      value arg2 = sp[1];
      value arg3 = sp[2];
      sp -= 3;
      sp[0] = arg1;
      sp[1] = arg2;
      sp[2] = arg3;
      sp[3] = Val_pc(pc);
      sp[4] = env;
      sp[5] = Val_long(extra_args);
      pc = Code_val(accu);
      env = accu;
      extra_args = 2;
      goto check_stacks;
    }

    Instruct(APPTERM): {
      int nargs = *pc++;
      int slotsize = *pc;
      value * newsp;
      int i;
      /* Slide the nargs bottom words of the current frame to the top
         of the frame, and discard the remainder of the frame */
      newsp = sp + slotsize - nargs;
      for (i = nargs - 1; i >= 0; i--) newsp[i] = sp[i];
      sp = newsp;
      pc = Code_val(accu);
      env = accu;
      extra_args += nargs - 1;
      goto check_stacks;
    }
    Instruct(APPTERM1): {
      value arg1 = sp[0];
      sp = sp + *pc - 1;
      sp[0] = arg1;
      pc = Code_val(accu);
      env = accu;
      goto check_stacks;
    }
    Instruct(APPTERM2): {
      value arg1 = sp[0];
      value arg2 = sp[1];
      sp = sp + *pc - 2;
      sp[0] = arg1;
      sp[1] = arg2;
      pc = Code_val(accu);
      env = accu;
      extra_args += 1;
      goto check_stacks;
    }
    Instruct(APPTERM3): {
      value arg1 = sp[0];
      value arg2 = sp[1];
      value arg3 = sp[2];
      sp = sp + *pc - 3;
      sp[0] = arg1;
      sp[1] = arg2;
      sp[2] = arg3;
      pc = Code_val(accu);
      env = accu;
      extra_args += 2;
      goto check_stacks;
    }

    Instruct(RETURN): {
      sp += *pc++;
      if (extra_args > 0) {
        extra_args--;
        pc = Code_val(accu);
        env = accu;
        Next;
      } else {
        goto do_return;
      }
    }

    do_return:
      if (sp == Stack_high(domain_state->current_stack)) {
        /* return to parent stack */
        struct stack_info* old_stack = domain_state->current_stack;
        struct stack_info* parent_stack = Stack_parent(old_stack);
        value hval = Stack_handle_value(old_stack);
        Assert(parent_stack != NULL);

        old_stack->sp = sp;
        domain_state->current_stack = parent_stack;
        sp = domain_state->current_stack->sp;
        caml_free_stack(old_stack);

        domain_state->trap_sp_off = Long_val(sp[0]);
        extra_args = Long_val(sp[1]);
        sp++;
        sp[0] = accu;

        accu = hval;
        pc = Code_val(accu);
        env = accu;
        goto check_stacks;
      } else {
        /* return to callee, no stack switching */
        pc = Pc_val(sp[0]);
        env = sp[1];
        extra_args = Long_val(sp[2]);
        sp += 3;
      }
      Next;

    Instruct(RESTART): {
      int num_args = Wosize_val(env) - 3;
      int i;
      sp -= num_args;
      for (i = 0; i < num_args; i++) sp[i] = Field(env, i + 3);
      env = Field(env, 2);
      extra_args += num_args;
      Next;
    }

    Instruct(GRAB): {
      int required = *pc++;
      if (extra_args >= required) {
        extra_args -= required;
        Next;
      } else {
        mlsize_t num_args, i;
        num_args = 1 + extra_args; /* arg1 + extra args */
<<<<<<< HEAD
        Alloc_small(accu, num_args + 2, Closure_tag, Enter_gc);
        Init_field(accu, 1, env);
        for (i = 0; i < num_args; i++) Init_field(accu, i + 2, sp[i]);
        Init_field(accu, 0, Val_bytecode(pc - 3)); /* Point to the preceding RESTART instr. */
=======
        Alloc_small(accu, num_args + 3, Closure_tag);
        Field(accu, 2) = env;
        for (i = 0; i < num_args; i++) Field(accu, i + 3) = sp[i];
        CAMLassert(!Is_in_value_area(pc-3));
        Code_val(accu) = pc - 3; /* Point to the preceding RESTART instr. */
        Closinfo_val(accu) = Make_closinfo(0, 2);
>>>>>>> 9d4679f3
        sp += num_args;
        goto do_return;
      }
    }

    Instruct(CLOSURE): {
      int nvars = *pc++;
      int i;
      if (nvars > 0) *--sp = accu;
<<<<<<< HEAD
      if (nvars < Max_young_wosize) {
        /* nvars + 1 <= Max_young_wosize, can allocate in minor heap */
        Alloc_small(accu, 1 + nvars, Closure_tag, Enter_gc);
        Init_field(accu, 0, Val_bytecode(pc + *pc));
        for (i = 0; i < nvars; i++) Init_field(accu, i + 1, sp[i]);
      } else {
        /* PR#6385: must allocate in major heap */
        accu = caml_alloc_shr(1 + nvars, Closure_tag);
        Setup_for_c_call;
        caml_initialize_field(accu, 0, Val_bytecode(pc + *pc));
        Restore_after_c_call;
        for (i = 0; i < nvars; i++) {
          value v = sp[i];
          Setup_for_c_call;
          caml_initialize_field(accu, i + 1, v);
          Restore_after_c_call;
        }
      }
=======
      if (nvars <= Max_young_wosize - 2) {
        /* nvars + 2 <= Max_young_wosize, can allocate in minor heap */
        Alloc_small(accu, 2 + nvars, Closure_tag);
        for (i = 0; i < nvars; i++) Field(accu, i + 2) = sp[i];
      } else {
        /* PR#6385: must allocate in major heap */
        /* caml_alloc_shr and caml_initialize never trigger a GC,
           so no need to Setup_for_gc */
        accu = caml_alloc_shr(2 + nvars, Closure_tag);
        for (i = 0; i < nvars; i++) caml_initialize(&Field(accu, i + 2), sp[i]);
      }
      /* The code pointer is not in the heap, so no need to go through
         caml_initialize. */
      CAMLassert(!Is_in_value_area(pc + *pc));
      Code_val(accu) = pc + *pc;
      Closinfo_val(accu) = Make_closinfo(0, 2);
>>>>>>> 9d4679f3
      pc++;
      sp += nvars;
      Next;
    }

    Instruct(CLOSUREREC): {
      int nfuncs = *pc++;
      int nvars = *pc++;
<<<<<<< HEAD
      int i, field;
      int var_offset = nfuncs * 2 - 1;
      int blksize = var_offset + nvars;
      if (nvars > 0) *--sp = accu;
      if (blksize <= Max_young_wosize) {
        Alloc_small(accu, blksize, Closure_tag, Enter_gc);
        for (i = 0; i < nvars; i++) {
          Init_field(accu, var_offset + i, sp[i]);
        }
=======
      mlsize_t envofs = nfuncs * 3 - 1;
      mlsize_t blksize = envofs + nvars;
      int i;
      value * p;
      if (nvars > 0) *--sp = accu;
      if (blksize <= Max_young_wosize) {
        Alloc_small(accu, blksize, Closure_tag);
        p = &Field(accu, envofs);
        for (i = 0; i < nvars; i++, p++) *p = sp[i];
>>>>>>> 9d4679f3
      } else {
        /* PR#6385: must allocate in major heap */
        accu = caml_alloc_shr(blksize, Closure_tag);
<<<<<<< HEAD
        for (i = 0; i < nvars; i++) {
          value v = sp[i];
          Setup_for_c_call;
          caml_initialize_field(accu, var_offset + i, v);
          Restore_after_c_call;
        }
=======
        p = &Field(accu, envofs);
        for (i = 0; i < nvars; i++, p++) caml_initialize(p, sp[i]);
>>>>>>> 9d4679f3
      }
      sp += nvars;
      /* The code pointers and infix headers are not in the heap,
         so no need to go through caml_initialize. */
<<<<<<< HEAD
      Init_field(accu, 0, Val_bytecode(pc + pc[0]));
      *--sp = accu;
      field = 1;
      for (i = 1; i < nfuncs; i++) {
        Init_field(accu, field, Make_header(i * 2, Infix_tag, 0)); /* color irrelevant */
        field++;
        Init_field(accu, field, Val_bytecode (pc + pc[i]));
        *--sp = (value) (Op_val(accu) + field);
        field++;
=======
      *--sp = accu;
      p = &Field(accu, 0);
      *p++ = (value) (pc + pc[0]);
      *p++ = Make_closinfo(0, envofs);
      for (i = 1; i < nfuncs; i++) {
        *p++ = Make_header(i * 3, Infix_tag, Caml_white); /* color irrelevant */
        *--sp = (value) p;
        *p++ = (value) (pc + pc[i]);
        envofs -= 3;
        *p++ = Make_closinfo(0, envofs);
>>>>>>> 9d4679f3
      }
      pc += nfuncs;
      Next;
    }

    Instruct(PUSHOFFSETCLOSURE):
      *--sp = accu; /* fallthrough */
    Instruct(OFFSETCLOSURE):
      accu = env + *pc++ * sizeof(value); Next;

    Instruct(PUSHOFFSETCLOSUREM2):
      *--sp = accu; /* fallthrough */
    Instruct(OFFSETCLOSUREM2):
      accu = env - 2 * sizeof(value); Next;
    Instruct(PUSHOFFSETCLOSURE0):
      *--sp = accu; /* fallthrough */
    Instruct(OFFSETCLOSURE0):
      accu = env; Next;
    Instruct(PUSHOFFSETCLOSURE2):
      *--sp = accu; /* fallthrough */
    Instruct(OFFSETCLOSURE2):
      accu = env + 2 * sizeof(value); Next;


/* Access to global variables */

    Instruct(PUSHGETGLOBAL):
      *--sp = accu;
      /* Fallthrough */
    Instruct(GETGLOBAL):
      accu = Field(caml_read_root(caml_global_data), *pc);
      pc++;
      Next;

    Instruct(PUSHGETGLOBALFIELD):
      *--sp = accu;
      /* Fallthrough */
    Instruct(GETGLOBALFIELD): {
      accu = Field(caml_read_root(caml_global_data), *pc);
      pc++;
      Accu_field(*pc);
      pc++;
      Next;
    }

    Instruct(SETGLOBAL):
      caml_modify_field(caml_read_root(caml_global_data), *pc, accu);
      accu = Val_unit;
      pc++;
      Next;

/* Allocation of blocks */

    Instruct(PUSHATOM0):
      *--sp = accu;
      /* Fallthrough */
    Instruct(ATOM0):
      accu = Atom(0); Next;

    Instruct(PUSHATOM):
      *--sp = accu;
      /* Fallthrough */
    Instruct(ATOM):
      accu = Atom(*pc++); Next;

    Instruct(MAKEBLOCK): {
      mlsize_t wosize = *pc++;
      tag_t tag = *pc++;
      mlsize_t i;
      value block;
      if (wosize <= Max_young_wosize) {
        Alloc_small(block, wosize, tag, Enter_gc);
        Init_field(block, 0, accu);
        for (i = 1; i < wosize; i++) Init_field(block, i, *sp++);
      } else {
        block = caml_alloc_shr(wosize, tag);
        Setup_for_c_call;
        caml_initialize_field(block, 0, accu);
        Restore_after_c_call;
        for (i = 1; i < wosize; i++) {
          value v = *sp++;
          Setup_for_c_call;
          caml_initialize_field(block, i, v);
          Restore_after_c_call;
        }
      }
      accu = block;
      Next;
    }
    Instruct(MAKEBLOCK1): {
      tag_t tag = *pc++;
      value block;
      Alloc_small(block, 1, tag, Enter_gc);
      Init_field(block, 0, accu);
      accu = block;
      Next;
    }
    Instruct(MAKEBLOCK2): {
      tag_t tag = *pc++;
      value block;
      Alloc_small(block, 2, tag, Enter_gc);
      Init_field(block, 0, accu);
      Init_field(block, 1, sp[0]);
      sp += 1;
      accu = block;
      Next;
    }
    Instruct(MAKEBLOCK3): {
      tag_t tag = *pc++;
      value block;
      Alloc_small(block, 3, tag, Enter_gc);
      Init_field(block, 0, accu);
      Init_field(block, 1, sp[0]);
      Init_field(block, 2, sp[1]);
      sp += 2;
      accu = block;
      Next;
    }
    Instruct(MAKEFLOATBLOCK): {
      mlsize_t size = *pc++;
      mlsize_t i;
      value block;
      if (size <= Max_young_wosize / Double_wosize) {
        Alloc_small(block, size * Double_wosize, Double_array_tag, Enter_gc);
      } else {
        Setup_for_gc;
        block = caml_alloc_shr(size * Double_wosize, Double_array_tag);
        Restore_after_gc;
      }
      Store_double_flat_field(block, 0, Double_val(accu));
      for (i = 1; i < size; i++){
        Store_double_flat_field(block, i, Double_val(*sp));
        ++ sp;
      }
      accu = block;
      Next;
    }

/* Access to components of blocks */

    Instruct(GETFIELD0):
      accu = Field(accu, 0); Next;
    Instruct(GETFIELD1):
      accu = Field(accu, 1); Next;
    Instruct(GETFIELD2):
      accu = Field(accu, 2); Next;
    Instruct(GETFIELD3):
      accu = Field(accu, 3); Next;
    Instruct(GETFIELD):
      accu = Field(accu, *pc); pc++; Next;
    Instruct(GETMUTABLEFIELD0):
      Accu_field(0); Next;
    Instruct(GETMUTABLEFIELD1):
      Accu_field(1); Next;
    Instruct(GETMUTABLEFIELD2):
      Accu_field(2); Next;
    Instruct(GETMUTABLEFIELD3):
      Accu_field(3); Next;
    Instruct(GETMUTABLEFIELD):
      Accu_field(*pc); pc++; Next;
    Instruct(GETFLOATFIELD): {
      double d = Double_flat_field(accu, *pc++);
      Alloc_small(accu, Double_wosize, Double_tag, Enter_gc);
      Store_double_val(accu, d);
      Next;
    }

    Instruct(SETFIELD0):
      caml_modify_field(accu, 0, *sp++);
      accu = Val_unit;
      Next;
    Instruct(SETFIELD1):
      caml_modify_field(accu, 1, *sp++);
      accu = Val_unit;
      Next;
    Instruct(SETFIELD2):
      caml_modify_field(accu, 2, *sp++);
      accu = Val_unit;
      Next;
    Instruct(SETFIELD3):
      caml_modify_field(accu, 3, *sp++);
      accu = Val_unit;
      Next;
    Instruct(SETFIELD):
      caml_modify_field(accu, *pc, *sp++);
      accu = Val_unit;
      pc++;
      Next;
    Instruct(SETFLOATFIELD):
      Store_double_flat_field(accu, *pc, Double_val(*sp));
      accu = Val_unit;
      sp++;
      pc++;
      Next;

/* Array operations */

    Instruct(VECTLENGTH): {
      /* Todo: when FLAT_FLOAT_ARRAY is false, this instruction should
         be split into VECTLENGTH and FLOATVECTLENGTH because we know
         statically which one it is. */
      mlsize_t size = Wosize_val(accu);
      if (Tag_val(accu) == Double_array_tag) size = size / Double_wosize;
      accu = Val_long(size);
      Next;
    }
    Instruct(GETVECTITEM):
      Accu_field(Long_val(sp[0]));
      sp += 1;
      Next;
    Instruct(SETVECTITEM):
      caml_modify_field(accu, Long_val(sp[0]), sp[1]);
      accu = Val_unit;
      sp += 2;
      Next;

/* Bytes/String operations */
    Instruct(GETSTRINGCHAR):
    Instruct(GETBYTESCHAR):
      accu = Val_int(Byte_u(accu, Long_val(sp[0])));
      sp += 1;
      Next;
    Instruct(SETBYTESCHAR):
      Byte_u(accu, Long_val(sp[0])) = Int_val(sp[1]);
      sp += 2;
      accu = Val_unit;
      Next;

/* Branches and conditional branches */

    Instruct(BRANCH):
      pc += *pc;
      Next;
    Instruct(BRANCHIF):
      if (accu != Val_false) pc += *pc; else pc++;
      Next;
    Instruct(BRANCHIFNOT):
      if (accu == Val_false) pc += *pc; else pc++;
      Next;
    Instruct(SWITCH): {
      uint32_t sizes = *pc++;
      if (Is_block(accu)) {
        intnat index = Tag_val(accu);
        CAMLassert ((uintnat) index < (sizes >> 16));
        pc += pc[(sizes & 0xFFFF) + index];
      } else {
        intnat index = Long_val(accu);
        CAMLassert ((uintnat) index < (sizes & 0xFFFF)) ;
        pc += pc[index];
      }
      Next;
    }
    Instruct(BOOLNOT):
      accu = Val_not(accu);
      Next;

/* Exceptions */

    Instruct(PUSHTRAP):
      sp -= 4;
      Trap_pc(sp) = Val_pc(pc + *pc);
      Trap_link(sp) = Val_long(domain_state->trap_sp_off);
      sp[2] = env;
      sp[3] = Val_long(extra_args);
      domain_state->trap_sp_off = sp - Stack_high(domain_state->current_stack);
      pc++;
      Next;

    Instruct(POPTRAP):
      if (Caml_check_gc_interrupt(domain_state)) {
        /* We must check here so that if a signal is pending and its
           handler triggers an exception, the exception is trapped
           by the current try...with, not the enclosing one. */
        pc--; /* restart the POPTRAP after processing the signal */
        goto process_signal;
      }
      domain_state->trap_sp_off = Long_val(Trap_link(sp));
      sp += 4;
      Next;

    Instruct(RAISE_NOTRACE):
      Check_trap_barrier;
      goto raise_notrace;

    Instruct(RERAISE):
      Check_trap_barrier;
      if (domain_state->backtrace_active) {
        *--sp = Val_pc(pc - 1);
        caml_stash_backtrace(accu, sp, 1);
      }
      goto raise_notrace;

    Instruct(RAISE):
    raise_exception:
      Check_trap_barrier;
      if (domain_state->backtrace_active) {
        *--sp = Val_pc(pc - 1);
        caml_stash_backtrace(accu, sp, 0);
      }
    raise_notrace:
      if (domain_state->trap_sp_off > 0) {
        if (Stack_parent(domain_state->current_stack) == NULL) {
          domain_state->external_raise = initial_external_raise;
          domain_state->trap_sp_off = initial_trap_sp_off;
          domain_state->current_stack->sp =
            Stack_high(domain_state->current_stack) - initial_stack_words ;
          caml_decr_callback_depth ();
          return Make_exception_result(accu);
        } else {
          struct stack_info* old_stack = domain_state->current_stack;
          struct stack_info* parent_stack = Stack_parent(old_stack);
          value hexn = Stack_handle_exception(old_stack);
          old_stack->sp = sp;
          domain_state->current_stack = parent_stack;
          sp = domain_state->current_stack->sp;
          caml_free_stack(old_stack);

          domain_state->trap_sp_off = Long_val(sp[0]);
          extra_args = Long_val(sp[1]);
          sp++;
          sp[0] = accu;

          accu = hexn;
          pc = Code_val(accu);
          env = accu;
          goto check_stacks;
        }
      } else {
        sp = Stack_high(domain_state->current_stack) + domain_state->trap_sp_off;
        pc = Pc_val(Trap_pc(sp));
        domain_state->trap_sp_off = Long_val(Trap_link(sp));
        env = sp[2];
        extra_args = Long_val(sp[3]);
        sp += 4;
      }
      Next;



/* Stack checks */

    check_stacks:
      if (sp < Stack_threshold_ptr(domain_state->current_stack)) {
        domain_state->current_stack->sp = sp;
        if (!caml_try_realloc_stack(Stack_threshold / sizeof(value))) {
          Setup_for_c_call; caml_raise_stack_overflow();
        }
        sp = domain_state->current_stack->sp;
      }
      /* Fall through CHECK_SIGNALS */

/* Signal handling */

    Instruct(CHECK_SIGNALS):    /* accu not preserved */
      if (Caml_check_gc_interrupt(domain_state)) goto process_signal;
      Next;

    process_signal:
      Setup_for_event;
      caml_handle_gc_interrupt();
      Restore_after_event;
      Next;

/* Calling C functions */

    Instruct(C_CALL1):
      Setup_for_c_call;
      accu = Primitive(*pc)(accu);
      Restore_after_c_call;
      pc++;
      Next;
    Instruct(C_CALL2):
      Setup_for_c_call;
      accu = Primitive(*pc)(accu, sp[2]);
      Restore_after_c_call;
      sp += 1;
      pc++;
      Next;
    Instruct(C_CALL3):
      Setup_for_c_call;
      accu = Primitive(*pc)(accu, sp[2], sp[3]);
      Restore_after_c_call;
      sp += 2;
      pc++;
      Next;
    Instruct(C_CALL4):
      Setup_for_c_call;
      accu = Primitive(*pc)(accu, sp[2], sp[3], sp[4]);
      Restore_after_c_call;
      sp += 3;
      pc++;
      Next;
    Instruct(C_CALL5):
      Setup_for_c_call;
      accu = Primitive(*pc)(accu, sp[2], sp[3], sp[4], sp[5]);
      Restore_after_c_call;
      sp += 4;
      pc++;
      Next;
    Instruct(C_CALLN): {
      int nargs = *pc++;
      *--sp = accu;
      Setup_for_c_call;
      accu = Primitive(*pc)(sp + 2, nargs);
      Restore_after_c_call;
      sp += nargs;
      pc++;
      Next;
    }

/* Integer constants */

    Instruct(CONST0):
      accu = Val_int(0); Next;
    Instruct(CONST1):
      accu = Val_int(1); Next;
    Instruct(CONST2):
      accu = Val_int(2); Next;
    Instruct(CONST3):
      accu = Val_int(3); Next;

    Instruct(PUSHCONST0):
      *--sp = accu; accu = Val_int(0); Next;
    Instruct(PUSHCONST1):
      *--sp = accu; accu = Val_int(1); Next;
    Instruct(PUSHCONST2):
      *--sp = accu; accu = Val_int(2); Next;
    Instruct(PUSHCONST3):
      *--sp = accu; accu = Val_int(3); Next;

    Instruct(PUSHCONSTINT):
      *--sp = accu;
      /* Fallthrough */
    Instruct(CONSTINT):
      accu = Val_int(*pc);
      pc++;
      Next;

/* Integer arithmetic */

    Instruct(NEGINT):
      accu = (value)(2 - (intnat)accu); Next;
    Instruct(ADDINT):
      accu = (value)((intnat) accu + (intnat) *sp++ - 1); Next;
    Instruct(SUBINT):
      accu = (value)((intnat) accu - (intnat) *sp++ + 1); Next;
    Instruct(MULINT):
      accu = Val_long(Long_val(accu) * Long_val(*sp++)); Next;

    Instruct(DIVINT): {
      intnat divisor = Long_val(*sp++);
      if (divisor == 0) { Setup_for_c_call; caml_raise_zero_divide(); }
      accu = Val_long(Long_val(accu) / divisor);
      Next;
    }
    Instruct(MODINT): {
      intnat divisor = Long_val(*sp++);
      if (divisor == 0) { Setup_for_c_call; caml_raise_zero_divide(); }
      accu = Val_long(Long_val(accu) % divisor);
      Next;
    }
    Instruct(ANDINT):
      accu = (value)((intnat) accu & (intnat) *sp++); Next;
    Instruct(ORINT):
      accu = (value)((intnat) accu | (intnat) *sp++); Next;
    Instruct(XORINT):
      accu = (value)(((intnat) accu ^ (intnat) *sp++) | 1); Next;
    Instruct(LSLINT):
      accu = (value)((((intnat) accu - 1) << Long_val(*sp++)) + 1); Next;
    Instruct(LSRINT):
      accu = (value)((((uintnat) accu) >> Long_val(*sp++)) | 1); Next;
    Instruct(ASRINT):
      accu = (value)((((intnat) accu) >> Long_val(*sp++)) | 1); Next;

#define Integer_comparison(typ,opname,tst) \
    Instruct(opname): \
      accu = Val_int((typ) accu tst (typ) *sp++); Next;

    Integer_comparison(intnat,EQ, ==)
    Integer_comparison(intnat,NEQ, !=)
    Integer_comparison(intnat,LTINT, <)
    Integer_comparison(intnat,LEINT, <=)
    Integer_comparison(intnat,GTINT, >)
    Integer_comparison(intnat,GEINT, >=)
    Integer_comparison(uintnat,ULTINT, <)
    Integer_comparison(uintnat,UGEINT, >=)

#define Integer_branch_comparison(typ,opname,tst,debug) \
    Instruct(opname): \
      if ( *pc++ tst (typ) Long_val(accu)) { \
        pc += *pc ; \
      } else { \
        pc++ ; \
      } ; Next;

    Integer_branch_comparison(intnat,BEQ, ==, "==")
    Integer_branch_comparison(intnat,BNEQ, !=, "!=")
    Integer_branch_comparison(intnat,BLTINT, <, "<")
    Integer_branch_comparison(intnat,BLEINT, <=, "<=")
    Integer_branch_comparison(intnat,BGTINT, >, ">")
    Integer_branch_comparison(intnat,BGEINT, >=, ">=")
    Integer_branch_comparison(uintnat,BULTINT, <, "<")
    Integer_branch_comparison(uintnat,BUGEINT, >=, ">=")

    Instruct(OFFSETINT):
      accu += *pc << 1;
      pc++;
      Next;
    Instruct(OFFSETREF): {
        long n = Long_field(accu, 0);
        n += *pc;
        caml_modify_field(accu, 0, Val_long(n));
      }
      accu = Val_unit;
      pc++;
      Next;
    Instruct(ISINT):
      accu = Val_long(accu & 1);
      Next;

/* Object-oriented operations */

      /* please don't forget to keep below code in sync with the
         functions caml_cache_public_method and
         caml_cache_public_method2 in obj.c */

    Instruct(GETMETHOD):
      accu = Field (Field(sp[0], 0), Int_val(accu));
      Next;

#define CAML_METHOD_CACHE
#ifdef CAML_METHOD_CACHE
    Instruct(GETPUBMET): {
      /* accu == object, pc[0] == tag, pc[1] == cache */
      value meths = Field (accu, 0);
      value ofs;
#ifdef CAML_TEST_CACHE
      static int calls = 0, hits = 0;
      if (calls >= 10000000) {
        fprintf(stderr, "cache hit = %d%%\n", hits / 100000);
        calls = 0; hits = 0;
      }
      calls++;
#endif
      *--sp = accu;
      accu = Val_int(*pc++);
      ofs = *pc & Field(meths,1);
      if (*(value*)(((char*)(Op_val(meths)+3)) + ofs) == accu) {
#ifdef CAML_TEST_CACHE
        hits++;
#endif
        accu = *(value*)(((char*)(Op_val(meths)+2)) + ofs);
      }
      else
      {
        int li = 3, hi = Field(meths,0), mi;
        while (li < hi) {
          mi = ((li+hi) >> 1) | 1;
          if (accu < Field(meths,mi)) hi = mi-2;
          else li = mi;
        }
        *pc = (li-3)*sizeof(value);
        accu = Field (meths, li-1);
      }
      pc++;
      Next;
    }
#else
    Instruct(GETPUBMET):
      *--sp = accu;
      accu = Val_int(*pc);
      pc += 2;
      /* Fallthrough */
#endif
    Instruct(GETDYNMET): {
      /* accu == tag, sp[0] == object, *pc == cache */
      value meths = Field (sp[0], 0);
      int li = 3, hi = Field (meths,0), mi;
      while (li < hi) {
        mi = ((li+hi) >> 1) | 1;
        if (accu < Field (meths,mi)) hi = mi-2;
        else li = mi;
      }
      accu = Field (meths, li-1);
      Next;
    }

/* Debugging and machine control */

    Instruct(STOP):
      domain_state->external_raise = initial_external_raise;
      domain_state->trap_sp_off = initial_trap_sp_off;
      domain_state->current_stack->sp = sp;
      caml_decr_callback_depth ();
      return accu;

    Instruct(EVENT):
      if (--caml_event_count == 0) {
        Setup_for_debugger;
        caml_debugger(EVENT_COUNT, Val_unit);
        Restore_after_debugger;
      }
      Restart_curr_instr;

    Instruct(BREAK):
      Setup_for_debugger;
      caml_debugger(BREAKPOINT, Val_unit);
      Restore_after_debugger;
      Restart_curr_instr;

/* Context switching */

    Instruct(RESUME):
      resume_fn = sp[0];
      resume_arg = sp[1];
      sp -= 3;
      sp[0] = Val_long(domain_state->trap_sp_off);
      sp[1] = Val_long(0);
      sp[2] = Val_pc(pc);
      sp[3] = env;
      sp[4] = Val_long(extra_args);
      goto do_resume;

do_resume: {
      struct stack_info* stk = Ptr_val(accu);
      if (stk == NULL) {
         accu = Field(caml_read_root(caml_global_data), CONTINUATION_ALREADY_TAKEN_EXN);
         goto raise_exception;
      }
      while (Stack_parent(stk) != NULL) stk = Stack_parent(stk);
      Stack_parent(stk) = Caml_state->current_stack;

      domain_state->current_stack->sp = sp;
      domain_state->current_stack = Ptr_val(accu);
      sp = domain_state->current_stack->sp;

      domain_state->trap_sp_off = Long_val(sp[0]);
      sp[0] = resume_arg;
      accu = resume_fn;
      pc = Code_val(accu);
      env = accu;
      extra_args = 0;
      goto check_stacks;
    }

    Instruct(RESUMETERM):
      resume_fn = sp[0];
      resume_arg = sp[1];
      sp = sp + *pc - 2;
      sp[0] = Val_long(domain_state->trap_sp_off);
      sp[1] = Val_long(extra_args);
      goto do_resume;


    Instruct(PERFORM): {
      value cont;
      struct stack_info* old_stack = domain_state->current_stack;
      struct stack_info* parent_stack = Stack_parent(old_stack);

      if (parent_stack == NULL) {
        accu = Field(caml_read_root(caml_global_data), UNHANDLED_EXN);
        goto raise_exception;
      }

      Alloc_small(cont, 1, Cont_tag, Enter_gc);

      sp -= 4;
      sp[0] = Val_long(domain_state->trap_sp_off);
      sp[1] = Val_pc(pc);
      sp[2] = env;
      sp[3] = Val_long(extra_args);

      old_stack->sp = sp;
      domain_state->current_stack = parent_stack;
      sp = parent_stack->sp;
      Stack_parent(old_stack) = NULL;
      Init_field(cont, 0, Val_ptr(old_stack));

      domain_state->trap_sp_off = Long_val(sp[0]);
      extra_args = Long_val(sp[1]);
      sp--;
      sp[0] = accu;
      sp[1] = cont;
      sp[2] = Val_ptr(old_stack);
      accu = Stack_handle_effect(old_stack);
      pc = Code_val(accu);
      env = accu;
      extra_args += 2;
      goto check_stacks;
    }

    Instruct(REPERFORMTERM): {
      value eff = accu;
      value cont = sp[0];
      struct stack_info* cont_tail = Ptr_val(sp[1]);
      struct stack_info* self = domain_state->current_stack;
      struct stack_info* parent = Stack_parent(domain_state->current_stack);

      sp = sp + *pc - 2;
      sp[0] = Val_long(domain_state->trap_sp_off);
      sp[1] = Val_long(extra_args);

      if (parent == NULL) {
        accu = caml_continuation_use(cont);
        resume_fn = caml_read_root(raise_unhandled);
        resume_arg = Field(caml_read_root(caml_global_data), UNHANDLED_EXN);
        goto do_resume;
      }

      self->sp = sp;
      domain_state->current_stack = parent;
      sp = parent->sp;

      CAMLassert(Stack_parent(cont_tail) == NULL);
      Stack_parent(self) = NULL;
      Stack_parent(cont_tail) = self;

      domain_state->trap_sp_off = Long_val(sp[0]);
      extra_args = Long_val(sp[1]);
      sp--;
      sp[0] = eff;
      sp[1] = cont;
      sp[2] = Val_ptr(self);
      accu = Stack_handle_effect(self);
      pc = Code_val(accu);
      env = accu;
      extra_args += 2;
      goto check_stacks;
    }

#ifndef THREADED_CODE
    default:
#if _MSC_VER >= 1200
      __assume(0);
#else
      caml_fatal_error("bad opcode (%"
                           ARCH_INTNAT_PRINTF_FORMAT "x)",
                           (intnat) *(pc-1));
#endif
    }
  }
#endif
}<|MERGE_RESOLUTION|>--- conflicted
+++ resolved
@@ -277,9 +277,8 @@
     caml_thread_code(raise_unhandled_code,
                      sizeof(raise_unhandled_code));
 #endif
-    raise_unhandled_closure =
-      caml_alloc_1(Closure_tag,
-                   Val_bytecode(raise_unhandled_code));
+    raise_unhandled_closure = caml_alloc_small (1, Closure_tag);
+    Code_val(raise_unhandled_closure) = (code_t)raise_unhandled_code;
     raise_unhandled = caml_create_root(raise_unhandled_closure);
     caml_global_data = caml_create_root(Val_unit);
     caml_init_callbacks();
@@ -598,19 +597,11 @@
       } else {
         mlsize_t num_args, i;
         num_args = 1 + extra_args; /* arg1 + extra args */
-<<<<<<< HEAD
-        Alloc_small(accu, num_args + 2, Closure_tag, Enter_gc);
-        Init_field(accu, 1, env);
-        for (i = 0; i < num_args; i++) Init_field(accu, i + 2, sp[i]);
-        Init_field(accu, 0, Val_bytecode(pc - 3)); /* Point to the preceding RESTART instr. */
-=======
-        Alloc_small(accu, num_args + 3, Closure_tag);
+        Alloc_small(accu, num_args + 3, Closure_tag, Enter_gc);
         Field(accu, 2) = env;
         for (i = 0; i < num_args; i++) Field(accu, i + 3) = sp[i];
-        CAMLassert(!Is_in_value_area(pc-3));
         Code_val(accu) = pc - 3; /* Point to the preceding RESTART instr. */
         Closinfo_val(accu) = Make_closinfo(0, 2);
->>>>>>> 9d4679f3
         sp += num_args;
         goto do_return;
       }
@@ -620,112 +611,59 @@
       int nvars = *pc++;
       int i;
       if (nvars > 0) *--sp = accu;
-<<<<<<< HEAD
-      if (nvars < Max_young_wosize) {
-        /* nvars + 1 <= Max_young_wosize, can allocate in minor heap */
-        Alloc_small(accu, 1 + nvars, Closure_tag, Enter_gc);
-        Init_field(accu, 0, Val_bytecode(pc + *pc));
-        for (i = 0; i < nvars; i++) Init_field(accu, i + 1, sp[i]);
-      } else {
-        /* PR#6385: must allocate in major heap */
-        accu = caml_alloc_shr(1 + nvars, Closure_tag);
-        Setup_for_c_call;
-        caml_initialize_field(accu, 0, Val_bytecode(pc + *pc));
-        Restore_after_c_call;
-        for (i = 0; i < nvars; i++) {
-          value v = sp[i];
-          Setup_for_c_call;
-          caml_initialize_field(accu, i + 1, v);
-          Restore_after_c_call;
-        }
-      }
-=======
       if (nvars <= Max_young_wosize - 2) {
         /* nvars + 2 <= Max_young_wosize, can allocate in minor heap */
-        Alloc_small(accu, 2 + nvars, Closure_tag);
+        Alloc_small(accu, 2 + nvars, Closure_tag, Enter_gc);
         for (i = 0; i < nvars; i++) Field(accu, i + 2) = sp[i];
+      } else {
+        /* caml_alloc_shr and caml_initialize never trigger a GC,
+           so no need to Setup_for_gc */
+        /* PR#6385: must allocate in major heap */
+        accu = caml_alloc_shr(2 + nvars, Closure_tag);
+        for (i = 0; i < nvars; i++) caml_initialize(&Field(accu, i + 2), sp[i]);
+      }
+      /* The code pointer is not in the heap, so no need to go through
+         caml_initialize. */
+      Code_val(accu) = pc + *pc;
+      Closinfo_val(accu) = Make_closinfo(0, 2);
+      pc++;
+      sp += nvars;
+      Next;
+    }
+
+    Instruct(CLOSUREREC): {
+      int nfuncs = *pc++;
+      int nvars = *pc++;
+      mlsize_t envofs = nfuncs * 3 - 1;
+      mlsize_t blksize = envofs + nvars;
+      int i;
+      value *p;
+      if (nvars > 0) *--sp = accu;
+      if (blksize <= Max_young_wosize) {
+        Alloc_small(accu, blksize, Closure_tag, Enter_gc);
+        p = &Field(accu, envofs);
+        for (i = 0; i < nvars; i++, p++) *p = sp[i];
       } else {
         /* PR#6385: must allocate in major heap */
         /* caml_alloc_shr and caml_initialize never trigger a GC,
            so no need to Setup_for_gc */
-        accu = caml_alloc_shr(2 + nvars, Closure_tag);
-        for (i = 0; i < nvars; i++) caml_initialize(&Field(accu, i + 2), sp[i]);
-      }
-      /* The code pointer is not in the heap, so no need to go through
-         caml_initialize. */
-      CAMLassert(!Is_in_value_area(pc + *pc));
-      Code_val(accu) = pc + *pc;
-      Closinfo_val(accu) = Make_closinfo(0, 2);
->>>>>>> 9d4679f3
-      pc++;
-      sp += nvars;
-      Next;
-    }
-
-    Instruct(CLOSUREREC): {
-      int nfuncs = *pc++;
-      int nvars = *pc++;
-<<<<<<< HEAD
-      int i, field;
-      int var_offset = nfuncs * 2 - 1;
-      int blksize = var_offset + nvars;
-      if (nvars > 0) *--sp = accu;
-      if (blksize <= Max_young_wosize) {
-        Alloc_small(accu, blksize, Closure_tag, Enter_gc);
-        for (i = 0; i < nvars; i++) {
-          Init_field(accu, var_offset + i, sp[i]);
-        }
-=======
-      mlsize_t envofs = nfuncs * 3 - 1;
-      mlsize_t blksize = envofs + nvars;
-      int i;
-      value * p;
-      if (nvars > 0) *--sp = accu;
-      if (blksize <= Max_young_wosize) {
-        Alloc_small(accu, blksize, Closure_tag);
-        p = &Field(accu, envofs);
-        for (i = 0; i < nvars; i++, p++) *p = sp[i];
->>>>>>> 9d4679f3
-      } else {
-        /* PR#6385: must allocate in major heap */
         accu = caml_alloc_shr(blksize, Closure_tag);
-<<<<<<< HEAD
-        for (i = 0; i < nvars; i++) {
-          value v = sp[i];
-          Setup_for_c_call;
-          caml_initialize_field(accu, var_offset + i, v);
-          Restore_after_c_call;
-        }
-=======
         p = &Field(accu, envofs);
         for (i = 0; i < nvars; i++, p++) caml_initialize(p, sp[i]);
->>>>>>> 9d4679f3
       }
       sp += nvars;
       /* The code pointers and infix headers are not in the heap,
          so no need to go through caml_initialize. */
-<<<<<<< HEAD
-      Init_field(accu, 0, Val_bytecode(pc + pc[0]));
-      *--sp = accu;
-      field = 1;
-      for (i = 1; i < nfuncs; i++) {
-        Init_field(accu, field, Make_header(i * 2, Infix_tag, 0)); /* color irrelevant */
-        field++;
-        Init_field(accu, field, Val_bytecode (pc + pc[i]));
-        *--sp = (value) (Op_val(accu) + field);
-        field++;
-=======
       *--sp = accu;
       p = &Field(accu, 0);
       *p++ = (value) (pc + pc[0]);
       *p++ = Make_closinfo(0, envofs);
       for (i = 1; i < nfuncs; i++) {
-        *p++ = Make_header(i * 3, Infix_tag, Caml_white); /* color irrelevant */
+        *p++ = Make_header(i * 3, Infix_tag, 0); /* color irrelevant */
         *--sp = (value) p;
-        *p++ = (value) (pc + pc[i]);
+         *p++ = (value) (pc + pc[i]);
         envofs -= 3;
         *p++ = Make_closinfo(0, envofs);
->>>>>>> 9d4679f3
       }
       pc += nfuncs;
       Next;
