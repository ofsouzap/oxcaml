(**************************************************************************)
(*                                                                        *)
(*                                 OCaml                                  *)
(*                                                                        *)
(*             Xavier Leroy, projet Cristal, INRIA Rocquencourt           *)
(*                                                                        *)
(*   Copyright 1996 Institut National de Recherche en Informatique et     *)
(*     en Automatique.                                                    *)
(*                                                                        *)
(*   All rights reserved.  This file is distributed under the terms of    *)
(*   the GNU Lesser General Public License version 2.1, with the          *)
(*   special exception on linking described in the file LICENSE.          *)
(*                                                                        *)
(**************************************************************************)

(* The interactive toplevel loop *)

open Format
open Misc
open Parsetree
open Types
open Typedtree
open Outcometree
open Ast_helper
module String = Misc.Stdlib.String

type directive_fun =
   | Directive_none of (unit -> unit)
   | Directive_string of (string -> unit)
   | Directive_int of (int -> unit)
   | Directive_ident of (Longident.t -> unit)
   | Directive_bool of (bool -> unit)

type directive_info = {
  section: string;
  doc: string;
}

(* The table of toplevel value bindings and its accessors *)

let toplevel_value_bindings : Obj.t String.Map.t ref = ref String.Map.empty

let getvalue name =
  try
    String.Map.find name !toplevel_value_bindings
  with Not_found ->
    fatal_error (name ^ " unbound at toplevel")

let setvalue name v =
  toplevel_value_bindings := String.Map.add name v !toplevel_value_bindings

(* Return the value referred to by a path *)

let rec eval_address = function
  | Env.Aident id ->
      if Ident.persistent id || Ident.global id then
        Symtable.get_global_value id
      else begin
        let name = Translmod.toplevel_name id in
        try
          String.Map.find name !toplevel_value_bindings
        with Not_found ->
          raise (Symtable.Error(Symtable.Undefined_global name))
      end
  | Env.Adot(p, pos) ->
      Obj.field (eval_address p) pos

let eval_path find env path =
  match find path env with
  | addr -> eval_address addr
  | exception Not_found ->
      fatal_error ("Cannot find address for: " ^ (Path.name path))

let eval_module_path env path =
  eval_path Env.find_module_address env path

let eval_value_path env path =
  eval_path Env.find_value_address env path

let eval_extension_path env path =
  eval_path Env.find_constructor_address env path

let eval_class_path env path =
  eval_path Env.find_class_address env path

(* To print values *)

module EvalPath = struct
  type valu = Obj.t
  exception Error
  let eval_address addr =
    try eval_address addr with Symtable.Error _ -> raise Error
  let same_value v1 v2 = (v1 == v2)
end

module Printer = Genprintval.Make(Obj)(EvalPath)

let max_printer_depth = ref 100
let max_printer_steps = ref 300

let print_out_value = Oprint.out_value
let print_out_type = Oprint.out_type
let print_out_class_type = Oprint.out_class_type
let print_out_module_type = Oprint.out_module_type
let print_out_type_extension = Oprint.out_type_extension
let print_out_sig_item = Oprint.out_sig_item
let print_out_signature = Oprint.out_signature
let print_out_phrase = Oprint.out_phrase

let print_untyped_exception ppf obj =
  !print_out_value ppf (Printer.outval_of_untyped_exception obj)
let outval_of_value env obj ty =
  Printer.outval_of_value !max_printer_steps !max_printer_depth
    (fun _ _ _ -> None) env obj ty
let print_value env obj ppf ty =
  !print_out_value ppf (outval_of_value env obj ty)

type ('a, 'b) gen_printer = ('a, 'b) Genprintval.gen_printer =
  | Zero of 'b
  | Succ of ('a -> ('a, 'b) gen_printer)

let install_printer = Printer.install_printer
let install_generic_printer = Printer.install_generic_printer
let install_generic_printer' = Printer.install_generic_printer'
let remove_printer = Printer.remove_printer

(* Hooks for parsing functions *)

let parse_toplevel_phrase = ref Parse.toplevel_phrase
let parse_use_file = ref Parse.use_file
let print_location = Location.print_loc
let print_error = Location.print_report
let print_warning = Location.print_warning
let input_name = Location.input_name

let parse_mod_use_file name lb =
  let modname =
    String.capitalize_ascii
      (Filename.remove_extension (Filename.basename name))
  in
  let items =
    List.concat
      (List.map
         (function Ptop_def s -> s | Ptop_dir _ -> [])
         (!parse_use_file lb))
  in
  [ Ptop_def
      [ Str.module_
          (Mb.mk
             (Location.mknoloc modname)
             (Mod.structure items)
          )
       ]
   ]

(* Hook for initialization *)

let toplevel_startup_hook = ref (fun () -> ())

type event = ..
type event +=
  | Startup
  | After_setup

let hooks = ref []

let add_hook f = hooks := f :: !hooks

let () =
  add_hook (function
      | Startup -> !toplevel_startup_hook ()
      | _ -> ())

let run_hooks hook = List.iter (fun f -> f hook) !hooks

(* Load in-core and execute a lambda term *)

let may_trace = ref false (* Global lock on tracing *)
type evaluation_outcome = Result of Obj.t | Exception of exn

let backtrace = ref None

let record_backtrace () =
  if Printexc.backtrace_status ()
  then backtrace := Some (Printexc.get_backtrace ())

let load_lambda ppf lam =
  if !Clflags.dump_rawlambda then fprintf ppf "%a@." Printlambda.lambda lam;
  let slam = Simplif.simplify_lambda lam in
  if !Clflags.dump_lambda then fprintf ppf "%a@." Printlambda.lambda slam;
  let (init_code, fun_code) = Bytegen.compile_phrase slam in
  if !Clflags.dump_instr then
    fprintf ppf "%a%a@."
    Printinstr.instrlist init_code
    Printinstr.instrlist fun_code;
  let (code, reloc, events) =
    Emitcode.to_memory init_code fun_code
  in
  let can_free = (fun_code = []) in
  let initial_symtable = Symtable.current_state() in
  Symtable.patch_object code reloc;
  Symtable.check_global_initialized reloc;
  Symtable.update_global_table();
  let initial_bindings = !toplevel_value_bindings in
  let bytecode, closure = Meta.reify_bytecode code [| events |] None in
  try
    may_trace := true;
    let retval = closure () in
    may_trace := false;
    if can_free then Meta.release_bytecode bytecode;
    Result retval
  with x ->
    may_trace := false;
    if can_free then Meta.release_bytecode bytecode;
    record_backtrace ();
    toplevel_value_bindings := initial_bindings; (* PR#6211 *)
    Symtable.restore_state initial_symtable;
    Exception x

(* Print the outcome of an evaluation *)

let pr_item =
  Printtyp.print_items
    (fun env -> function
      | Sig_value(id, {val_kind = Val_reg; val_type}, _) ->
          Some (outval_of_value env (getvalue (Translmod.toplevel_name id))
                  val_type)
      | _ -> None
    )

(* The current typing environment for the toplevel *)

let toplevel_env = ref Env.empty

(* Print an exception produced by an evaluation *)

let print_out_exception ppf exn outv =
  !print_out_phrase ppf (Ophr_exception (exn, outv))

let print_exception_outcome ppf exn =
  if exn = Out_of_memory then Gc.full_major ();
  let outv = outval_of_value !toplevel_env (Obj.repr exn) Predef.type_exn in
  print_out_exception ppf exn outv;
  if Printexc.backtrace_status ()
  then
    match !backtrace with
      | None -> ()
      | Some b ->
          print_string b;
          backtrace := None


(* Inserting new toplevel directives *)

let directive_table = (Hashtbl.create 23 : (string, directive_fun) Hashtbl.t)

let directive_info_table =
  (Hashtbl.create 23 : (string, directive_info) Hashtbl.t)

let add_directive name dir_fun dir_info =
  Hashtbl.add directive_table name dir_fun;
  Hashtbl.add directive_info_table name dir_info

(* Execute a toplevel phrase *)

let execute_phrase print_outcome ppf phr =
  match phr with
  | Ptop_def sstr ->
      let oldenv = !toplevel_env in
      Typecore.reset_delayed_checks ();
      let (str, sg, sn, newenv) = Typemod.type_toplevel_phrase oldenv sstr in
      if !Clflags.dump_typedtree then Printtyped.implementation ppf str;
      let sg' = Typemod.Signature_names.simplify newenv sn sg in
      ignore (Includemod.signatures oldenv sg sg');
      Typecore.force_delayed_checks ();
      let lam = Translmod.transl_toplevel_definition str in
      Warnings.check_fatal ();
      begin try
        toplevel_env := newenv;
        let res = load_lambda ppf lam in
        let out_phr =
          match res with
          | Result v ->
              if print_outcome then
                Printtyp.wrap_printing_env ~error:false oldenv (fun () ->
                  match str.str_items with
                  | [ { str_desc =
                          (Tstr_eval (exp, _)
                          |Tstr_value
                              (Asttypes.Nonrecursive,
                               [{vb_pat = {pat_desc=Tpat_any};
                                 vb_expr = exp}
                               ]
                              )
                          )
                      }
                    ] ->
                      let outv = outval_of_value newenv v exp.exp_type in
                      let ty = Printtyp.tree_of_type_scheme exp.exp_type in
                      Ophr_eval (outv, ty)

                  | [] -> Ophr_signature []
                  | _ -> Ophr_signature (pr_item oldenv sg'))
              else Ophr_signature []
          | Exception exn ->
              toplevel_env := oldenv;
              if exn = Out_of_memory then Gc.full_major();
              let outv =
                outval_of_value !toplevel_env (Obj.repr exn) Predef.type_exn
              in
              Ophr_exception (exn, outv)
        in
        !print_out_phrase ppf out_phr;
        if Printexc.backtrace_status ()
        then begin
          match !backtrace with
            | None -> ()
            | Some b ->
                pp_print_string ppf b;
                pp_print_flush ppf ();
                backtrace := None;
        end;
        begin match out_phr with
        | Ophr_eval (_, _) | Ophr_signature _ -> true
        | Ophr_exception _ -> false
        end
      with x ->
        toplevel_env := oldenv; raise x
      end
  | Ptop_dir {pdir_name = {Location.txt = dir_name}; pdir_arg } ->
      let d =
        try Some (Hashtbl.find directive_table dir_name)
        with Not_found -> None
      in
      begin match d with
      | None ->
          fprintf ppf "Unknown directive `%s'." dir_name;
          let directives =
            Hashtbl.fold (fun dir _ acc -> dir::acc) directive_table [] in
          Misc.did_you_mean ppf
            (fun () -> Misc.spellcheck directives dir_name);
          fprintf ppf "@.";
          false
      | Some d ->
          match d, pdir_arg with
          | Directive_none f, None -> f (); true
          | Directive_string f, Some {pdira_desc = Pdir_string s} -> f s; true
          | Directive_int f, Some {pdira_desc = Pdir_int (n,None) } ->
             begin match Int_literal_converter.int n with
             | n -> f n; true
             | exception _ ->
               fprintf ppf "Integer literal exceeds the range of \
                            representable integers for directive `%s'.@."
                       dir_name;
               false
             end
          | Directive_int _, Some {pdira_desc = Pdir_int (_, Some _)} ->
              fprintf ppf "Wrong integer literal for directive `%s'.@."
                dir_name;
              false
          | Directive_ident f, Some {pdira_desc = Pdir_ident lid} -> f lid; true
          | Directive_bool f, Some {pdira_desc = Pdir_bool b} -> f b; true
          | _ ->
              fprintf ppf "Wrong type of argument for directive `%s'.@."
                dir_name;
              false
      end

let execute_phrase print_outcome ppf phr =
  try execute_phrase print_outcome ppf phr
  with exn ->
    Warnings.reset_fatal ();
    raise exn

(* Read and execute commands from a file, or from stdin if [name] is "". *)

let use_print_results = ref true

let preprocess_phrase ppf phr =
  let phr =
    match phr with
    | Ptop_def str ->
        let str =
          Pparse.apply_rewriters_str ~restore:true ~tool_name:"ocaml" str
        in
        Ptop_def str
    | phr -> phr
  in
  if !Clflags.dump_parsetree then Printast.top_phrase ppf phr;
  if !Clflags.dump_source then Pprintast.top_phrase ppf phr;
  phr

let use_file ppf wrap_mod name =
  try
    let (filename, ic, must_close) =
      if name = "" then
        ("(stdin)", stdin, false)
      else begin
        let filename = Load_path.find name in
        let ic = open_in_bin filename in
        (filename, ic, true)
      end
    in
    let lb = Lexing.from_channel ic in
    Warnings.reset_fatal ();
    Location.init lb filename;
    (* Skip initial #! line if any *)
    Lexer.skip_hash_bang lb;
    let success =
      protect_refs [ R (Location.input_name, filename);
                     R (Location.input_lexbuf, Some lb); ]
        (fun () ->
        try
          List.iter
            (fun ph ->
              let ph = preprocess_phrase ppf ph in
              if not (execute_phrase !use_print_results ppf ph) then raise Exit)
            (if wrap_mod then
               parse_mod_use_file name lb
             else
               !parse_use_file lb);
          true
        with
        | Exit -> false
        | Sys.Break -> fprintf ppf "Interrupted.@."; false
        | x -> Location.report_exception ppf x; false) in
    if must_close then close_in ic;
    success
  with Not_found -> fprintf ppf "Cannot find file %s.@." name; false

let mod_use_file ppf name = use_file ppf true name
let use_file ppf name = use_file ppf false name

let use_silently ppf name =
  protect_refs [ R (use_print_results, false) ] (fun () -> use_file ppf name)

(* Reading function for interactive use *)

let first_line = ref true
let got_eof = ref false;;

let read_input_default prompt buffer len =
  output_string stdout prompt; flush stdout;
  let i = ref 0 in
  try
    while true do
      if !i >= len then raise Exit;
      let c = input_char stdin in
      Bytes.set buffer !i c;
      incr i;
      if c = '\n' then raise Exit;
    done;
    (!i, false)
  with
  | End_of_file ->
      (!i, true)
  | Exit ->
      (!i, false)

let read_interactive_input = ref read_input_default

let refill_lexbuf buffer len =
  if !got_eof then (got_eof := false; 0) else begin
    let prompt =
      if !Clflags.noprompt then ""
      else if !first_line then "# "
      else if !Clflags.nopromptcont then ""
      else if Lexer.in_comment () then "* "
      else "  "
    in
    first_line := false;
    let (len, eof) = !read_interactive_input prompt buffer len in
    if eof then begin
      Location.echo_eof ();
      if len > 0 then got_eof := true;
      len
    end else
      len
  end

(* Toplevel initialization. Performed here instead of at the
   beginning of loop() so that user code linked in with ocamlmktop
   can call directives from Topdirs. *)

let _ =
  if !Sys.interactive then (* PR#6108 *)
    invalid_arg "The ocamltoplevel.cma library from compiler-libs \
                 cannot be loaded inside the OCaml toplevel";
  Sys.interactive := true;
  let crc_intfs = Symtable.init_toplevel() in
  Compmisc.init_path ();
  Env.import_crcs ~source:Sys.executable_name crc_intfs;
  ()

let load_ocamlinit ppf =
  if !Clflags.noinit then ()
  else match !Clflags.init_file with
  | Some f -> if Sys.file_exists f then ignore (use_silently ppf f)
              else fprintf ppf "Init file not found: \"%s\".@." f
  | None ->
     if Sys.file_exists ".ocamlinit" then ignore (use_silently ppf ".ocamlinit")
     else try
       let home_init = Filename.concat (Sys.getenv "HOME") ".ocamlinit" in
       if Sys.file_exists home_init then ignore (use_silently ppf home_init)
     with Not_found -> ()
;;

let set_paths () =
  (* Add whatever -I options have been specified on the command line,
     but keep the directories that user code linked in with ocamlmktop
     may have added to load_path. *)
  let expand = Misc.expand_directory Config.standard_library in
  let current_load_path = Load_path.get_paths () in
  let load_path = List.concat [
      [ "" ];
      List.map expand (List.rev !Compenv.first_include_dirs);
      List.map expand (List.rev !Clflags.include_dirs);
      List.map expand (List.rev !Compenv.last_include_dirs);
      current_load_path;
      [expand "+camlp4"];
    ]
  in
  Load_path.init load_path;
  Dll.add_path load_path

let initialize_toplevel_env () =
  toplevel_env := Compmisc.initial_env()

(* The interactive loop *)

exception PPerror

let loop ppf =
  Clflags.debug := true;
  Location.formatter_for_warnings := ppf;
  if not !Clflags.noversion then
    fprintf ppf "        OCaml version %s@.@." Config.version;
  begin
    try initialize_toplevel_env ()
    with Env.Error _ | Typetexp.Error _ as exn ->
      Location.report_exception ppf exn; exit 2
  end;
  let lb = Lexing.from_function refill_lexbuf in
  Location.init lb "//toplevel//";
  Location.input_name := "//toplevel//";
  Location.input_lexbuf := Some lb;
  Sys.catch_break true;
  run_hooks After_setup;
  load_ocamlinit ppf;
  while true do
    let snap = Btype.snapshot () in
    try
      Lexing.flush_input lb;
      Location.reset();
      Warnings.reset_fatal ();
      first_line := true;
      let phr = try !parse_toplevel_phrase lb with Exit -> raise PPerror in
      let phr = preprocess_phrase ppf phr  in
      Env.reset_cache_toplevel ();
      ignore(execute_phrase true ppf phr)
    with
    | End_of_file -> exit 0
    | Sys.Break -> fprintf ppf "Interrupted.@."; Btype.backtrack snap
    | PPerror -> ()
    | x -> Location.report_exception ppf x; Btype.backtrack snap
  done

(* Execute a script.  If [name] is "", read the script from stdin. *)

(* The script must see a different value for the "constant" Sys.argv.
   So, rewrite the module to claim it was always that way *)
module type SYS = module type of Sys

let hack_argv new_argv =
  let new_argv = Obj.repr new_argv in
  let old_argv = Obj.repr Sys.argv in
  let sys_mod = Obj.repr (module Sys : SYS) in
  for i = 0 to Obj.size sys_mod - 1 do
    if Obj.field sys_mod i == old_argv then
      Obj.set_field sys_mod i new_argv
  done;
  Arg.current := 0

let override_sys_argv = hack_argv

let run_script ppf name args =
<<<<<<< HEAD
(*   override_sys_argv args; *)
  hack_argv args;
  Compmisc.init_path ~dir:(Filename.dirname name) true;
=======
  override_sys_argv args;
  Compmisc.init_path ~dir:(Filename.dirname name) ();
>>>>>>> 0bd539ae
                   (* Note: would use [Filename.abspath] here, if we had it. *)
  begin
    try toplevel_env := Compmisc.initial_env()
    with Env.Error _ | Typetexp.Error _ as exn ->
      Location.report_exception ppf exn; exit 2
  end;
  Sys.interactive := false;
  run_hooks After_setup;
  let explicit_name =
    (* Prevent use_silently from searching in the path. *)
    if name <> "" && Filename.is_implicit name
    then Filename.concat Filename.current_dir_name name
    else name
  in
  use_silently ppf explicit_name<|MERGE_RESOLUTION|>--- conflicted
+++ resolved
@@ -584,14 +584,9 @@
 let override_sys_argv = hack_argv
 
 let run_script ppf name args =
-<<<<<<< HEAD
 (*   override_sys_argv args; *)
-  hack_argv args;
-  Compmisc.init_path ~dir:(Filename.dirname name) true;
-=======
   override_sys_argv args;
   Compmisc.init_path ~dir:(Filename.dirname name) ();
->>>>>>> 0bd539ae
                    (* Note: would use [Filename.abspath] here, if we had it. *)
   begin
     try toplevel_env := Compmisc.initial_env()
