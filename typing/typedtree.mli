(**************************************************************************)
(*                                                                        *)
(*                                 OCaml                                  *)
(*                                                                        *)
(*             Xavier Leroy, projet Cristal, INRIA Rocquencourt           *)
(*                                                                        *)
(*   Copyright 1996 Institut National de Recherche en Informatique et     *)
(*     en Automatique.                                                    *)
(*                                                                        *)
(*   All rights reserved.  This file is distributed under the terms of    *)
(*   the GNU Lesser General Public License version 2.1, with the          *)
(*   special exception on linking described in the file LICENSE.          *)
(*                                                                        *)
(**************************************************************************)

(** Abstract syntax tree after typing *)


(** By comparison with {!Parsetree}:
    - Every {!Longindent.t} is accompanied by a resolved {!Path.t}.

*)

open Asttypes

(* Value expressions for the core language *)

type partial = Partial | Total

(** {1 Extension points} *)

type attribute = Parsetree.attribute
type attributes = attribute list

(** {1 Core language} *)

type value = Value_pattern
type computation = Computation_pattern

type _ pattern_category =
| Value : value pattern_category
| Computation : computation pattern_category

type pattern = value general_pattern
and 'k general_pattern = 'k pattern_desc pattern_data

and 'a pattern_data =
  { pat_desc: 'a;
    pat_loc: Location.t;
    pat_extra : (pat_extra * Location.t * attributes) list;
    pat_type: Types.type_expr;
    pat_env: Env.t;
    pat_attributes: attributes;
   }

and pat_extra =
  | Tpat_constraint of core_type
        (** P : T          { pat_desc = P
                           ; pat_extra = (Tpat_constraint T, _, _) :: ... }
         *)
  | Tpat_type of Path.t * Longident.t loc
        (** #tconst        { pat_desc = disjunction
                           ; pat_extra = (Tpat_type (P, "tconst"), _, _) :: ...}

                           where [disjunction] is a [Tpat_or _] representing the
                           branches of [tconst].
         *)
  | Tpat_open of Path.t * Longident.t loc * Env.t
  | Tpat_unpack
        (** (module P)     { pat_desc  = Tpat_var "P"
                           ; pat_extra = (Tpat_unpack, _, _) :: ... }
            (module _)     { pat_desc  = Tpat_any
                           ; pat_extra = (Tpat_unpack, _, _) :: ... }
         *)

and 'k pattern_desc =
  (* value patterns *)
  | Tpat_any : value pattern_desc
        (** _ *)
  | Tpat_var : Ident.t * string loc * Types.value_mode -> value pattern_desc
        (** x *)
  | Tpat_alias :
      value general_pattern * Ident.t * string loc * Types.value_mode -> value pattern_desc
        (** P as a *)
  | Tpat_constant : constant -> value pattern_desc
        (** 1, 'a', "true", 1.0, 1l, 1L, 1n *)
  | Tpat_tuple : value general_pattern list -> value pattern_desc
        (** (P1, ..., Pn)

            Invariant: n >= 2
         *)
  | Tpat_construct :
      Longident.t loc * Types.constructor_description *
        value general_pattern list * (Ident.t loc list * core_type) option ->
      value pattern_desc
        (** C                             ([], None)
            C P                           ([P], None)
            C (P1, ..., Pn)               ([P1; ...; Pn], None)
            C (P : t)                     ([P], Some ([], t))
            C (P1, ..., Pn : t)           ([P1; ...; Pn], Some ([], t))
            C (type a) (P : t)            ([P], Some ([a], t))
            C (type a) (P1, ..., Pn : t)  ([P1; ...; Pn], Some ([a], t))
          *)
  | Tpat_variant :
      label * value general_pattern option * Types.row_desc ref ->
      value pattern_desc
        (** `A             (None)
            `A P           (Some P)

            See {!Types.row_desc} for an explanation of the last parameter.
         *)
  | Tpat_record :
      (Longident.t loc * Types.label_description * value general_pattern) list *
        closed_flag ->
      value pattern_desc
        (** { l1=P1; ...; ln=Pn }     (flag = Closed)
            { l1=P1; ...; ln=Pn; _}   (flag = Open)

            Invariant: n > 0
         *)
  | Tpat_array :
      mutable_flag * value general_pattern list -> value pattern_desc
        (** [| P1; ...; Pn |]    (flag = Mutable)
            [: P1; ...; Pn :]    (flag = Immutable) *)
  | Tpat_lazy : value general_pattern -> value pattern_desc
        (** lazy P *)
  (* computation patterns *)
  | Tpat_value : tpat_value_argument -> computation pattern_desc
        (** P

            Invariant: Tpat_value pattern should not carry
            pat_attributes or pat_extra metadata coming from user
            syntax, which must be on the inner pattern node -- to
            facilitate searching for a certain value pattern
            constructor with a specific attributed.

            To enforce this restriction, we made the argument of
            the Tpat_value constructor a private synonym of [pattern],
            requiring you to use the [as_computation_pattern] function
            below instead of using the [Tpat_value] constructor directly.
         *)
  | Tpat_exception : value general_pattern -> computation pattern_desc
        (** exception P *)
  (* generic constructions *)
  | Tpat_or :
      'k general_pattern * 'k general_pattern * Types.row_desc option ->
      'k pattern_desc
        (** P1 | P2

            [row_desc] = [Some _] when translating [Ppat_type _],
                         [None] otherwise.
         *)

and tpat_value_argument = private value general_pattern

and expression =
  { exp_desc: expression_desc;
    exp_loc: Location.t;
    exp_extra: (exp_extra * Location.t * attributes) list;
    exp_type: Types.type_expr;
    exp_env: Env.t;
    exp_attributes: attributes;
   }

and exp_extra =
  | Texp_constraint of core_type
        (** E : T *)
  | Texp_coerce of core_type option * core_type
        (** E :> T           [Texp_coerce (None, T)]
            E : T0 :> T      [Texp_coerce (Some T0, T)]
         *)
  | Texp_poly of core_type option
        (** Used for method bodies. *)
  | Texp_newtype of string
        (** fun (type t) ->  *)

and fun_curry_state =
  | More_args of { partial_mode : Types.alloc_mode }
        (** [partial_mode] is the mode of the resulting closure
            if this function is partially applied *)
  | Final_arg of { partial_mode : Types.alloc_mode }
        (** [partial_mode] is relevant for the final arg only
            because of an optimisation that Simplif does to merge
            functions, which might result in this arg no longer being
            final *)

(** Layouts in the typed tree: Compilation of the typed tree to lambda sometimes
    requires layout information.  Our approach is to propagate layout
    information inward during compilation.  This requires us to annotate places
    in the typed tree where the layout of a subexpression is not determined by
    the layout of the expression containing it.  For example, to the left of a
    semicolon, or in value_bindings.

    CR layouts v1.5: Some of these were mainly needed for void (e.g., left of a
    semicolon).  If we redo how void is compiled, perhaps we can drop those.  On
    the other hand, there are some places we're not annotating now (e.g.,
    function arguments) that will need annotations in the future because we'll
    allow other layouts there.  Just do a rationalization pass on this.
*)
and expression_desc =
    Texp_ident of
      Path.t * Longident.t loc * Types.value_description * ident_kind
        (** x
            M.x
         *)
  | Texp_constant of constant
        (** 1, 'a', "true", 1.0, 1l, 1L, 1n *)
  | Texp_let of rec_flag * value_binding list * expression
        (** let P1 = E1 and ... and Pn = EN in E       (flag = Nonrecursive)
            let rec P1 = E1 and ... and Pn = EN in E   (flag = Recursive)
         *)
  | Texp_function of { arg_label : arg_label; param : Ident.t;
      cases : value case list; partial : partial;
      region : bool; curry : fun_curry_state;
      warnings : Warnings.state;
      arg_mode : Types.alloc_mode;
      alloc_mode : Types.alloc_mode}
        (** [Pexp_fun] and [Pexp_function] both translate to [Texp_function].
            See {!Parsetree} for more details.

            [param] is the identifier that is to be used to name the
            parameter of the function.

            partial =
              [Partial] if the pattern match is partial
              [Total] otherwise.

            partial_mode is the mode of the resulting closure if this function
            is partially applied to a single argument.
         *)
  | Texp_apply of expression * (arg_label * apply_arg) list * apply_position * Types.alloc_mode
        (** E0 ~l1:E1 ... ~ln:En

            The expression can be Omitted if the expression is abstracted over
            this argument. It currently appears when a label is applied.

            For example:
            let f x ~y = x + y in
            f ~y:3

            The resulting typedtree for the application is:
            Texp_apply (Texp_ident "f/1037",
                        [(Nolabel, Omitted _);
                         (Labelled "y", Some (Texp_constant Const_int 3))
                        ])
         *)
  | Texp_match of expression * Layouts.sort * computation case list * partial
        (** match E0 with
            | P1 -> E1
            | P2 | exception P3 -> E2
            | exception P4 -> E3

            [Texp_match (E0, sort_of_E0, [(P1, E1); (P2 | exception P3, E2);
                              (exception P4, E3)], _)]
         *)
  | Texp_try of expression * value case list
        (** try E with P1 -> E1 | ... | PN -> EN *)
  | Texp_tuple of expression list * Types.alloc_mode
        (** (E1, ..., EN) *)
  | Texp_construct of
      Longident.t loc * Types.constructor_description * expression list * Types.alloc_mode option
        (** C                []
            C E              [E]
            C (E1, ..., En)  [E1;...;En]

            [alloc_mode] is the allocation mode of the construct,
            or [None] if the constructor is [Cstr_unboxed] or [Cstr_constant],
            in which case it does not need allocation.
         *)
  | Texp_variant of label * (expression * Types.alloc_mode) option
        (** [alloc_mode] is the allocation mode of the variant,
            or [None] if the variant has no argument,
            in which case it does not need allocation.
          *)
  | Texp_record of {
      fields : ( Types.label_description * record_label_definition ) array;
      representation : Types.record_representation;
      extended_expression : expression option;
      alloc_mode : Types.alloc_mode option
    }
        (** { l1=P1; ...; ln=Pn }           (extended_expression = None)
            { E0 with l1=P1; ...; ln=Pn }   (extended_expression = Some E0)

            Invariant: n > 0

            If the type is { l1: t1; l2: t2 }, the expression
            { E0 with t2=P2 } is represented as
            Texp_record
              { fields = [| l1, Kept t1; l2 Override P2 |]; representation;
                extended_expression = Some E0 }
            [alloc_mode] is the allocation mode of the record,
            or [None] if it is [Record_unboxed],
            in which case it does not need allocation.
          *)
  | Texp_field of expression * Longident.t loc * Types.label_description * Types.alloc_mode option
    (** [alloc_mode] is the allocation mode of the result; available ONLY
        when getting a (float) field from a [Record_float] record
      *)
  | Texp_setfield of
      expression * Types.alloc_mode * Longident.t loc * Types.label_description * expression
    (** [alloc_mode] translates to the [modify_mode] of the record *)
  | Texp_array of mutable_flag * expression list * Types.alloc_mode
  | Texp_list_comprehension of comprehension
  | Texp_array_comprehension of mutable_flag * comprehension
  | Texp_ifthenelse of expression * expression * expression option
  | Texp_sequence of expression * Layouts.layout * expression
    (* CR layouts v5: The layout above is only used for the void sanity check now.
       Remove it at an appropriate time. *)
  | Texp_while of {
      wh_cond : expression;
      wh_cond_region : bool; (* False means allocates in outer region *)
      wh_body : expression;
<<<<<<< HEAD
      wh_body_region : bool  (* False means allocates in outer region *)
=======
      wh_body_layout : Layouts.layout
      (* CR layouts v5: The layout above is only used for the void sanity check
         now.  Remove it at an appropriate time. *)
>>>>>>> e3076d2e
    }
  | Texp_for of {
      for_id  : Ident.t;
      for_pat : Parsetree.pattern;
      for_from : expression;
      for_to   : expression;
      for_dir  : direction_flag;
      for_body : expression;
<<<<<<< HEAD
      for_region : bool;
      (* for_region = true means we create a region for the body.  false means
         it may allocated in the containing region *)
=======
      for_body_layout : Layouts.layout;
      (* CR layouts v5: The layout above is only used for the void sanity check
         now.  Remove it at an appropriate time. *)
>>>>>>> e3076d2e
    }
  | Texp_send of expression * meth * apply_position * Types.alloc_mode
    (** [alloc_mode] is the allocation mode of the result *)
  | Texp_new of
      Path.t * Longident.t loc * Types.class_declaration * apply_position
  | Texp_instvar of Path.t * Path.t * string loc
  | Texp_setinstvar of Path.t * Path.t * string loc * expression
  | Texp_override of Path.t * (Ident.t * string loc * expression) list
  | Texp_letmodule of
      Ident.t option * string option loc * Types.module_presence * module_expr *
        expression
  | Texp_letexception of extension_constructor * expression
  | Texp_assert of expression
  | Texp_lazy of expression
  | Texp_object of class_structure * string list
  | Texp_pack of module_expr
  | Texp_letop of {
      let_ : binding_op;
      ands : binding_op list;
      param : Ident.t;
      body : value case;
      partial : partial;
      warnings : Warnings.state;
    }
  | Texp_unreachable
  | Texp_extension_constructor of Longident.t loc * Path.t
  | Texp_open of open_declaration * expression
        (** let open[!] M in e *)
  | Texp_probe of { name:string; handler:expression; }
  | Texp_probe_is_enabled of { name:string }

and ident_kind = Id_value | Id_prim of Types.alloc_mode option

and meth =
    Tmeth_name of string
  | Tmeth_val of Ident.t
  | Tmeth_ancestor of Ident.t * Path.t

and comprehension =
  {
    comp_body : expression;
    comp_clauses : comprehension_clause list
  }

and comprehension_clause =
  | Texp_comp_for of comprehension_clause_binding list
  | Texp_comp_when of expression

and comprehension_clause_binding =
  {
    comp_cb_iterator : comprehension_iterator;
    comp_cb_attributes : attribute list
    (** No built-in attributes are meaningful here; this would correspond to
        [[body for[@attr] x in xs]], and there are no built-in attributes that
        would be efficacious there.  (The only ones that might make sense would
        be inlining, but you can't do that with list/array items that are being
        iterated over.) *)
  }
  (** We move the pattern into the [comprehension_iterator], compared to the
      untyped syntax tree, so that range-based iterators can have just an
      identifier instead of a full pattern *)

and comprehension_iterator =
  | Texp_comp_range of
      { ident     : Ident.t
      ; pattern   : Parsetree.pattern (** Redundant with [ident] *)
      ; start     : expression
      ; stop      : expression
      ; direction : direction_flag }
  | Texp_comp_in of
      { pattern  : pattern
      ; sequence : expression }

and 'k case =
    {
     c_lhs: 'k general_pattern;
     c_guard: expression option;
     c_rhs: expression;
    }

and record_label_definition =
  | Kept of Types.type_expr
  | Overridden of Longident.t loc * expression

and binding_op =
  {
    bop_op_path : Path.t;
    bop_op_name : string loc;
    bop_op_val : Types.value_description;
    bop_op_type : Types.type_expr;
    (* This is the type at which the operator was used.
       It is always an instance of [bop_op_val.val_type] *)
    bop_exp : expression;
    bop_loc : Location.t;
  }

and ('a, 'b) arg_or_omitted =
  | Arg of 'a
  | Omitted of 'b

and omitted_parameter =
  { mode_closure : Types.alloc_mode;
    mode_arg : Types.alloc_mode;
    mode_ret : Types.alloc_mode;
    (* CR ncourant: actually, we only need this to be able to compute the layout
       in [Translcore], change this when merging with the front-end. *)
    ty_arg : Types.type_expr;
    ty_env : Env.t}

and apply_arg = (expression, omitted_parameter) arg_or_omitted

and apply_position =
  | Tail          (* must be tail-call optimised *)
  | Nontail       (* must not be tail-call optimised *)
  | Default       (* tail-call optimised if in tail position *)

(* Value expressions for the class language *)

and class_expr =
    {
     cl_desc: class_expr_desc;
     cl_loc: Location.t;
     cl_type: Types.class_type;
     cl_env: Env.t;
     cl_attributes: attributes;
    }

and class_expr_desc =
    Tcl_ident of Path.t * Longident.t loc * core_type list
  | Tcl_structure of class_structure
  | Tcl_fun of
      arg_label * pattern * (Ident.t * expression) list
      * class_expr * partial
  | Tcl_apply of class_expr * (arg_label * apply_arg) list
  | Tcl_let of rec_flag * value_binding list *
                  (Ident.t * expression) list * class_expr
  | Tcl_constraint of
      class_expr * class_type option * string list * string list
      * Types.MethSet.t
  (* Visible instance variables, methods and concrete methods *)
  | Tcl_open of open_description * class_expr

and class_structure =
  {
   cstr_self: pattern;
   cstr_fields: class_field list;
   cstr_type: Types.class_signature;
   cstr_meths: Ident.t Types.Meths.t;
  }

and class_field =
   {
    cf_desc: class_field_desc;
    cf_loc: Location.t;
    cf_attributes: attributes;
  }

and class_field_kind =
  | Tcfk_virtual of core_type
  | Tcfk_concrete of override_flag * expression

and class_field_desc =
    Tcf_inherit of
      override_flag * class_expr * string option * (string * Ident.t) list *
        (string * Ident.t) list
    (* Inherited instance variables and concrete methods *)
  | Tcf_val of string loc * mutable_flag * Ident.t * class_field_kind * bool
  | Tcf_method of string loc * private_flag * class_field_kind
  | Tcf_constraint of core_type * core_type
  | Tcf_initializer of expression
  | Tcf_attribute of attribute

(* Value expressions for the module language *)

and module_expr =
  { mod_desc: module_expr_desc;
    mod_loc: Location.t;
    mod_type: Types.module_type;
    mod_env: Env.t;
    mod_attributes: attributes;
   }

(** Annotations for [Tmod_constraint]. *)
and module_type_constraint =
  | Tmodtype_implicit
  (** The module type constraint has been synthesized during typechecking. *)
  | Tmodtype_explicit of module_type
  (** The module type was in the source file. *)

and functor_parameter =
  | Unit
  | Named of Ident.t option * string option loc * module_type

and module_expr_desc =
    Tmod_ident of Path.t * Longident.t loc
  | Tmod_structure of structure
  | Tmod_functor of functor_parameter * module_expr
  | Tmod_apply of module_expr * module_expr * module_coercion
  | Tmod_constraint of
      module_expr * Types.module_type * module_type_constraint * module_coercion
    (** ME          (constraint = Tmodtype_implicit)
        (ME : MT)   (constraint = Tmodtype_explicit MT)
     *)
  | Tmod_unpack of expression * Types.module_type

and structure = {
  str_items : structure_item list;
  str_type : Types.signature;
  str_final_env : Env.t;
}

and structure_item =
  { str_desc : structure_item_desc;
    str_loc : Location.t;
    str_env : Env.t
  }

and structure_item_desc =
    Tstr_eval of expression * Layouts.layout * attributes
    (* CR layouts v5: The above layout is now only used to implement the void
       sanity check.  Consider removing when void is handled properly. *)
  | Tstr_value of rec_flag * value_binding list
  | Tstr_primitive of value_description
  | Tstr_type of rec_flag * type_declaration list
  | Tstr_typext of type_extension
  | Tstr_exception of type_exception
  | Tstr_module of module_binding
  | Tstr_recmodule of module_binding list
  | Tstr_modtype of module_type_declaration
  | Tstr_open of open_declaration
  | Tstr_class of (class_declaration * string list) list
  | Tstr_class_type of (Ident.t * string loc * class_type_declaration) list
  | Tstr_include of include_declaration
  | Tstr_attribute of attribute

and module_binding =
    {
     mb_id: Ident.t option;
     mb_name: string option loc;
     mb_presence: Types.module_presence;
     mb_expr: module_expr;
     mb_attributes: attributes;
     mb_loc: Location.t;
    }

and value_binding =
  {
    vb_pat: pattern;
    vb_expr: expression;
    vb_sort: Layouts.sort;
    vb_attributes: attributes;
    vb_loc: Location.t;
  }

and module_coercion =
    Tcoerce_none
  | Tcoerce_structure of (int * module_coercion) list *
                         (Ident.t * int * module_coercion) list
  | Tcoerce_functor of module_coercion * module_coercion
  | Tcoerce_primitive of primitive_coercion
  | Tcoerce_alias of Env.t * Path.t * module_coercion

and module_type =
  { mty_desc: module_type_desc;
    mty_type : Types.module_type;
    mty_env : Env.t;
    mty_loc: Location.t;
    mty_attributes: attributes;
   }

and module_type_desc =
    Tmty_ident of Path.t * Longident.t loc
  | Tmty_signature of signature
  | Tmty_functor of functor_parameter * module_type
  | Tmty_with of module_type * (Path.t * Longident.t loc * with_constraint) list
  | Tmty_typeof of module_expr
  | Tmty_alias of Path.t * Longident.t loc

and primitive_coercion =
  {
    pc_desc: Primitive.description;
    pc_type: Types.type_expr;
    pc_poly_mode: Types.alloc_mode option;
    pc_env: Env.t;
    pc_loc : Location.t;
  }

and signature = {
  sig_items : signature_item list;
  sig_type : Types.signature;
  sig_final_env : Env.t;
}

and signature_item =
  { sig_desc: signature_item_desc;
    sig_env : Env.t; (* BINANNOT ADDED *)
    sig_loc: Location.t }

and signature_item_desc =
    Tsig_value of value_description
  | Tsig_type of rec_flag * type_declaration list
  | Tsig_typesubst of type_declaration list
  | Tsig_typext of type_extension
  | Tsig_exception of type_exception
  | Tsig_module of module_declaration
  | Tsig_modsubst of module_substitution
  | Tsig_recmodule of module_declaration list
  | Tsig_modtype of module_type_declaration
  | Tsig_modtypesubst of module_type_declaration
  | Tsig_open of open_description
  | Tsig_include of include_description
  | Tsig_class of class_description list
  | Tsig_class_type of class_type_declaration list
  | Tsig_attribute of attribute

and module_declaration =
    {
     md_id: Ident.t option;
     md_name: string option loc;
     md_presence: Types.module_presence;
     md_type: module_type;
     md_attributes: attributes;
     md_loc: Location.t;
    }

and module_substitution =
    {
     ms_id: Ident.t;
     ms_name: string loc;
     ms_manifest: Path.t;
     ms_txt: Longident.t loc;
     ms_attributes: attributes;
     ms_loc: Location.t;
    }

and module_type_declaration =
    {
     mtd_id: Ident.t;
     mtd_name: string loc;
     mtd_type: module_type option;
     mtd_attributes: attributes;
     mtd_loc: Location.t;
    }

and 'a open_infos =
    {
     open_expr: 'a;
     open_bound_items: Types.signature;
     open_override: override_flag;
     open_env: Env.t;
     open_loc: Location.t;
     open_attributes: attribute list;
    }

and open_description = (Path.t * Longident.t loc) open_infos

and open_declaration = module_expr open_infos

and include_kind =
  | Tincl_structure
  | Tincl_functor of (Ident.t * module_coercion) list
      (* S1 -> S2 *)
  | Tincl_gen_functor of (Ident.t * module_coercion) list
      (* S1 -> () -> S2 *)

and 'a include_infos =
    {
     incl_mod: 'a;
     incl_type: Types.signature;
     incl_loc: Location.t;
     incl_kind: include_kind;
     incl_attributes: attribute list;
    }

and include_description = module_type include_infos

and include_declaration = module_expr include_infos

and with_constraint =
    Twith_type of type_declaration
  | Twith_module of Path.t * Longident.t loc
  | Twith_modtype of module_type
  | Twith_typesubst of type_declaration
  | Twith_modsubst of Path.t * Longident.t loc
  | Twith_modtypesubst of module_type

and core_type =
  { mutable ctyp_desc : core_type_desc;
      (** mutable because of [Typeclass.declare_method] *)
    mutable ctyp_type : Types.type_expr;
      (** mutable because of [Typeclass.declare_method] *)
    ctyp_env : Env.t; (* BINANNOT ADDED *)
    ctyp_loc : Location.t;
    ctyp_attributes: attributes;
   }

and core_type_desc =
    Ttyp_any
  | Ttyp_var of string
  | Ttyp_arrow of arg_label * core_type * core_type
  | Ttyp_tuple of core_type list
  | Ttyp_constr of Path.t * Longident.t loc * core_type list
  | Ttyp_object of object_field list * closed_flag
  | Ttyp_class of Path.t * Longident.t loc * core_type list
  | Ttyp_alias of core_type * string
  | Ttyp_variant of row_field list * closed_flag * label list option
  | Ttyp_poly of string list * core_type
  | Ttyp_package of package_type

and package_type = {
  pack_path : Path.t;
  pack_fields : (Longident.t loc * core_type) list;
  pack_type : Types.module_type;
  pack_txt : Longident.t loc;
}

and row_field = {
  rf_desc : row_field_desc;
  rf_loc : Location.t;
  rf_attributes : attributes;
}

and row_field_desc =
    Ttag of string loc * bool * core_type list
  | Tinherit of core_type

and object_field = {
  of_desc : object_field_desc;
  of_loc : Location.t;
  of_attributes : attributes;
}

and object_field_desc =
  | OTtag of string loc * core_type
  | OTinherit of core_type

and value_description =
  { val_id: Ident.t;
    val_name: string loc;
    val_desc: core_type;
    val_val: Types.value_description;
    val_prim: string list;
    val_loc: Location.t;
    val_attributes: attributes;
    }

and type_declaration =
  {
    typ_id: Ident.t;
    typ_name: string loc;
    typ_params: (core_type * (variance * injectivity)) list;
    typ_type: Types.type_declaration;
    typ_cstrs: (core_type * core_type * Location.t) list;
    typ_kind: type_kind;
    typ_private: private_flag;
    typ_manifest: core_type option;
    typ_loc: Location.t;
    typ_attributes: attributes;
    typ_layout_annotation: Layouts.layout option;
   }

and type_kind =
    Ttype_abstract
  | Ttype_variant of constructor_declaration list
  | Ttype_record of label_declaration list
  | Ttype_open

and label_declaration =
    {
     ld_id: Ident.t;
     ld_name: string loc;
     ld_mutable: mutable_flag;
     ld_global: Types.global_flag;
     ld_type: core_type;
     ld_loc: Location.t;
     ld_attributes: attributes;
    }

and constructor_declaration =
    {
     cd_id: Ident.t;
     cd_name: string loc;
     cd_vars: string loc list;
     cd_args: constructor_arguments;
     cd_res: core_type option;
     cd_loc: Location.t;
     cd_attributes: attributes;
    }

and constructor_arguments =
  | Cstr_tuple of (core_type * Types.global_flag) list
  | Cstr_record of label_declaration list

and type_extension =
  {
    tyext_path: Path.t;
    tyext_txt: Longident.t loc;
    tyext_params: (core_type * (variance * injectivity)) list;
    tyext_constructors: extension_constructor list;
    tyext_private: private_flag;
    tyext_loc: Location.t;
    tyext_attributes: attributes;
  }

and type_exception =
  {
    tyexn_constructor: extension_constructor;
    tyexn_loc: Location.t;
    tyexn_attributes: attribute list;
  }

and extension_constructor =
  {
    ext_id: Ident.t;
    ext_name: string loc;
    ext_type : Types.extension_constructor;
    ext_kind : extension_constructor_kind;
    ext_loc : Location.t;
    ext_attributes: attributes;
  }

and extension_constructor_kind =
    Text_decl of string loc list * constructor_arguments * core_type option
  | Text_rebind of Path.t * Longident.t loc

and class_type =
    {
     cltyp_desc: class_type_desc;
     cltyp_type: Types.class_type;
     cltyp_env: Env.t;
     cltyp_loc: Location.t;
     cltyp_attributes: attributes;
    }

and class_type_desc =
    Tcty_constr of Path.t * Longident.t loc * core_type list
  | Tcty_signature of class_signature
  | Tcty_arrow of arg_label * core_type * class_type
  | Tcty_open of open_description * class_type

and class_signature = {
    csig_self : core_type;
    csig_fields : class_type_field list;
    csig_type : Types.class_signature;
  }

and class_type_field = {
    ctf_desc: class_type_field_desc;
    ctf_loc: Location.t;
    ctf_attributes: attributes;
  }

and class_type_field_desc =
  | Tctf_inherit of class_type
  | Tctf_val of (string * mutable_flag * virtual_flag * core_type)
  | Tctf_method of (string * private_flag * virtual_flag * core_type)
  | Tctf_constraint of (core_type * core_type)
  | Tctf_attribute of attribute

and class_declaration =
  class_expr class_infos

and class_description =
  class_type class_infos

and class_type_declaration =
  class_type class_infos

and 'a class_infos =
  { ci_virt: virtual_flag;
    ci_params: (core_type * (variance * injectivity)) list;
    ci_id_name : string loc;
    ci_id_class: Ident.t;
    ci_id_class_type : Ident.t;
    ci_id_object : Ident.t;
    ci_id_typehash : Ident.t;
    ci_expr: 'a;
    ci_decl: Types.class_declaration;
    ci_type_decl : Types.class_type_declaration;
    ci_loc: Location.t;
    ci_attributes: attributes;
   }

type implementation = {
  structure: structure;
  coercion: module_coercion;
  signature: Types.signature;
  shape: Shape.t;
}
(** A typechecked implementation including its module structure, its exported
    signature, and a coercion of the module against that signature.

    If an .mli file is present, the signature will come from that file and be
    the exported signature of the module.

    If there isn't one, the signature will be inferred from the module
    structure.
*)

(* Auxiliary functions over the a.s.t. *)

(** [as_computation_pattern p] is a computation pattern with description
    [Tpat_value p], which enforces a correct placement of pat_attributes
    and pat_extra metadata (on the inner value pattern, rather than on
    the computation pattern). *)
val as_computation_pattern: pattern -> computation general_pattern

val classify_pattern_desc: 'k pattern_desc -> 'k pattern_category
val classify_pattern: 'k general_pattern -> 'k pattern_category

type pattern_action =
  { f : 'k . 'k general_pattern -> unit }
val shallow_iter_pattern_desc:
    pattern_action -> 'k pattern_desc -> unit

type pattern_transformation =
  { f : 'k . 'k general_pattern -> 'k general_pattern }
val shallow_map_pattern_desc:
    pattern_transformation -> 'k pattern_desc -> 'k pattern_desc

val iter_general_pattern: pattern_action -> 'k general_pattern -> unit
val iter_pattern: (pattern -> unit) -> pattern -> unit

type pattern_predicate = { f : 'k . 'k general_pattern -> bool }
val exists_general_pattern: pattern_predicate -> 'k general_pattern -> bool
val exists_pattern: (pattern -> bool) -> pattern -> bool

val let_bound_idents: value_binding list -> Ident.t list
val let_bound_idents_full:
    value_binding list -> (Ident.t * string loc * Types.type_expr) list
val let_bound_idents_with_modes_and_sorts:
  value_binding list
  -> (Ident.t * (Location.t * Types.value_mode * Layouts.sort) list) list

(** Alpha conversion of patterns *)
val alpha_pat:
  (Ident.t * Ident.t) list -> 'k general_pattern -> 'k general_pattern

val mknoloc: 'a -> 'a Asttypes.loc
val mkloc: 'a -> Location.t -> 'a Asttypes.loc

val pat_bound_idents: 'k general_pattern -> Ident.t list
val pat_bound_idents_with_types:
  'k general_pattern -> (Ident.t * Types.type_expr) list
val pat_bound_idents_full:
  Layouts.sort -> 'k general_pattern
  -> (Ident.t * string loc * Types.type_expr * Layouts.sort) list

(** Splits an or pattern into its value (left) and exception (right) parts. *)
val split_pattern:
  computation general_pattern -> pattern option * pattern option<|MERGE_RESOLUTION|>--- conflicted
+++ resolved
@@ -308,15 +308,10 @@
        Remove it at an appropriate time. *)
   | Texp_while of {
       wh_cond : expression;
-      wh_cond_region : bool; (* False means allocates in outer region *)
       wh_body : expression;
-<<<<<<< HEAD
-      wh_body_region : bool  (* False means allocates in outer region *)
-=======
       wh_body_layout : Layouts.layout
       (* CR layouts v5: The layout above is only used for the void sanity check
          now.  Remove it at an appropriate time. *)
->>>>>>> e3076d2e
     }
   | Texp_for of {
       for_id  : Ident.t;
@@ -325,15 +320,9 @@
       for_to   : expression;
       for_dir  : direction_flag;
       for_body : expression;
-<<<<<<< HEAD
-      for_region : bool;
-      (* for_region = true means we create a region for the body.  false means
-         it may allocated in the containing region *)
-=======
       for_body_layout : Layouts.layout;
       (* CR layouts v5: The layout above is only used for the void sanity check
          now.  Remove it at an appropriate time. *)
->>>>>>> e3076d2e
     }
   | Texp_send of expression * meth * apply_position * Types.alloc_mode
     (** [alloc_mode] is the allocation mode of the result *)
@@ -364,6 +353,7 @@
         (** let open[!] M in e *)
   | Texp_probe of { name:string; handler:expression; }
   | Texp_probe_is_enabled of { name:string }
+  | Texp_exclave of expression
 
 and ident_kind = Id_value | Id_prim of Types.alloc_mode option
 
