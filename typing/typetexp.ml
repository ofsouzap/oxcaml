--- conflicted
+++ resolved
@@ -91,10 +91,7 @@
       {vloc : sort_loc; typ : type_expr; err : Jkind.Violation.t}
   | Bad_jkind_annot of type_expr * Jkind.Violation.t
   | Did_you_mean_unboxed of Longident.t
-<<<<<<< HEAD
-=======
   | Invalid_label_for_call_pos of Parsetree.arg_label
->>>>>>> 25727830
 
 exception Error of Location.t * Env.t * error
 exception Error_forward of Location.error
@@ -1516,15 +1513,12 @@
   | Did_you_mean_unboxed lid ->
     fprintf ppf "@[%a isn't a class type.@ \
                  Did you mean the unboxed type %a#?@]" longident lid longident lid
-<<<<<<< HEAD
-=======
   | Invalid_label_for_call_pos arg_label ->
       fprintf ppf "A position argument must not be %s."
         (match arg_label with
         | Nolabel -> "unlabelled"
         | Optional _ -> "optional"
         | Labelled _ -> assert false )
->>>>>>> 25727830
 
 let () =
   Location.register_error_of_exn
