--- conflicted
+++ resolved
@@ -30,15 +30,17 @@
 val empty: t
 val initial: t
 val diff: t -> t -> Ident.t list
-val iter_types: (Path.t -> Path.t * type_declaration -> unit) -> t -> unit
 
 type type_descriptions =
     constructor_description list * label_description list
 
+val iter_types:
+    (Path.t -> Path.t * (type_declaration * type_descriptions) -> unit) ->
+    t -> unit
+
 (* Lookup by paths *)
 
 val find_value: Path.t -> t -> value_description
-val find_annot: Path.t -> t -> Annot.ident
 val find_type: Path.t -> t -> type_declaration
 val find_type_descrs: Path.t -> t -> type_descriptions
 val find_module: Path.t -> t -> module_type
@@ -63,18 +65,12 @@
 (* Lookup by long identifiers *)
 
 val lookup_value: Longident.t -> t -> Path.t * value_description
-<<<<<<< HEAD
 val lookup_constructor: Longident.t -> t -> constructor_description
 val lookup_all_constructors:
   Longident.t -> t -> (constructor_description * (unit -> unit)) list
 val lookup_label: Longident.t -> t -> label_description
 val lookup_all_labels:
   Longident.t -> t -> (label_description * (unit -> unit)) list
-=======
-val lookup_annot: Longident.t -> t -> Path.t * Annot.ident
-val lookup_constructor: Longident.t -> t -> Path.t * constructor_description
-val lookup_label: Longident.t -> t -> Path.t * label_description
->>>>>>> 1430e90e
 val lookup_type: Longident.t -> t -> Path.t * type_declaration
 val lookup_module: Longident.t -> t -> Path.t * module_type
 val lookup_modtype: Longident.t -> t -> Path.t * modtype_declaration
@@ -85,10 +81,6 @@
 
 val add_value:
     ?check:(string -> Warnings.t) -> Ident.t -> value_description -> t -> t
-<<<<<<< HEAD
-=======
-val add_annot: Ident.t -> Annot.ident -> t -> t
->>>>>>> 1430e90e
 val add_type: Ident.t -> type_declaration -> t -> t
 val add_exception: Ident.t -> exception_declaration -> t -> t
 val add_module: Ident.t -> module_type -> t -> t
@@ -122,7 +114,6 @@
 
 (* Initialize the cache of in-core module interfaces. *)
 val reset_cache: unit -> unit
-val reset_missing_cmis: unit -> unit
 
 (* To be called before each toplevel phrase. *)
 val reset_cache_toplevel: unit -> unit
@@ -165,10 +156,6 @@
 val keep_only_summary : t -> t
 val env_of_only_summary : (summary -> Subst.t -> t) -> t -> t
 
-<<<<<<< HEAD
-=======
-
->>>>>>> 1430e90e
 (* Error report *)
 
 type error =
@@ -210,7 +197,6 @@
 (** Folding over all identifiers (for analysis purpose) *)
 
 val fold_values:
-<<<<<<< HEAD
   (string -> Path.t -> value_description -> 'a -> 'a) ->
   Longident.t option -> t -> 'a -> 'a
 val fold_types:
@@ -221,23 +207,10 @@
   Longident.t option -> t -> 'a -> 'a
 val fold_labels:
   (label_description -> 'a -> 'a) ->
-=======
-  (string -> Path.t -> Types.value_description -> 'a -> 'a) ->
-  Longident.t option -> t -> 'a -> 'a
-val fold_types:
-  (string -> Path.t -> Types.type_declaration -> 'a -> 'a) ->
-  Longident.t option -> t -> 'a -> 'a
-val fold_constructors:
-  (string -> Path.t -> Types.constructor_description -> 'a -> 'a) ->
-  Longident.t option -> t -> 'a -> 'a
-val fold_labels:
-  (string -> Path.t -> Types.label_description -> 'a -> 'a) ->
->>>>>>> 1430e90e
   Longident.t option -> t -> 'a -> 'a
 
 (** Persistent structures are only traversed if they are already loaded. *)
 val fold_modules:
-<<<<<<< HEAD
   (string -> Path.t -> module_type -> 'a -> 'a) ->
   Longident.t option -> t -> 'a -> 'a
 
@@ -249,17 +222,4 @@
   Longident.t option -> t -> 'a -> 'a
 val fold_cltypes:
   (string -> Path.t -> class_type_declaration -> 'a -> 'a) ->
-=======
-  (string -> Path.t -> Types.module_type -> 'a -> 'a) ->
-  Longident.t option -> t -> 'a -> 'a
-
-val fold_modtypes:
-  (string -> Path.t -> Types.modtype_declaration -> 'a -> 'a) ->
-  Longident.t option -> t -> 'a -> 'a
-val fold_classs:
-  (string -> Path.t -> Types.class_declaration -> 'a -> 'a) ->
-  Longident.t option -> t -> 'a -> 'a
-val fold_cltypes:
-  (string -> Path.t -> Types.class_type_declaration -> 'a -> 'a) ->
->>>>>>> 1430e90e
   Longident.t option -> t -> 'a -> 'a