(**************************************************************************)
(*                                                                        *)
(*                                 OCaml                                  *)
(*                                                                        *)
(*    Thomas Gazagnaire (OCamlPro), Fabrice Le Fessant (INRIA Saclay)     *)
(*                                                                        *)
(*   Copyright 2007 Institut National de Recherche en Informatique et     *)
(*     en Automatique.                                                    *)
(*                                                                        *)
(*   All rights reserved.  This file is distributed under the terms of    *)
(*   the GNU Lesser General Public License version 2.1, with the          *)
(*   special exception on linking described in the file LICENSE.          *)
(*                                                                        *)
(**************************************************************************)

(*
TODO:
 - 2012/05/10: Follow camlp4 way of building map and iter using classes
     and inheritance ?
*)

open Asttypes
open Typedtree

module type IteratorArgument = sig

    val enter_structure : structure -> unit
    val enter_value_description : value_description -> unit
    val enter_type_extension : type_extension -> unit
    val enter_type_exception : type_exception -> unit
    val enter_extension_constructor : extension_constructor -> unit
    val enter_pattern : pattern -> unit
    val enter_expression : expression -> unit
    val enter_package_type : package_type -> unit
    val enter_signature : signature -> unit
    val enter_signature_item : signature_item -> unit
    val enter_module_type_declaration : module_type_declaration -> unit
    val enter_module_type : module_type -> unit
    val enter_module_expr : module_expr -> unit
    val enter_with_constraint : with_constraint -> unit
    val enter_class_expr : class_expr -> unit
    val enter_class_signature : class_signature -> unit
    val enter_class_declaration : class_declaration -> unit
    val enter_class_description : class_description -> unit
    val enter_class_type_declaration : class_type_declaration -> unit
    val enter_class_type : class_type -> unit
    val enter_class_type_field : class_type_field -> unit
    val enter_core_type : core_type -> unit
    val enter_class_structure : class_structure -> unit
    val enter_class_field : class_field -> unit
    val enter_structure_item : structure_item -> unit


    val leave_structure : structure -> unit
    val leave_value_description : value_description -> unit
    val leave_type_extension : type_extension -> unit
    val leave_type_exception : type_exception -> unit
    val leave_extension_constructor : extension_constructor -> unit
    val leave_pattern : pattern -> unit
    val leave_expression : expression -> unit
    val leave_package_type : package_type -> unit
    val leave_signature : signature -> unit
    val leave_signature_item : signature_item -> unit
    val leave_module_type_declaration : module_type_declaration -> unit
    val leave_module_type : module_type -> unit
    val leave_module_expr : module_expr -> unit
    val leave_with_constraint : with_constraint -> unit
    val leave_class_expr : class_expr -> unit
    val leave_class_signature : class_signature -> unit
    val leave_class_declaration : class_declaration -> unit
    val leave_class_description : class_description -> unit
    val leave_class_type_declaration : class_type_declaration -> unit
    val leave_class_type : class_type -> unit
    val leave_class_type_field : class_type_field -> unit
    val leave_core_type : core_type -> unit
    val leave_class_structure : class_structure -> unit
    val leave_class_field : class_field -> unit
    val leave_structure_item : structure_item -> unit

    val enter_bindings : rec_flag -> unit
    val enter_binding : value_binding -> unit
    val leave_binding : value_binding -> unit
    val leave_bindings : rec_flag -> unit

    val enter_type_declarations : rec_flag -> unit
    val enter_type_declaration : type_declaration -> unit
    val leave_type_declaration : type_declaration -> unit
    val leave_type_declarations : rec_flag -> unit

      end

module MakeIterator(Iter : IteratorArgument) : sig

    val iter_structure : structure -> unit
    val iter_signature : signature -> unit
    val iter_structure_item : structure_item -> unit
    val iter_signature_item : signature_item -> unit
    val iter_expression : expression -> unit
    val iter_module_type : module_type -> unit
    val iter_pattern : pattern -> unit
    val iter_class_expr : class_expr -> unit

  end = struct

    let may_iter f v =
      match v with
        None -> ()
      | Some x -> f x


    let rec iter_structure str =
      Iter.enter_structure str;
      List.iter iter_structure_item str.str_items;
      Iter.leave_structure str


    and iter_binding vb =
      Iter.enter_binding vb;
      iter_pattern vb.vb_pat;
      iter_expression vb.vb_expr;
      Iter.leave_binding vb

    and iter_bindings rec_flag list =
      Iter.enter_bindings rec_flag;
      List.iter iter_binding list;
      Iter.leave_bindings rec_flag

    and iter_case {c_lhs; c_guard; c_rhs; _} =
      iter_pattern c_lhs;
      may_iter iter_expression c_guard;
      iter_expression c_rhs

    and iter_cases cases =
      List.iter iter_case cases

    and iter_structure_item item =
      Iter.enter_structure_item item;
      begin
        match item.str_desc with
          Tstr_eval (exp, _attrs) -> iter_expression exp
        | Tstr_value (rec_flag, list) ->
            iter_bindings rec_flag list
        | Tstr_primitive vd -> iter_value_description vd
        | Tstr_type (rf, list) -> iter_type_declarations rf list
        | Tstr_typext tyext -> iter_type_extension tyext
<<<<<<< HEAD
        | Tstr_exception ext -> iter_extension_constructor ext
        | Tstr_effect ext -> iter_extension_constructor ext
=======
        | Tstr_exception ext -> iter_type_exception ext
>>>>>>> e37b5c07
        | Tstr_module x -> iter_module_binding x
        | Tstr_recmodule list -> List.iter iter_module_binding list
        | Tstr_modtype mtd -> iter_module_type_declaration mtd
        | Tstr_open _ -> ()
        | Tstr_class list ->
            List.iter (fun (ci, _) -> iter_class_declaration ci) list
        | Tstr_class_type list ->
            List.iter
              (fun (_, _, ct) -> iter_class_type_declaration ct)
              list
        | Tstr_include incl -> iter_module_expr incl.incl_mod
        | Tstr_attribute _ ->
            ()
      end;
      Iter.leave_structure_item item

    and iter_module_binding x =
      iter_module_expr x.mb_expr

    and iter_value_description v =
      Iter.enter_value_description v;
      iter_core_type v.val_desc;
      Iter.leave_value_description v

    and iter_constructor_arguments = function
      | Cstr_tuple l -> List.iter iter_core_type l
      | Cstr_record l -> List.iter (fun ld -> iter_core_type ld.ld_type) l

    and iter_constructor_declaration cd =
      iter_constructor_arguments cd.cd_args;
      option iter_core_type cd.cd_res;

    and iter_type_parameter (ct, _v) =
      iter_core_type ct

    and iter_type_declaration decl =
      Iter.enter_type_declaration decl;
      List.iter iter_type_parameter decl.typ_params;
      List.iter (fun (ct1, ct2, _loc) ->
          iter_core_type ct1;
          iter_core_type ct2
      ) decl.typ_cstrs;
      begin match decl.typ_kind with
          Ttype_abstract -> ()
        | Ttype_variant list ->
            List.iter iter_constructor_declaration list
        | Ttype_record list ->
            List.iter
              (fun ld ->
                iter_core_type ld.ld_type
            ) list
        | Ttype_open -> ()
      end;
      option iter_core_type decl.typ_manifest;
      Iter.leave_type_declaration decl

    and iter_type_declarations rec_flag decls =
      Iter.enter_type_declarations rec_flag;
      List.iter iter_type_declaration decls;
      Iter.leave_type_declarations rec_flag

    and iter_extension_constructor ext =
      Iter.enter_extension_constructor ext;
      begin match ext.ext_kind with
          Text_decl(args, ret) ->
          iter_constructor_arguments args;
            option iter_core_type ret
        | Text_rebind _ -> ()
      end;
      Iter.leave_extension_constructor ext;

    and iter_type_extension tyext =
      Iter.enter_type_extension tyext;
      List.iter iter_type_parameter tyext.tyext_params;
      List.iter iter_extension_constructor tyext.tyext_constructors;
      Iter.leave_type_extension tyext

    and iter_type_exception tyexn =
      Iter.enter_type_exception tyexn;
      iter_extension_constructor tyexn.tyexn_constructor;
      Iter.leave_type_exception tyexn

    and iter_pattern pat =
      Iter.enter_pattern pat;
      List.iter (fun (cstr, _, _attrs) -> match cstr with
              | Tpat_type _ -> ()
              | Tpat_unpack -> ()
              | Tpat_open _ -> ()
              | Tpat_constraint ct -> iter_core_type ct) pat.pat_extra;
      begin
        match pat.pat_desc with
          Tpat_any -> ()
        | Tpat_var _ -> ()
        | Tpat_alias (pat1, _, _) -> iter_pattern pat1
        | Tpat_constant _ -> ()
        | Tpat_tuple list ->
            List.iter iter_pattern list
        | Tpat_construct (_, _, args) ->
            List.iter iter_pattern args
        | Tpat_variant (_, pato, _) ->
            begin match pato with
                None -> ()
              | Some pat -> iter_pattern pat
            end
        | Tpat_record (list, _closed) ->
            List.iter (fun (_, _, pat) -> iter_pattern pat) list
        | Tpat_array list -> List.iter iter_pattern list
        | Tpat_or (p1, p2, _) -> iter_pattern p1; iter_pattern p2
        | Tpat_lazy p -> iter_pattern p
      end;
      Iter.leave_pattern pat

    and option f x = match x with None -> () | Some e -> f e

    and iter_expression exp =
      Iter.enter_expression exp;
      List.iter (function (cstr, _, _attrs) ->
        match cstr with
          Texp_constraint ct ->
            iter_core_type ct
        | Texp_coerce (cty1, cty2) ->
            option iter_core_type cty1; iter_core_type cty2
        | Texp_open _ -> ()
        | Texp_poly cto -> option iter_core_type cto
        | Texp_newtype _ -> ())
        exp.exp_extra;
      begin
        match exp.exp_desc with
          Texp_ident _ -> ()
        | Texp_constant _ -> ()
        | Texp_let (rec_flag, list, exp) ->
            iter_bindings rec_flag list;
            iter_expression exp
        | Texp_function { cases; _ } ->
            iter_cases cases
        | Texp_apply (exp, list) ->
            iter_expression exp;
            List.iter (fun (_label, expo) ->
                match expo with
                  None -> ()
                | Some exp -> iter_expression exp
            ) list
        | Texp_match (exp, list1, list2, list3, _) ->
            iter_expression exp;
            iter_cases list1;
            iter_cases list2;
            iter_cases list3
        | Texp_try (exp, list1, list2) ->
            iter_expression exp;
            iter_cases list1;
            iter_cases list2
        | Texp_tuple list ->
            List.iter iter_expression list
        | Texp_construct (_, _, args) ->
            List.iter iter_expression args
        | Texp_variant (_label, expo) ->
            begin match expo with
                None -> ()
              | Some exp -> iter_expression exp
            end
        | Texp_record { fields; extended_expression; _ } ->
            Array.iter (function
                | _, Kept _ -> ()
                | _, Overridden (_, exp) -> iter_expression exp)
              fields;
            begin match extended_expression with
                None -> ()
              | Some exp -> iter_expression exp
            end
        | Texp_field (exp, _, _label) ->
            iter_expression exp
        | Texp_setfield (exp1, _, _label, exp2) ->
            iter_expression exp1;
            iter_expression exp2
        | Texp_array list ->
            List.iter iter_expression list
        | Texp_ifthenelse (exp1, exp2, expo) ->
            iter_expression exp1;
            iter_expression exp2;
            begin match expo with
                None -> ()
              | Some exp -> iter_expression exp
            end
        | Texp_sequence (exp1, exp2) ->
            iter_expression exp1;
            iter_expression exp2
        | Texp_while (exp1, exp2) ->
            iter_expression exp1;
            iter_expression exp2
        | Texp_for (_id, _, exp1, exp2, _dir, exp3) ->
            iter_expression exp1;
            iter_expression exp2;
            iter_expression exp3
        | Texp_send (exp, _meth, expo) ->
            iter_expression exp;
          begin
            match expo with
                None -> ()
              | Some exp -> iter_expression exp
          end
        | Texp_new _ -> ()
        | Texp_instvar _ -> ()
        | Texp_setinstvar (_, _, _, exp) ->
            iter_expression exp
        | Texp_override (_, list) ->
            List.iter (fun (_path, _, exp) ->
                iter_expression exp
            ) list
        | Texp_letmodule (_id, _, mexpr, exp) ->
            iter_module_expr mexpr;
            iter_expression exp
        | Texp_letexception (cd, exp) ->
            iter_extension_constructor cd;
            iter_expression exp
        | Texp_assert exp -> iter_expression exp
        | Texp_lazy exp -> iter_expression exp
        | Texp_object (cl, _) ->
            iter_class_structure cl
        | Texp_pack (mexpr) ->
            iter_module_expr mexpr
        | Texp_unreachable ->
            ()
        | Texp_extension_constructor _ ->
            ()
      end;
      Iter.leave_expression exp;

    and iter_package_type pack =
      Iter.enter_package_type pack;
      List.iter (fun (_s, ct) -> iter_core_type ct) pack.pack_fields;
      Iter.leave_package_type pack;

    and iter_signature sg =
      Iter.enter_signature sg;
      List.iter iter_signature_item sg.sig_items;
      Iter.leave_signature sg;

    and iter_signature_item item =
      Iter.enter_signature_item item;
      begin
        match item.sig_desc with
          Tsig_value vd ->
            iter_value_description vd
        | Tsig_type (rf, list) ->
            iter_type_declarations rf list
        | Tsig_exception ext ->
<<<<<<< HEAD
            iter_extension_constructor ext
        | Tsig_effect ext ->
            iter_extension_constructor ext
=======
            iter_type_exception ext
>>>>>>> e37b5c07
        | Tsig_typext tyext ->
            iter_type_extension tyext
        | Tsig_module md ->
            iter_module_type md.md_type
        | Tsig_recmodule list ->
            List.iter (fun md -> iter_module_type md.md_type) list
        | Tsig_modtype mtd ->
            iter_module_type_declaration mtd
        | Tsig_open _ -> ()
        | Tsig_include incl -> iter_module_type incl.incl_mod
        | Tsig_class list ->
            List.iter iter_class_description list
        | Tsig_class_type list ->
            List.iter iter_class_type_declaration list
        | Tsig_attribute _ -> ()
      end;
      Iter.leave_signature_item item;

    and iter_module_type_declaration mtd =
      Iter.enter_module_type_declaration mtd;
      begin
        match mtd.mtd_type with
        | None -> ()
        | Some mtype -> iter_module_type mtype
      end;
      Iter.leave_module_type_declaration mtd

    and iter_class_declaration cd =
      Iter.enter_class_declaration cd;
      List.iter iter_type_parameter cd.ci_params;
      iter_class_expr cd.ci_expr;
      Iter.leave_class_declaration cd;

    and iter_class_description cd =
      Iter.enter_class_description cd;
      List.iter iter_type_parameter cd.ci_params;
      iter_class_type cd.ci_expr;
      Iter.leave_class_description cd;

    and iter_class_type_declaration cd =
      Iter.enter_class_type_declaration cd;
      List.iter iter_type_parameter cd.ci_params;
      iter_class_type cd.ci_expr;
      Iter.leave_class_type_declaration cd;

    and iter_module_type mty =
      Iter.enter_module_type mty;
      begin
        match mty.mty_desc with
          Tmty_ident _ -> ()
        | Tmty_alias _ -> ()
        | Tmty_signature sg -> iter_signature sg
        | Tmty_functor (_, _, mtype1, mtype2) ->
            Misc.may iter_module_type mtype1; iter_module_type mtype2
        | Tmty_with (mtype, list) ->
            iter_module_type mtype;
            List.iter (fun (_path, _, withc) ->
                iter_with_constraint withc
            ) list
        | Tmty_typeof mexpr ->
            iter_module_expr mexpr
      end;
      Iter.leave_module_type mty;

    and iter_with_constraint cstr =
      Iter.enter_with_constraint cstr;
      begin
        match cstr with
          Twith_type decl -> iter_type_declaration decl
        | Twith_module _ -> ()
        | Twith_typesubst decl -> iter_type_declaration decl
        | Twith_modsubst _ -> ()
      end;
      Iter.leave_with_constraint cstr;

    and iter_module_expr mexpr =
      Iter.enter_module_expr mexpr;
      begin
        match mexpr.mod_desc with
          Tmod_ident _ -> ()
        | Tmod_structure st -> iter_structure st
        | Tmod_functor (_, _, mtype, mexpr) ->
            Misc.may iter_module_type mtype;
            iter_module_expr mexpr
        | Tmod_apply (mexp1, mexp2, _) ->
            iter_module_expr mexp1;
            iter_module_expr mexp2
        | Tmod_constraint (mexpr, _, Tmodtype_implicit, _ ) ->
            iter_module_expr mexpr
        | Tmod_constraint (mexpr, _, Tmodtype_explicit mtype, _) ->
            iter_module_expr mexpr;
            iter_module_type mtype
        | Tmod_unpack (exp, _mty) ->
            iter_expression exp
(*          iter_module_type mty *)
      end;
      Iter.leave_module_expr mexpr;

    and iter_class_expr cexpr =
      Iter.enter_class_expr cexpr;
      begin
        match cexpr.cl_desc with
        | Tcl_constraint (cl, None, _, _, _ ) ->
            iter_class_expr cl;
        | Tcl_structure clstr -> iter_class_structure clstr
        | Tcl_fun (_label, pat, priv, cl, _partial) ->
          iter_pattern pat;
          List.iter (fun (_id, _, exp) -> iter_expression exp) priv;
          iter_class_expr cl

        | Tcl_apply (cl, args) ->
            iter_class_expr cl;
            List.iter (fun (_label, expo) ->
                match expo with
                  None -> ()
                | Some exp -> iter_expression exp
            ) args

        | Tcl_let (rec_flat, bindings, ivars, cl) ->
          iter_bindings rec_flat bindings;
          List.iter (fun (_id, _, exp) -> iter_expression exp) ivars;
            iter_class_expr cl

        | Tcl_constraint (cl, Some clty, _vals, _meths, _concrs) ->
            iter_class_expr cl;
            iter_class_type clty

        | Tcl_ident (_, _, tyl) ->
            List.iter iter_core_type tyl

        | Tcl_open (_, _, _, _, e) ->
            iter_class_expr e
      end;
      Iter.leave_class_expr cexpr;

    and iter_class_type ct =
      Iter.enter_class_type ct;
      begin
        match ct.cltyp_desc with
          Tcty_signature csg -> iter_class_signature csg
        | Tcty_constr (_path, _, list) ->
            List.iter iter_core_type list
        | Tcty_arrow (_label, ct, cl) ->
            iter_core_type ct;
            iter_class_type cl
        | Tcty_open (_, _, _, _, e) ->
            iter_class_type e
      end;
      Iter.leave_class_type ct;

    and iter_class_signature cs =
      Iter.enter_class_signature cs;
      iter_core_type cs.csig_self;
      List.iter iter_class_type_field cs.csig_fields;
      Iter.leave_class_signature cs


    and iter_class_type_field ctf =
      Iter.enter_class_type_field ctf;
      begin
        match ctf.ctf_desc with
          Tctf_inherit ct -> iter_class_type ct
        | Tctf_val (_s, _mut, _virt, ct) ->
            iter_core_type ct
        | Tctf_method (_s, _priv, _virt, ct) ->
            iter_core_type ct
        | Tctf_constraint  (ct1, ct2) ->
            iter_core_type ct1;
            iter_core_type ct2
        | Tctf_attribute _ -> ()
      end;
      Iter.leave_class_type_field ctf

    and iter_core_type ct =
      Iter.enter_core_type ct;
      begin
        match ct.ctyp_desc with
          Ttyp_any -> ()
        | Ttyp_var _ -> ()
        | Ttyp_arrow (_label, ct1, ct2) ->
            iter_core_type ct1;
            iter_core_type ct2
        | Ttyp_tuple list -> List.iter iter_core_type list
        | Ttyp_constr (_path, _, list) ->
            List.iter iter_core_type list
        | Ttyp_object (list, _o) ->
            List.iter iter_object_field list
        | Ttyp_class (_path, _, list) ->
            List.iter iter_core_type list
        | Ttyp_alias (ct, _s) ->
            iter_core_type ct
        | Ttyp_variant (list, _bool, _labels) ->
            List.iter iter_row_field list
        | Ttyp_poly (_list, ct) -> iter_core_type ct
        | Ttyp_package pack -> iter_package_type pack
      end;
      Iter.leave_core_type ct

    and iter_class_structure cs =
      Iter.enter_class_structure cs;
      iter_pattern cs.cstr_self;
      List.iter iter_class_field cs.cstr_fields;
      Iter.leave_class_structure cs;


    and iter_row_field rf =
      match rf with
        Ttag (_label, _attrs, _bool, list) ->
          List.iter iter_core_type list
      | Tinherit ct -> iter_core_type ct

    and iter_object_field ofield =
      match ofield with
        OTtag (_, _, ct) | OTinherit ct -> iter_core_type ct

    and iter_class_field cf =
      Iter.enter_class_field cf;
      begin
        match cf.cf_desc with
          Tcf_inherit (_ovf, cl, _super, _vals, _meths) ->
          iter_class_expr cl
      | Tcf_constraint (cty, cty') ->
          iter_core_type cty;
          iter_core_type cty'
      | Tcf_val (_lab, _, _, Tcfk_virtual cty, _) ->
          iter_core_type cty
      | Tcf_val (_lab, _, _, Tcfk_concrete (_, exp), _) ->
          iter_expression exp
      | Tcf_method (_lab, _, Tcfk_virtual cty) ->
          iter_core_type cty
      | Tcf_method (_lab, _, Tcfk_concrete (_, exp)) ->
          iter_expression exp
      | Tcf_initializer exp ->
          iter_expression exp
      | Tcf_attribute _ -> ()
      end;
      Iter.leave_class_field cf;
  end

module DefaultIteratorArgument = struct

      let enter_structure _ = ()
      let enter_value_description _ = ()
      let enter_type_extension _ = ()
      let enter_type_exception _ = ()
      let enter_extension_constructor _ = ()
      let enter_pattern _ = ()
      let enter_expression _ = ()
      let enter_package_type _ = ()
      let enter_signature _ = ()
      let enter_signature_item _ = ()
      let enter_module_type_declaration _ = ()
      let enter_module_type _ = ()
      let enter_module_expr _ = ()
      let enter_with_constraint _ = ()
      let enter_class_expr _ = ()
      let enter_class_signature _ = ()
      let enter_class_declaration _ = ()
      let enter_class_description _ = ()
      let enter_class_type_declaration _ = ()
      let enter_class_type _ = ()
      let enter_class_type_field _ = ()
      let enter_core_type _ = ()
      let enter_class_structure _ = ()
    let enter_class_field _ = ()
    let enter_structure_item _ = ()


      let leave_structure _ = ()
      let leave_value_description _ = ()
      let leave_type_extension _ = ()
      let leave_type_exception _ = ()
      let leave_extension_constructor _ = ()
      let leave_pattern _ = ()
      let leave_expression _ = ()
      let leave_package_type _ = ()
      let leave_signature _ = ()
      let leave_signature_item _ = ()
      let leave_module_type_declaration _ = ()
      let leave_module_type _ = ()
      let leave_module_expr _ = ()
      let leave_with_constraint _ = ()
      let leave_class_expr _ = ()
      let leave_class_signature _ = ()
      let leave_class_declaration _ = ()
      let leave_class_description _ = ()
      let leave_class_type_declaration _ = ()
      let leave_class_type _ = ()
      let leave_class_type_field _ = ()
      let leave_core_type _ = ()
      let leave_class_structure _ = ()
    let leave_class_field _ = ()
    let leave_structure_item _ = ()

    let enter_binding _ = ()
    let leave_binding _ = ()

    let enter_bindings _ = ()
    let leave_bindings _ = ()

    let enter_type_declaration _ = ()
    let leave_type_declaration _ = ()

    let enter_type_declarations _ = ()
    let leave_type_declarations _ = ()
end<|MERGE_RESOLUTION|>--- conflicted
+++ resolved
@@ -143,12 +143,8 @@
         | Tstr_primitive vd -> iter_value_description vd
         | Tstr_type (rf, list) -> iter_type_declarations rf list
         | Tstr_typext tyext -> iter_type_extension tyext
-<<<<<<< HEAD
-        | Tstr_exception ext -> iter_extension_constructor ext
         | Tstr_effect ext -> iter_extension_constructor ext
-=======
         | Tstr_exception ext -> iter_type_exception ext
->>>>>>> e37b5c07
         | Tstr_module x -> iter_module_binding x
         | Tstr_recmodule list -> List.iter iter_module_binding list
         | Tstr_modtype mtd -> iter_module_type_declaration mtd
@@ -394,14 +390,10 @@
             iter_value_description vd
         | Tsig_type (rf, list) ->
             iter_type_declarations rf list
-        | Tsig_exception ext ->
-<<<<<<< HEAD
-            iter_extension_constructor ext
         | Tsig_effect ext ->
             iter_extension_constructor ext
-=======
+        | Tsig_exception ext ->
             iter_type_exception ext
->>>>>>> e37b5c07
         | Tsig_typext tyext ->
             iter_type_extension tyext
         | Tsig_module md ->
