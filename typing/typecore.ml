(**************************************************************************)
(*                                                                        *)
(*                                 OCaml                                  *)
(*                                                                        *)
(*             Xavier Leroy, projet Cristal, INRIA Rocquencourt           *)
(*                                                                        *)
(*   Copyright 1996 Institut National de Recherche en Informatique et     *)
(*     en Automatique.                                                    *)
(*                                                                        *)
(*   All rights reserved.  This file is distributed under the terms of    *)
(*   the GNU Lesser General Public License version 2.1, with the          *)
(*   special exception on linking described in the file LICENSE.          *)
(*                                                                        *)
(**************************************************************************)

(* Typechecking for the core language *)

open Misc
open Asttypes
open Parsetree
open Types
open Typedtree
open Btype
open Ctype

type type_forcing_context =
  | If_conditional
  | If_no_else_branch
  | While_loop_conditional
  | While_loop_body
  | For_loop_start_index
  | For_loop_stop_index
  | For_loop_body
  | Assert_condition
  | Sequence_left_hand_side
  | When_guard

type type_expected = {
  ty: type_expr;
  explanation: type_forcing_context option;
}

type existential_restriction =
  | At_toplevel (** no existential types at the toplevel *)
  | In_group (** nor with let ... and ... *)
  | In_rec (** or recursive definition *)
  | With_attributes (** or let[@any_attribute] = ... *)
  | In_class_args (** or in class arguments *)
  | In_class_def  (** or in [class c = let ... in ...] *)
  | In_self_pattern (** or in self pattern *)

type error =
  | Constructor_arity_mismatch of Longident.t * int * int
  | Label_mismatch of Longident.t * Ctype.Unification_trace.t
  | Pattern_type_clash of Ctype.Unification_trace.t
  | Or_pattern_type_clash of Ident.t * Ctype.Unification_trace.t
  | Multiply_bound_variable of string
  | Orpat_vars of Ident.t * Ident.t list
  | Expr_type_clash of
      Ctype.Unification_trace.t * type_forcing_context option
  | Apply_non_function of type_expr
  | Apply_wrong_label of arg_label * type_expr
  | Label_multiply_defined of string
  | Label_missing of Ident.t list
  | Label_not_mutable of Longident.t
  | Wrong_name of
      string * type_expected * string * Path.t * string * string list
  | Name_type_mismatch of
      string * Longident.t * (Path.t * Path.t) * (Path.t * Path.t) list
  | Invalid_format of string
  | Undefined_method of type_expr * string * string list option
  | Undefined_inherited_method of string * string list
  | Virtual_class of Longident.t
  | Private_type of type_expr
  | Private_label of Longident.t * type_expr
  | Unbound_instance_variable of string * string list
  | Instance_variable_not_mutable of bool * string
  | Not_subtype of Ctype.Unification_trace.t * Ctype.Unification_trace.t
  | Outside_class
  | Value_multiply_overridden of string
  | Coercion_failure of
      type_expr * type_expr * Ctype.Unification_trace.t * bool
  | Too_many_arguments of bool * type_expr * type_forcing_context option
  | Abstract_wrong_label of arg_label * type_expr * type_forcing_context option
  | Scoping_let_module of string * type_expr
  | Masked_instance_variable of Longident.t
  | Not_a_variant_type of Longident.t
  | Incoherent_label_order
  | Less_general of string * Ctype.Unification_trace.t
  | Modules_not_allowed
  | Cannot_infer_signature
  | Not_a_packed_module of type_expr
  | Unexpected_existential of existential_restriction * string * string list
  | Invalid_interval
  | Invalid_for_loop_index
  | No_value_clauses
  | Exception_pattern_disallowed
  | Mixed_value_and_exception_patterns_under_guard
  | Effect_pattern_below_toplevel
  | Invalid_continuation_pattern
  | Inlined_record_escape
  | Inlined_record_expected
  | Unrefuted_pattern of pattern
  | Invalid_extension_constructor_payload
  | Not_an_extension_constructor
  | Literal_overflow of string
  | Unknown_literal of string * char
  | Illegal_letrec_pat
  | Illegal_letrec_expr
  | Illegal_class_expr
  | Empty_pattern

exception Error of Location.t * Env.t * error
exception Error_forward of Location.error

(* Forward declaration, to be filled in by Typemod.type_module *)

let type_module =
  ref ((fun _env _md -> assert false) :
       Env.t -> Parsetree.module_expr -> Typedtree.module_expr)

(* Forward declaration, to be filled in by Typemod.type_open *)

let type_open :
  (?used_slot:bool ref -> override_flag -> Env.t -> Location.t ->
   Longident.t loc -> Path.t * Env.t)
    ref =
  ref (fun ?used_slot:_ _ -> assert false)

(* Forward declaration, to be filled in by Typemod.type_package *)

let type_package =
  ref (fun _ -> assert false)

(* Forward declaration, to be filled in by Typeclass.class_structure *)
let type_object =
  ref (fun _env _s -> assert false :
       Env.t -> Location.t -> Parsetree.class_structure ->
         Typedtree.class_structure * Types.class_signature * string list)

(*
  Saving and outputting type information.
  We keep these function names short, because they have to be
  called each time we create a record of type [Typedtree.expression]
  or [Typedtree.pattern] that will end up in the typed AST.
*)
let re node =
  Cmt_format.add_saved_type (Cmt_format.Partial_expression node);
  Stypes.record (Stypes.Ti_expr node);
  node
;;
let rp node =
  Cmt_format.add_saved_type (Cmt_format.Partial_pattern node);
  Stypes.record (Stypes.Ti_pat node);
  node
;;


type recarg =
  | Allowed
  | Required
  | Rejected


let mk_expected ?explanation ty = { ty; explanation; }

let case lhs rhs =
  {c_lhs = lhs; c_cont = None; c_guard = None; c_rhs = rhs}

(* Upper approximation of free identifiers on the parse tree *)

let iter_expression f e =

  let rec expr e =
    f e;
    match e.pexp_desc with
    | Pexp_extension _ (* we don't iterate under extension point *)
    | Pexp_ident _
    | Pexp_new _
    | Pexp_constant _ -> ()
    | Pexp_function pel -> List.iter case pel
    | Pexp_fun (_, eo, _, e) -> may expr eo; expr e
    | Pexp_apply (e, lel) -> expr e; List.iter (fun (_, e) -> expr e) lel
    | Pexp_let (_, pel, e) ->  expr e; List.iter binding pel
    | Pexp_match (e, pel)
    | Pexp_try (e, pel) -> expr e; List.iter case pel
    | Pexp_array el
    | Pexp_tuple el -> List.iter expr el
    | Pexp_construct (_, eo)
    | Pexp_variant (_, eo) -> may expr eo
    | Pexp_record (iel, eo) ->
        may expr eo; List.iter (fun (_, e) -> expr e) iel
    | Pexp_open (_, _, e)
    | Pexp_newtype (_, e)
    | Pexp_poly (e, _)
    | Pexp_lazy e
    | Pexp_assert e
    | Pexp_setinstvar (_, e)
    | Pexp_send (e, _)
    | Pexp_constraint (e, _)
    | Pexp_coerce (e, _, _)
    | Pexp_letexception (_, e)
    | Pexp_field (e, _) -> expr e
    | Pexp_while (e1, e2)
    | Pexp_sequence (e1, e2)
    | Pexp_setfield (e1, _, e2) -> expr e1; expr e2
    | Pexp_ifthenelse (e1, e2, eo) -> expr e1; expr e2; may expr eo
    | Pexp_for (_, e1, e2, _, e3) -> expr e1; expr e2; expr e3
    | Pexp_override sel -> List.iter (fun (_, e) -> expr e) sel
    | Pexp_letmodule (_, me, e) -> expr e; module_expr me
    | Pexp_object { pcstr_fields = fs } -> List.iter class_field fs
    | Pexp_pack me -> module_expr me
    | Pexp_unreachable -> ()

  and case {pc_lhs = _; pc_guard; pc_rhs} =
    may expr pc_guard;
    expr pc_rhs

  and binding x =
    expr x.pvb_expr

  and module_expr me =
    match me.pmod_desc with
    | Pmod_extension _
    | Pmod_ident _ -> ()
    | Pmod_structure str -> List.iter structure_item str
    | Pmod_constraint (me, _)
    | Pmod_functor (_, _, me) -> module_expr me
    | Pmod_apply (me1, me2) -> module_expr me1; module_expr me2
    | Pmod_unpack e -> expr e


  and structure_item str =
    match str.pstr_desc with
    | Pstr_eval (e, _) -> expr e
    | Pstr_value (_, pel) -> List.iter binding pel
    | Pstr_primitive _
    | Pstr_type _
    | Pstr_typext _
    | Pstr_exception _
    | Pstr_effect _
    | Pstr_modtype _
    | Pstr_open _
    | Pstr_class_type _
    | Pstr_attribute _
    | Pstr_extension _ -> ()
    | Pstr_include {pincl_mod = me}
    | Pstr_module {pmb_expr = me} -> module_expr me
    | Pstr_recmodule l -> List.iter (fun x -> module_expr x.pmb_expr) l
    | Pstr_class cdl -> List.iter (fun c -> class_expr c.pci_expr) cdl

  and class_expr ce =
    match ce.pcl_desc with
    | Pcl_constr _ -> ()
    | Pcl_structure { pcstr_fields = fs } -> List.iter class_field fs
    | Pcl_fun (_, eo, _,  ce) -> may expr eo; class_expr ce
    | Pcl_apply (ce, lel) ->
        class_expr ce; List.iter (fun (_, e) -> expr e) lel
    | Pcl_let (_, pel, ce) ->
        List.iter binding pel; class_expr ce
    | Pcl_open (_, _, ce)
    | Pcl_constraint (ce, _) -> class_expr ce
    | Pcl_extension _ -> ()

  and class_field cf =
    match cf.pcf_desc with
    | Pcf_inherit (_, ce, _) -> class_expr ce
    | Pcf_val (_, _, Cfk_virtual _)
    | Pcf_method (_, _, Cfk_virtual _ ) | Pcf_constraint _ -> ()
    | Pcf_val (_, _, Cfk_concrete (_, e))
    | Pcf_method (_, _, Cfk_concrete (_, e)) -> expr e
    | Pcf_initializer e -> expr e
    | Pcf_attribute _ | Pcf_extension _ -> ()

  in
  expr e


(* Typing of constants *)

let type_constant = function
    Const_int _ -> instance Predef.type_int
  | Const_char _ -> instance Predef.type_char
  | Const_string _ -> instance Predef.type_string
  | Const_float _ -> instance Predef.type_float
  | Const_int32 _ -> instance Predef.type_int32
  | Const_int64 _ -> instance Predef.type_int64
  | Const_nativeint _ -> instance Predef.type_nativeint

let constant : Parsetree.constant -> (Asttypes.constant, error) result =
  function
  | Pconst_integer (i,None) ->
     begin
       try Ok (Const_int (Misc.Int_literal_converter.int i))
       with Failure _ -> Error (Literal_overflow "int")
     end
  | Pconst_integer (i,Some 'l') ->
     begin
       try Ok (Const_int32 (Misc.Int_literal_converter.int32 i))
       with Failure _ -> Error (Literal_overflow "int32")
     end
  | Pconst_integer (i,Some 'L') ->
     begin
       try Ok (Const_int64 (Misc.Int_literal_converter.int64 i))
       with Failure _ -> Error (Literal_overflow "int64")
     end
  | Pconst_integer (i,Some 'n') ->
     begin
       try Ok (Const_nativeint (Misc.Int_literal_converter.nativeint i))
       with Failure _ -> Error (Literal_overflow "nativeint")
     end
  | Pconst_integer (i,Some c) -> Error (Unknown_literal (i, c))
  | Pconst_char c -> Ok (Const_char c)
  | Pconst_string (s,d) -> Ok (Const_string (s,d))
  | Pconst_float (f,None)-> Ok (Const_float f)
  | Pconst_float (f,Some c) -> Error (Unknown_literal (f, c))

let constant_or_raise env loc cst =
  match constant cst with
  | Ok c -> c
  | Error err -> raise (Error (loc, env, err))

(* Specific version of type_option, using newty rather than newgenty *)

let type_option ty =
  newty (Tconstr(Predef.path_option,[ty], ref Mnil))

let mkexp exp_desc exp_type exp_loc exp_env =
  { exp_desc; exp_type; exp_loc; exp_env; exp_extra = []; exp_attributes = [] }

let option_none ty loc =
  let lid = Longident.Lident "None"
  and env = Env.initial_safe_string in
  let cnone = Env.lookup_constructor lid env in
  mkexp (Texp_construct(mknoloc lid, cnone, [])) ty loc env

let option_some texp =
  let lid = Longident.Lident "Some" in
  let csome = Env.lookup_constructor lid Env.initial_safe_string in
  mkexp ( Texp_construct(mknoloc lid , csome, [texp]) )
    (type_option texp.exp_type) texp.exp_loc texp.exp_env

let extract_option_type env ty =
  match expand_head env ty with {desc = Tconstr(path, [ty], _)}
    when Path.same path Predef.path_option -> ty
  | _ -> assert false

let extract_concrete_record env ty =
  match extract_concrete_typedecl env ty with
    (p0, p, {type_kind=Type_record (fields, _)}) -> (p0, p, fields)
  | _ -> raise Not_found

let extract_concrete_variant env ty =
  match extract_concrete_typedecl env ty with
    (p0, p, {type_kind=Type_variant cstrs}) -> (p0, p, cstrs)
  | (p0, p, {type_kind=Type_open}) -> (p0, p, [])
  | _ -> raise Not_found

let extract_label_names env ty =
  try
    let (_, _,fields) = extract_concrete_record env ty in
    List.map (fun l -> l.Types.ld_id) fields
  with Not_found ->
    assert false

(* Typing of patterns *)

(* unification inside type_pat*)
let unify_pat_types loc env ty ty' =
  try
    unify env ty ty'
  with
    Unify trace ->
      raise(Error(loc, env, Pattern_type_clash(trace)))
  | Tags(l1,l2) ->
      raise(Typetexp.Error(loc, env, Typetexp.Variant_tags (l1, l2)))

(* unification inside type_exp and type_expect *)
let unify_exp_types loc env ty expected_ty =
  (* Format.eprintf "@[%a@ %a@]@." Printtyp.raw_type_expr exp.exp_type
    Printtyp.raw_type_expr expected_ty; *)
  try
    unify env ty expected_ty
  with
    Unify trace ->
      raise(Error(loc, env, Expr_type_clash(trace, None)))
  | Tags(l1,l2) ->
      raise(Typetexp.Error(loc, env, Typetexp.Variant_tags (l1, l2)))

(* level at which to create the local type declarations *)
let gadt_equations_level = ref None
let get_gadt_equations_level () =
  match !gadt_equations_level with
    Some y -> y
  | None -> assert false

let unify_pat_types_gadt loc env ty ty' =
  try unify_gadt ~equations_level:(get_gadt_equations_level ()) env ty ty'
  with
  | Unify trace ->
      raise(Error(loc, !env, Pattern_type_clash(trace)))
  | Tags(l1,l2) ->
      raise(Typetexp.Error(loc, !env, Typetexp.Variant_tags (l1, l2)))

(* Creating new conjunctive types is not allowed when typing patterns *)

let unify_pat env pat expected_ty =
  unify_pat_types pat.pat_loc env pat.pat_type expected_ty

(* make all Reither present in open variants *)
let finalize_variant pat =
  match pat.pat_desc with
    Tpat_variant(tag, opat, r) ->
      let row =
        match expand_head pat.pat_env pat.pat_type with
          {desc = Tvariant row} -> r := row; row_repr row
        | _ -> assert false
      in
      begin match row_field tag row with
      | Rabsent -> () (* assert false *)
      | Reither (true, [], _, e) when not row.row_closed ->
          set_row_field e (Rpresent None)
      | Reither (false, ty::tl, _, e) when not row.row_closed ->
          set_row_field e (Rpresent (Some ty));
          begin match opat with None -> assert false
          | Some pat -> List.iter (unify_pat pat.pat_env pat) (ty::tl)
          end
      | Reither (c, _l, true, e) when not (row_fixed row) ->
          set_row_field e (Reither (c, [], false, ref None))
      | _ -> ()
      end;
      (* Force check of well-formedness   WHY? *)
      (* unify_pat pat.pat_env pat
        (newty(Tvariant{row_fields=[]; row_more=newvar(); row_closed=false;
                        row_bound=(); row_fixed=false; row_name=None})); *)
  | _ -> ()

let rec iter_pattern f p =
  f p;
  iter_pattern_desc (iter_pattern f) p.pat_desc

let has_variants p =
  try
    iter_pattern (function {pat_desc=Tpat_variant _} -> raise Exit | _ -> ())
      p;
    false
  with Exit ->
    true


(* pattern environment *)
type pattern_variable =
  {
    pv_id: Ident.t;
    pv_type: type_expr;
    pv_loc: Location.t;
    pv_as_var: bool;
    pv_attributes: attributes;
  }

type module_variable =
  string loc * Location.t

let pattern_variables = ref ([] : pattern_variable list)
let pattern_force = ref ([] : (unit -> unit) list)
let pattern_scope = ref (None : Annot.ident option);;
let allow_modules = ref false
let module_variables = ref ([] : module_variable list)
let reset_pattern scope allow =
  pattern_variables := [];
  pattern_force := [];
  pattern_scope := scope;
  allow_modules := allow;
  module_variables := [];
;;

let maybe_add_pattern_variables_ghost loc_let env pv =
  List.fold_right
    (fun {pv_id; pv_type; _} env ->
       let lid = Longident.Lident (Ident.name pv_id) in
       match Env.lookup_value ~mark:false lid env with
       | _ -> env
       | exception Not_found ->
         Env.add_value pv_id
           { val_type = pv_type;
             val_kind = Val_unbound Val_unbound_ghost_recursive;
             val_loc = loc_let;
             val_attributes = [];
           } env
    ) pv env

let enter_variable ?(is_module=false) ?(is_as_variable=false) loc name ty
    attrs =
  if List.exists (fun {pv_id; _} -> Ident.name pv_id = name.txt)
      !pattern_variables
  then raise(Error(loc, Env.empty, Multiply_bound_variable name.txt));
  let id = Ident.create_local name.txt in
  pattern_variables :=
    {pv_id = id;
     pv_type = ty;
     pv_loc = loc;
     pv_as_var = is_as_variable;
     pv_attributes = attrs} :: !pattern_variables;
  if is_module then begin
    (* Note: unpack patterns enter a variable of the same name *)
    if not !allow_modules then
      raise (Error (loc, Env.empty, Modules_not_allowed));
    module_variables := (name, loc) :: !module_variables
  end else
    (* moved to genannot *)
    may (fun s -> Stypes.record (Stypes.An_ident (name.loc, name.txt, s)))
        !pattern_scope;
  id

let sort_pattern_variables vs =
  List.sort
    (fun {pv_id = x; _} {pv_id = y; _} ->
      Stdlib.compare (Ident.name x) (Ident.name y))
    vs

let enter_orpat_variables loc env  p1_vs p2_vs =
  (* unify_vars operate on sorted lists *)

  let p1_vs = sort_pattern_variables p1_vs
  and p2_vs = sort_pattern_variables p2_vs in

  let rec unify_vars p1_vs p2_vs =
    let vars vs = List.map (fun {pv_id; _} -> pv_id) vs in
    match p1_vs, p2_vs with
      | {pv_id = x1; pv_type = t1; _}::rem1, {pv_id = x2; pv_type = t2; _}::rem2
        when Ident.equal x1 x2 ->
          if x1==x2 then
            unify_vars rem1 rem2
          else begin
            begin try
              unify_var env (newvar ()) t1;
              unify env t1 t2
            with
            | Unify trace ->
                raise(Error(loc, env, Or_pattern_type_clash(x1, trace)))
            end;
          (x2,x1)::unify_vars rem1 rem2
          end
      | [],[] -> []
      | {pv_id; _}::_, [] | [],{pv_id; _}::_ ->
          raise (Error (loc, env, Orpat_vars (pv_id, [])))
      | {pv_id = x; _}::_, {pv_id = y; _}::_ ->
          let err =
            if Ident.name x < Ident.name y
            then Orpat_vars (x, vars p2_vs)
            else Orpat_vars (y, vars p1_vs) in
          raise (Error (loc, env, err)) in
  unify_vars p1_vs p2_vs

let rec build_as_type env p =
  match p.pat_desc with
    Tpat_alias(p1,_, _) -> build_as_type env p1
  | Tpat_tuple pl ->
      let tyl = List.map (build_as_type env) pl in
      newty (Ttuple tyl)
  | Tpat_construct(_, cstr, pl) ->
      let keep = cstr.cstr_private = Private || cstr.cstr_existentials <> [] in
      if keep then p.pat_type else
      let tyl = List.map (build_as_type env) pl in
      let ty_args, ty_res = instance_constructor cstr in
      List.iter2 (fun (p,ty) -> unify_pat env {p with pat_type = ty})
        (List.combine pl tyl) ty_args;
      ty_res
  | Tpat_variant(l, p', _) ->
      let ty = may_map (build_as_type env) p' in
      newty (Tvariant{row_fields=[l, Rpresent ty]; row_more=newvar();
                      row_bound=(); row_name=None;
                      row_fixed=false; row_closed=false})
  | Tpat_record (lpl,_) ->
      let lbl = snd3 (List.hd lpl) in
      if lbl.lbl_private = Private then p.pat_type else
      let ty = newvar () in
      let ppl = List.map (fun (_, l, p) -> l.lbl_pos, p) lpl in
      let do_label lbl =
        let _, ty_arg, ty_res = instance_label false lbl in
        unify_pat env {p with pat_type = ty} ty_res;
        let refinable =
          lbl.lbl_mut = Immutable && List.mem_assoc lbl.lbl_pos ppl &&
          match (repr lbl.lbl_arg).desc with Tpoly _ -> false | _ -> true in
        if refinable then begin
          let arg = List.assoc lbl.lbl_pos ppl in
          unify_pat env {arg with pat_type = build_as_type env arg} ty_arg
        end else begin
          let _, ty_arg', ty_res' = instance_label false lbl in
          unify env ty_arg ty_arg';
          unify_pat env p ty_res'
        end in
      Array.iter do_label lbl.lbl_all;
      ty
  | Tpat_or(p1, p2, row) ->
      begin match row with
        None ->
          let ty1 = build_as_type env p1 and ty2 = build_as_type env p2 in
          unify_pat env {p2 with pat_type = ty2} ty1;
          ty1
      | Some row ->
          let row = row_repr row in
          newty (Tvariant{row with row_closed=false; row_more=newvar()})
      end
  | Tpat_any | Tpat_var _ | Tpat_constant _
  | Tpat_array _ | Tpat_lazy _ | Tpat_exception _ -> p.pat_type

let build_or_pat env loc lid =
  let path, decl = Typetexp.find_type env lid.loc lid.txt
  in
  let tyl = List.map (fun _ -> newvar()) decl.type_params in
  let row0 =
    let ty = expand_head env (newty(Tconstr(path, tyl, ref Mnil))) in
    match ty.desc with
      Tvariant row when static_row row -> row
    | _ -> raise(Error(lid.loc, env, Not_a_variant_type lid.txt))
  in
  let pats, fields =
    List.fold_left
      (fun (pats,fields) (l,f) ->
        match row_field_repr f with
          Rpresent None ->
            (l,None) :: pats,
            (l, Reither(true,[], true, ref None)) :: fields
        | Rpresent (Some ty) ->
            (l, Some {pat_desc=Tpat_any; pat_loc=Location.none; pat_env=env;
                      pat_type=ty; pat_extra=[]; pat_attributes=[]})
            :: pats,
            (l, Reither(false, [ty], true, ref None)) :: fields
        | _ -> pats, fields)
      ([],[]) (row_repr row0).row_fields in
  let row =
    { row_fields = List.rev fields; row_more = newvar(); row_bound = ();
      row_closed = false; row_fixed = false; row_name = Some (path, tyl) }
  in
  let ty = newty (Tvariant row) in
  let gloc = {loc with Location.loc_ghost=true} in
  let row' = ref {row with row_more=newvar()} in
  let pats =
    List.map
      (fun (l,p) ->
        {pat_desc=Tpat_variant(l,p,row'); pat_loc=gloc;
         pat_env=env; pat_type=ty; pat_extra=[]; pat_attributes=[]})
      pats
  in
  match pats with
    [] ->
      (* empty polymorphic variants: not possible with the concrete language
         but valid at the ast level *)
      raise(Error(lid.loc, env, Not_a_variant_type lid.txt))
  | pat :: pats ->
      let r =
        List.fold_left
          (fun pat pat0 ->
            {pat_desc=Tpat_or(pat0,pat,Some row0); pat_extra=[];
             pat_loc=gloc; pat_env=env; pat_type=ty; pat_attributes=[]})
          pat pats in
      (path, rp { r with pat_loc = loc },ty)

let split_cases env cases =
  let add_case lst case = function
    | None -> lst
    | Some c_lhs -> { case with c_lhs } :: lst
  in
  List.fold_right (fun ({ c_lhs; c_guard } as case) (vals, exns) ->
    match split_pattern c_lhs with
    | Some _, Some _ when c_guard <> None ->
      raise (Error (c_lhs.pat_loc, env,
                    Mixed_value_and_exception_patterns_under_guard))
    | vp, ep -> add_case vals case vp, add_case exns case ep
  ) cases ([], [])

(* Type paths *)

let rec expand_path env p =
  let decl =
    try Some (Env.find_type p env) with Not_found -> None
  in
  match decl with
    Some {type_manifest = Some ty} ->
      begin match repr ty with
        {desc=Tconstr(p,_,_)} -> expand_path env p
      | _ -> assert false
      end
  | _ ->
      let p' = Env.normalize_type_path None env p in
      if Path.same p p' then p else expand_path env p'

let compare_type_path env tpath1 tpath2 =
  Path.same (expand_path env tpath1) (expand_path env tpath2)

(* Records *)
let label_of_kind kind =
  if kind = "record" then "field" else "constructor"

module NameChoice(Name : sig
  type t
  val type_kind: string
  val get_name: t -> string
  val get_type: t -> type_expr
  val get_descrs: Env.type_descriptions -> t list
  val unbound_name_error: Env.t -> Longident.t loc -> 'a
  val in_env: t -> bool
end) = struct
  open Name

  let get_type_path d =
    match (repr (get_type d)).desc with
    | Tconstr(p, _, _) -> p
    | _ -> assert false

  let lookup_from_type env tpath lid =
    let descrs = get_descrs (Env.find_type_descrs tpath env) in
    Env.mark_type_used (Path.last tpath) (Env.find_type tpath env);
    match lid.txt with
      Longident.Lident s -> begin
        try
          List.find (fun nd -> get_name nd = s) descrs
        with Not_found ->
          let names = List.map get_name descrs in
          raise (Error (lid.loc, env,
                        Wrong_name ("", mk_expected (newvar ()),
                                    type_kind, tpath, s, names)))
      end
    | _ -> raise Not_found

  let rec unique eq acc = function
      [] -> List.rev acc
    | x :: rem ->
        if List.exists (eq x) acc then unique eq acc rem
        else unique eq (x :: acc) rem

  let ambiguous_types env lbl others =
    let tpath = get_type_path lbl in
    let others =
      List.map (fun (lbl, _) -> get_type_path lbl) others in
    let tpaths = unique (compare_type_path env) [tpath] others in
    match tpaths with
      [_] -> []
    | _ -> let open Printtyp in
        wrap_printing_env ~error:true env (fun () ->
            reset(); strings_of_paths Type tpaths)

  let disambiguate_by_type env tpath lbls =
    let check_type (lbl, _) =
      let lbl_tpath = get_type_path lbl in
      compare_type_path env tpath lbl_tpath
    in
    List.find check_type lbls

  let disambiguate ?(warn=Location.prerr_warning) ?scope lid env opath lbls =
    let scope = match scope with None -> lbls | Some l -> l in
    let lbl = match opath with
      None ->
        begin match lbls with
          [] -> unbound_name_error env lid
        | (lbl, use) :: rest ->
            use ();
            Printtyp.Conflicts.reset ();
            let paths = ambiguous_types env lbl rest in
            let expansion = Format.asprintf "%t" Printtyp.Conflicts.print in
            if paths <> [] then
              warn lid.loc
                (Warnings.Ambiguous_name ([Longident.last lid.txt],
                                          paths, false, expansion));
            lbl
        end
    | Some(tpath0, tpath, pr) ->
        let warn_pr () =
          let label = label_of_kind type_kind in
          warn lid.loc
            (Warnings.Not_principal
               ("this type-based " ^ label ^ " disambiguation"))
        in
        try
          let lbl, use = disambiguate_by_type env tpath scope in
          use ();
          if not pr then begin
            (* Check if non-principal type is affecting result *)
            match lbls with
              [] -> warn_pr ()
            | (lbl', _use') :: rest ->
                let lbl_tpath = get_type_path lbl' in
                if not (compare_type_path env tpath lbl_tpath) then warn_pr ()
                else
                  Printtyp.Conflicts.reset ();
                  let paths = ambiguous_types env lbl rest in
                  let expansion =
                    Format.asprintf "%t" Printtyp.Conflicts.print in
                  if paths <> [] then
                    warn lid.loc
                      (Warnings.Ambiguous_name ([Longident.last lid.txt],
                                                paths, false, expansion))
          end;
          lbl
        with Not_found -> try
          let lbl = lookup_from_type env tpath lid in
          if in_env lbl then
          begin
          let s =
            Printtyp.wrap_printing_env ~error:true env
              (fun () -> Printtyp.string_of_path tpath) in
          warn lid.loc
            (Warnings.Name_out_of_scope (s, [Longident.last lid.txt], false));
          end;
          if not pr then warn_pr ();
          lbl
        with Not_found ->
          if lbls = [] then unbound_name_error env lid else
          let tp = (tpath0, expand_path env tpath) in
          let tpl =
            List.map
              (fun (lbl, _) ->
                let tp0 = get_type_path lbl in
                let tp = expand_path env tp0 in
                  (tp0, tp))
              lbls
          in
          raise (Error (lid.loc, env,
                        Name_type_mismatch (type_kind, lid.txt, tp, tpl)))
    in
    if in_env lbl then
    begin match scope with
      (lab1,_)::_ when lab1 == lbl -> ()
    | _ ->
        Location.prerr_warning lid.loc
          (Warnings.Disambiguated_name(get_name lbl))
    end;
    lbl
end

let wrap_disambiguate kind ty f x =
  try f x with Error (loc, env, Wrong_name ("",_,tk,tp,name,valid_names)) ->
    raise (Error (loc, env, Wrong_name (kind,ty,tk,tp,name,valid_names)))

module Label = NameChoice (struct
  type t = label_description
  let type_kind = "record"
  let get_name lbl = lbl.lbl_name
  let get_type lbl = lbl.lbl_res
  let get_descrs = snd
  let unbound_name_error = Typetexp.unbound_label_error
  let in_env lbl =
    match lbl.lbl_repres with
    | Record_regular | Record_float | Record_unboxed false -> true
    | Record_unboxed true | Record_inlined _ | Record_extension _ -> false
end)

let disambiguate_label_by_ids keep closed ids labels =
  let check_ids (lbl, _) =
    let lbls = Hashtbl.create 8 in
    Array.iter (fun lbl -> Hashtbl.add lbls lbl.lbl_name ()) lbl.lbl_all;
    List.for_all (Hashtbl.mem lbls) ids
  and check_closed (lbl, _) =
    (not closed || List.length ids = Array.length lbl.lbl_all)
  in
  let labels' = List.filter check_ids labels in
  if keep && labels' = [] then (false, labels) else
  let labels'' = List.filter check_closed labels' in
  if keep && labels'' = [] then (false, labels') else (true, labels'')

(* Only issue warnings once per record constructor/pattern *)
let disambiguate_lid_a_list loc closed env opath lid_a_list =
  let ids = List.map (fun (lid, _) -> Longident.last lid.txt) lid_a_list in
  let w_pr = ref false and w_amb = ref []
  and w_scope = ref [] and w_scope_ty = ref "" in
  let warn loc msg =
    let open Warnings in
    match msg with
    | Not_principal _ -> w_pr := true
    | Ambiguous_name([s], l, _, ex) -> w_amb := (s, l, ex) :: !w_amb
    | Name_out_of_scope(ty, [s], _) ->
        w_scope := s :: !w_scope; w_scope_ty := ty
    | _ -> Location.prerr_warning loc msg
  in
  let process_label lid =
    (* Strategy for each field:
       * collect all the labels in scope for that name
       * if the type is known and principal, just eventually warn
         if the real label was not in scope
       * fail if there is no known type and no label found
       * otherwise use other fields to reduce the list of candidates
       * if there is no known type reduce it incrementally, so that
         there is still at least one candidate (for error message)
       * if the reduced list is valid, call Label.disambiguate
     *)
    let scope = Typetexp.find_all_labels env lid.loc lid.txt in
    if opath = None && scope = [] then
      Typetexp.unbound_label_error env lid;
    let (ok, labels) =
      match opath with
        Some (_, _, true) -> (true, scope) (* disambiguate only checks scope *)
      | _  -> disambiguate_label_by_ids (opath=None) closed ids scope
    in
    if ok then Label.disambiguate lid env opath labels ~warn ~scope
          else fst (List.hd labels) (* will fail later *)
  in
  let lbl_a_list =
    List.map (fun (lid,a) -> lid, process_label lid, a) lid_a_list in
  if !w_pr then
    Location.prerr_warning loc
      (Warnings.Not_principal "this type-based record disambiguation")
  else begin
    match List.rev !w_amb with
      (_,types,ex)::_ as amb ->
        let paths =
          List.map (fun (_,lbl,_) -> Label.get_type_path lbl) lbl_a_list in
        let path = List.hd paths in
        let fst3 (x,_,_) = x in
        if List.for_all (compare_type_path env path) (List.tl paths) then
          Location.prerr_warning loc
            (Warnings.Ambiguous_name (List.map fst3 amb, types, true, ex))
        else
          List.iter
            (fun (s,l,ex) -> Location.prerr_warning loc
                (Warnings.Ambiguous_name ([s],l,false, ex)))
            amb
    | _ -> ()
  end;
  if !w_scope <> [] then
    Location.prerr_warning loc
      (Warnings.Name_out_of_scope (!w_scope_ty, List.rev !w_scope, true));
  lbl_a_list

let rec find_record_qual = function
  | [] -> None
  | ({ txt = Longident.Ldot (modname, _) }, _) :: _ -> Some modname
  | _ :: rest -> find_record_qual rest

let map_fold_cont f xs k =
  List.fold_right (fun x k ys -> f x (fun y -> k (y :: ys)))
    xs (fun ys -> k (List.rev ys)) []

let type_label_a_list ?labels loc closed env type_lbl_a opath lid_a_list k =
  let lbl_a_list =
    match lid_a_list, labels with
      ({txt=Longident.Lident s}, _)::_, Some labels when Hashtbl.mem labels s ->
        (* Special case for rebuilt syntax trees *)
        List.map
          (function lid, a -> match lid.txt with
            Longident.Lident s -> lid, Hashtbl.find labels s, a
          | _ -> assert false)
          lid_a_list
    | _ ->
        let lid_a_list =
          match find_record_qual lid_a_list with
            None -> lid_a_list
          | Some modname ->
              List.map
                (fun (lid, a as lid_a) ->
                  match lid.txt with Longident.Lident s ->
                    {lid with txt=Longident.Ldot (modname, s)}, a
                  | _ -> lid_a)
                lid_a_list
        in
        disambiguate_lid_a_list loc closed env opath lid_a_list
  in
  (* Invariant: records are sorted in the typed tree *)
  let lbl_a_list =
    List.sort
      (fun (_,lbl1,_) (_,lbl2,_) -> compare lbl1.lbl_pos lbl2.lbl_pos)
      lbl_a_list
  in
  map_fold_cont type_lbl_a lbl_a_list k
;;

(* Checks over the labels mentioned in a record pattern:
   no duplicate definitions (error); properly closed (warning) *)

let check_recordpat_labels loc lbl_pat_list closed =
  match lbl_pat_list with
  | [] -> ()                            (* should not happen *)
  | (_, label1, _) :: _ ->
      let all = label1.lbl_all in
      let defined = Array.make (Array.length all) false in
      let check_defined (_, label, _) =
        if defined.(label.lbl_pos)
        then raise(Error(loc, Env.empty, Label_multiply_defined label.lbl_name))
        else defined.(label.lbl_pos) <- true in
      List.iter check_defined lbl_pat_list;
      if closed = Closed
      && Warnings.is_active (Warnings.Non_closed_record_pattern "")
      then begin
        let undefined = ref [] in
        for i = 0 to Array.length all - 1 do
          if not defined.(i) then undefined := all.(i).lbl_name :: !undefined
        done;
        if !undefined <> [] then begin
          let u = String.concat ", " (List.rev !undefined) in
          Location.prerr_warning loc (Warnings.Non_closed_record_pattern u)
        end
      end

(* Constructors *)

module Constructor = NameChoice (struct
  type t = constructor_description
  let type_kind = "variant"
  let get_name cstr = cstr.cstr_name
  let get_type cstr = cstr.cstr_res
  let get_descrs = fst
  let unbound_name_error = Typetexp.unbound_constructor_error
  let in_env _ = true
end)

(* unification of a type with a tconstr with
   freshly created arguments *)
let unify_head_only loc env ty constr =
  let (_, ty_res) = instance_constructor constr in
  match (repr ty_res).desc with
  | Tconstr(p,args,m) ->
      ty_res.desc <- Tconstr(p,List.map (fun _ -> newvar ()) args,m);
      enforce_constraints env ty_res;
      unify_pat_types loc env ty_res ty
  | _ -> assert false

(* Typing of patterns *)

(* Simplified patterns for effect continuations *)
let type_continuation_pat env expected_ty sp =
  let loc = sp.ppat_loc in
  match sp.ppat_desc with
  | Ppat_any -> None
  | Ppat_var name ->
      let id = Ident.create name.txt in
      let desc =
        { val_type = expected_ty; val_kind = Val_reg;
          Types.val_loc = loc; val_attributes = []; }
      in
        Some (id, desc)
  | Ppat_extension ext ->
      raise (Error_forward (Builtin_attributes.error_of_extension ext))
  | _ -> raise (Error (loc, env, Invalid_continuation_pattern))

(* Remember current state for backtracking.
   No variable information, as we only backtrack on
   patterns without variables (cf. assert statements). *)
type state =
 { snapshot: Btype.snapshot;
   levels: Ctype.levels;
   env: Env.t; }
let save_state env =
  { snapshot = Btype.snapshot ();
    levels = Ctype.save_levels ();
    env = !env; }
let set_state s env =
  Btype.backtrack s.snapshot;
  Ctype.set_levels s.levels;
  env := s.env

(* type_pat does not generate local constraints inside or patterns *)
type type_pat_mode =
  | Normal
  | Splitting_or   (* splitting an or-pattern *)
  | Inside_or      (* inside a non-split or-pattern *)
  | Split_or       (* always split or-patterns *)

(* "half typed" cases are produced in [type_cases] when we've just typechecked
   the pattern but haven't type-checked the body yet.
   At this point we might have added some type equalities to the environment,
   but haven't yet added identifiers bound by the pattern. *)
type half_typed_case =
  { typed_pat: pattern;
    pat_type_for_unif: type_expr;
    untyped_case: Parsetree.case;
    branch_env: Env.t;
    pat_vars: pattern_variable list;
    unpacks: module_variable list;
    contains_gadt: bool; }

let all_idents_cases half_typed_cases =
  let idents = Hashtbl.create 8 in
  let f = function
    | {pexp_desc=Pexp_ident { txt = Longident.Lident id; _ }; _} ->
        Hashtbl.replace idents id ()
    | _ -> ()
  in
  List.iter
    (fun { untyped_case = cp; _ } ->
      may (iter_expression f) cp.pc_guard;
      iter_expression f cp.pc_rhs
    )
    half_typed_cases;
  Hashtbl.fold (fun x () rest -> x :: rest) idents []

let rec has_literal_pattern p = match p.ppat_desc with
  | Ppat_constant _
  | Ppat_interval _ ->
     true
  | Ppat_any
  | Ppat_variant (_, None)
  | Ppat_construct (_, None)
  | Ppat_type _
  | Ppat_var _
  | Ppat_unpack _
  | Ppat_extension _ ->
     false
  | Ppat_exception p
  | Ppat_variant (_, Some p)
  | Ppat_construct (_, Some p)
  | Ppat_constraint (p, _)
  | Ppat_alias (p, _)
  | Ppat_lazy p
  | Ppat_open (_, p) ->
     has_literal_pattern p
  | Ppat_tuple ps
  | Ppat_array ps ->
     List.exists has_literal_pattern ps
  | Ppat_record (ps, _) ->
     List.exists (fun (_,p) -> has_literal_pattern p) ps
  | Ppat_or (p, q) ->
     has_literal_pattern p || has_literal_pattern q

exception Need_backtrack

let check_scope_escape loc env level ty =
  try Ctype.check_scope_escape env level ty
  with Unify trace ->
    raise(Error(loc, env, Pattern_type_clash(trace)))

(* type_pat propagates the expected type as well as maps for
   constructors and labels.
   Unification may update the typing environment. *)
(* constrs <> None => called from parmatch: backtrack on or-patterns
   explode > 0 => explode Ppat_any for gadts *)
let rec type_pat ?(exception_allowed=false) ~constrs ~labels ~no_existentials
          ~mode ~explode ~env sp expected_ty k =
  Builtin_attributes.warning_scope sp.ppat_attributes
    (fun () ->
       type_pat_aux ~exception_allowed ~constrs ~labels ~no_existentials ~mode
         ~explode ~env sp expected_ty k
    )

and type_pat_aux ~exception_allowed ~constrs ~labels ~no_existentials ~mode
      ~explode ~env sp expected_ty k =
  let mode' = if mode = Splitting_or then Normal else mode in
  let type_pat ?(exception_allowed=false) ?(constrs=constrs) ?(labels=labels)
        ?(mode=mode') ?(explode=explode) ?(env=env) =
    type_pat ~exception_allowed ~constrs ~labels ~no_existentials ~mode ~explode
      ~env
  in
  let loc = sp.ppat_loc in
  let rup k x =
    if constrs = None then (ignore (rp x));
    unify_pat !env x (instance expected_ty);
    k x
  in
  let rp k x : pattern = if constrs = None then k (rp x) else k x in
  match sp.ppat_desc with
    Ppat_any ->
      let k' d = rp k {
        pat_desc = d;
        pat_loc = loc; pat_extra=[];
        pat_type = instance expected_ty;
        pat_attributes = sp.ppat_attributes;
        pat_env = !env }
      in
      if explode > 0 then
        let (sp, constrs, labels) =
          try
            Parmatch.ppat_of_type !env expected_ty
          with Parmatch.Empty -> raise (Error (loc, !env, Empty_pattern))
        in
        if sp.ppat_desc = Parsetree.Ppat_any then k' Tpat_any else
        if mode = Inside_or then raise Need_backtrack else
        let explode =
          match sp.ppat_desc with
            Parsetree.Ppat_or _ -> explode - 5
          | _ -> explode - 1
        in
        type_pat ~constrs:(Some constrs) ~labels:(Some labels)
          ~explode sp expected_ty k
      else k' Tpat_any
  | Ppat_var name ->
      let ty = instance expected_ty in
      let id = (* PR#7330 *)
        if name.txt = "*extension*" then
          Ident.create_local name.txt
        else
          enter_variable loc name ty sp.ppat_attributes
      in
      rp k {
        pat_desc = Tpat_var (id, name);
        pat_loc = loc; pat_extra=[];
        pat_type = ty;
        pat_attributes = sp.ppat_attributes;
        pat_env = !env }
  | Ppat_unpack name ->
      assert (constrs = None);
      let t = instance expected_ty in
      let id = enter_variable loc name t ~is_module:true sp.ppat_attributes in
      rp k {
        pat_desc = Tpat_var (id, name);
        pat_loc = sp.ppat_loc;
        pat_extra=[Tpat_unpack, loc, sp.ppat_attributes];
        pat_type = t;
        pat_attributes = [];
        pat_env = !env }
  | Ppat_constraint(
      {ppat_desc=Ppat_var name; ppat_loc=lloc; ppat_attributes = attrs},
      ({ptyp_desc=Ptyp_poly _} as sty)) ->
      (* explicitly polymorphic type *)
      assert (constrs = None);
      let cty, force = Typetexp.transl_simple_type_delayed !env sty in
      let ty = cty.ctyp_type in
      unify_pat_types lloc !env ty (instance expected_ty);
      pattern_force := force :: !pattern_force;
      begin match ty.desc with
      | Tpoly (body, tyl) ->
          begin_def ();
          let _, ty' = instance_poly ~keep_names:true false tyl body in
          end_def ();
          generalize ty';
          let id = enter_variable lloc name ty' attrs in
          rp k {
            pat_desc = Tpat_var (id, name);
            pat_loc = lloc;
            pat_extra = [Tpat_constraint cty, loc, sp.ppat_attributes];
            pat_type = ty;
            pat_attributes = [];
            pat_env = !env
          }
      | _ -> assert false
      end
  | Ppat_alias(sq, name) ->
      assert (constrs = None);
      type_pat sq expected_ty (fun q ->
        begin_def ();
        let ty_var = build_as_type !env q in
        end_def ();
        generalize ty_var;
        let id =
          enter_variable ~is_as_variable:true loc name ty_var sp.ppat_attributes
        in
        rp k {
          pat_desc = Tpat_alias(q, id, name);
          pat_loc = loc; pat_extra=[];
          pat_type = q.pat_type;
          pat_attributes = sp.ppat_attributes;
          pat_env = !env })
  | Ppat_constant cst ->
      let cst = constant_or_raise !env loc cst in
      rup k {
        pat_desc = Tpat_constant cst;
        pat_loc = loc; pat_extra=[];
        pat_type = type_constant cst;
        pat_attributes = sp.ppat_attributes;
        pat_env = !env }
  | Ppat_interval (Pconst_char c1, Pconst_char c2) ->
      let open Ast_helper.Pat in
      let gloc = {loc with Location.loc_ghost=true} in
      let rec loop c1 c2 =
        if c1 = c2 then constant ~loc:gloc (Pconst_char c1)
        else
          or_ ~loc:gloc
            (constant ~loc:gloc (Pconst_char c1))
            (loop (Char.chr(Char.code c1 + 1)) c2)
      in
      let p = if c1 <= c2 then loop c1 c2 else loop c2 c1 in
      let p = {p with ppat_loc=loc} in
      type_pat ~explode:0 p expected_ty k
        (* TODO: record 'extra' to remember about interval *)
  | Ppat_interval _ ->
      raise (Error (loc, !env, Invalid_interval))
  | Ppat_tuple spl ->
      assert (List.length spl >= 2);
      let spl_ann = List.map (fun p -> (p,newgenvar ())) spl in
      let ty = newgenty (Ttuple(List.map snd spl_ann)) in
      begin_def ();
      let expected_ty = instance expected_ty in
      end_def ();
      generalize_structure expected_ty;
      unify_pat_types loc !env ty expected_ty;
      map_fold_cont (fun (p,t) -> type_pat p t) spl_ann (fun pl ->
        rp k {
        pat_desc = Tpat_tuple pl;
        pat_loc = loc; pat_extra=[];
        pat_type = newty (Ttuple(List.map (fun p -> p.pat_type) pl));
        pat_attributes = sp.ppat_attributes;
        pat_env = !env })
  | Ppat_construct(lid, sarg) ->
      let opath =
        try
          let (p0, p, _) = extract_concrete_variant !env expected_ty in
            Some (p0, p, true)
        with Not_found -> None
      in
      let candidates =
        match lid.txt, constrs with
          Longident.Lident s, Some constrs when Hashtbl.mem constrs s ->
            [Hashtbl.find constrs s, (fun () -> ())]
        | _ ->  Typetexp.find_all_constructors !env lid.loc lid.txt
      in
      let constr =
        wrap_disambiguate "This variant pattern is expected to have"
          (mk_expected expected_ty)
          (Constructor.disambiguate lid !env opath) candidates
      in
      if constr.cstr_generalized && constrs <> None && mode = Inside_or
      then raise Need_backtrack;
      Env.mark_constructor Env.Pattern !env (Longident.last lid.txt) constr;
      Builtin_attributes.check_alerts loc constr.cstr_attributes
        constr.cstr_name;
      begin match no_existentials, constr.cstr_existentials with
      | None, _ | _, [] -> ()
      | Some r, (_ :: _ as exs)  ->
          let exs = List.map (Ctype.existential_name constr) exs in
          let name = constr.cstr_name in
          raise (Error (loc, !env, Unexpected_existential (r,name, exs)))
      end;
      (* if constructor is gadt, we must verify that the expected type has the
         correct head *)
      if constr.cstr_generalized then
        unify_head_only loc !env (instance expected_ty) constr;
      let sargs =
        match sarg with
          None -> []
        | Some {ppat_desc = Ppat_tuple spl} when
            constr.cstr_arity > 1 ||
            Builtin_attributes.explicit_arity sp.ppat_attributes
          -> spl
        | Some({ppat_desc = Ppat_any} as sp) when constr.cstr_arity <> 1 ->
            if constr.cstr_arity = 0 then
              Location.prerr_warning sp.ppat_loc
                                     Warnings.Wildcard_arg_to_constant_constr;
            replicate_list sp constr.cstr_arity
        | Some sp -> [sp] in
      if Builtin_attributes.warn_on_literal_pattern constr.cstr_attributes then
        begin match List.filter has_literal_pattern sargs with
        | sp :: _ ->
           Location.prerr_warning sp.ppat_loc Warnings.Fragile_literal_pattern
        | _ -> ()
        end;
      if List.length sargs <> constr.cstr_arity then
        raise(Error(loc, !env, Constructor_arity_mismatch(lid.txt,
                                     constr.cstr_arity, List.length sargs)));
      begin_def ();
      let (ty_args, ty_res) =
        instance_constructor ~in_pattern:(env, get_gadt_equations_level ())
          constr
      in
      let expected_ty = instance expected_ty in
      (* PR#7214: do not use gadt unification for toplevel lets *)
      if not constr.cstr_generalized || no_existentials <> None
      then unify_pat_types loc !env ty_res expected_ty
      else unify_pat_types_gadt loc env ty_res expected_ty;
      end_def ();
      generalize_structure expected_ty;
      generalize_structure ty_res;
      List.iter generalize_structure ty_args;

      let rec check_non_escaping p =
        match p.ppat_desc with
        | Ppat_or (p1, p2) ->
            check_non_escaping p1;
            check_non_escaping p2
        | Ppat_alias (p, _) ->
            check_non_escaping p
        | Ppat_constraint _ ->
            raise (Error (p.ppat_loc, !env, Inlined_record_escape))
        | _ ->
            ()
      in
      if constr.cstr_inlined <> None then List.iter check_non_escaping sargs;

      map_fold_cont (fun (p,t) -> type_pat p t) (List.combine sargs ty_args)
      (fun args ->
        rp k {
          pat_desc=Tpat_construct(lid, constr, args);
          pat_loc = loc; pat_extra=[];
          pat_type = instance expected_ty;
          pat_attributes = sp.ppat_attributes;
          pat_env = !env })
  | Ppat_variant(l, sarg) ->
      let arg_type = match sarg with None -> [] | Some _ -> [newgenvar()] in
      let row = { row_fields =
                    [l, Reither(sarg = None, arg_type, true, ref None)];
                  row_bound = ();
                  row_closed = false;
                  row_more = newgenvar ();
                  row_fixed = false;
                  row_name = None } in
      begin_def ();
      let expected_ty = instance expected_ty in
      end_def ();
      generalize_structure expected_ty;
      (* PR#7404: allow some_private_tag blindly, as it would not unify with
         the abstract row variable *)
      if l = Parmatch.some_private_tag then assert (constrs <> None)
      else unify_pat_types loc !env (newgenty (Tvariant row)) expected_ty;
      let k arg =
        rp k {
        pat_desc = Tpat_variant(l, arg, ref {row with row_more = newvar()});
        pat_loc = loc; pat_extra=[];
        pat_type = instance expected_ty;
        pat_attributes = sp.ppat_attributes;
        pat_env = !env }
      in begin
        (* PR#6235: propagate type information *)
        match sarg, arg_type with
          Some p, [ty] -> type_pat p ty (fun p -> k (Some p))
        | _            -> k None
      end
  | Ppat_record(lid_sp_list, closed) ->
      assert (lid_sp_list <> []);
      let opath, record_ty =
        try
          let (p0, p,_) = extract_concrete_record !env expected_ty in
          begin_def ();
          let ty = instance expected_ty in
          end_def ();
          generalize_structure ty;
          Some (p0, p, true), ty
        with Not_found -> None, newvar ()
      in
      let type_label_pat (label_lid, label, sarg) k =
        begin_def ();
        let (_, ty_arg, ty_res) = instance_label false label in
        begin try
          unify_pat_types loc !env ty_res (instance record_ty)
        with Error(_loc, _env, Pattern_type_clash(trace)) ->
          raise(Error(label_lid.loc, !env,
                      Label_mismatch(label_lid.txt, trace)))
        end;
        end_def ();
        generalize_structure ty_res;
        generalize_structure ty_arg;
        type_pat sarg ty_arg (fun arg ->
          k (label_lid, label, arg))
      in
      let k' k lbl_pat_list =
        check_recordpat_labels loc lbl_pat_list closed;
        rup k {
        pat_desc = Tpat_record (lbl_pat_list, closed);
        pat_loc = loc; pat_extra=[];
        pat_type = instance record_ty;
        pat_attributes = sp.ppat_attributes;
        pat_env = !env }
      in
      if constrs = None then
        k (wrap_disambiguate "This record pattern is expected to have"
             (mk_expected expected_ty)
             (type_label_a_list ?labels loc false !env type_label_pat opath
                lid_sp_list)
             (k' (fun x -> x)))
      else
        type_label_a_list ?labels loc false !env type_label_pat opath
          lid_sp_list (k' k)
  | Ppat_array spl ->
      let ty_elt = newgenvar() in
      begin_def ();
      let expected_ty = instance expected_ty in
      end_def ();
      generalize_structure expected_ty;
      unify_pat_types
        loc !env (Predef.type_array ty_elt) expected_ty;
      map_fold_cont (fun p -> type_pat p ty_elt) spl (fun pl ->
        rp k {
        pat_desc = Tpat_array pl;
        pat_loc = loc; pat_extra=[];
        pat_type = instance expected_ty;
        pat_attributes = sp.ppat_attributes;
        pat_env = !env })
  | Ppat_or(sp1, sp2) ->
      let state = save_state env in
      begin match
        if mode = Split_or || mode = Splitting_or then raise Need_backtrack;
        let initial_pattern_variables = !pattern_variables in
        let initial_module_variables = !module_variables in
        let equation_level = !gadt_equations_level in
        let outter_lev = get_current_level () in
        (* introduce a new scope *)
        begin_def ();
        let lev = get_current_level () in
        gadt_equations_level := Some lev;
        let env1 = ref !env in
        let p1 =
          try Some (type_pat ~exception_allowed ~mode:Inside_or sp1 expected_ty
                      ~env:env1 (fun x -> x))
          with Need_backtrack -> None in
        let p1_variables = !pattern_variables in
        let p1_module_variables = !module_variables in
        pattern_variables := initial_pattern_variables;
        module_variables := initial_module_variables;
        let env2 = ref !env in
        let p2 =
          try Some (type_pat ~exception_allowed ~mode:Inside_or sp2 expected_ty
                      ~env:env2 (fun x -> x))
          with Need_backtrack -> None in
        end_def ();
        gadt_equations_level := equation_level;
        let p2_variables = !pattern_variables in
        (* Make sure no variable with an ambiguous type gets added to the
           environment. *)
        List.iter (fun { pv_type; pv_loc; _ } ->
          check_scope_escape pv_loc !env1 outter_lev pv_type
        ) p1_variables;
        List.iter (fun { pv_type; pv_loc; _ } ->
          check_scope_escape pv_loc !env2 outter_lev pv_type
        ) p2_variables;
        match p1, p2 with
          None, None -> raise Need_backtrack
        | Some p, None | None, Some p -> p (* no variables in this case *)
        | Some p1, Some p2 ->
        let alpha_env =
          enter_orpat_variables loc !env p1_variables p2_variables in
        pattern_variables := p1_variables;
        module_variables := p1_module_variables;
        { pat_desc = Tpat_or(p1, alpha_pat alpha_env p2, None);
          pat_loc = loc; pat_extra=[];
          pat_type = instance expected_ty;
          pat_attributes = sp.ppat_attributes;
          pat_env = !env }
      with
        p -> rp k p
      | exception Need_backtrack when mode <> Inside_or ->
          assert (constrs <> None);
          set_state state env;
          let mode =
            if mode = Split_or then mode else Splitting_or in
          try type_pat ~exception_allowed ~mode sp1 expected_ty k
          with Error _ ->
            set_state state env;
            type_pat ~exception_allowed ~mode sp2 expected_ty k
      end
  | Ppat_lazy sp1 ->
      let nv = newgenvar () in
      unify_pat_types loc !env (Predef.type_lazy_t nv) expected_ty;
      (* do not explode under lazy: PR#7421 *)
      type_pat ~explode:0 sp1 nv (fun p1 ->
        rp k {
        pat_desc = Tpat_lazy p1;
        pat_loc = loc; pat_extra=[];
        pat_type = instance expected_ty;
        pat_attributes = sp.ppat_attributes;
        pat_env = !env })
  | Ppat_constraint(sp, sty) ->
      (* Pretend separate = true *)
      begin_def();
      let cty, force = Typetexp.transl_simple_type_delayed !env sty in
      let ty = cty.ctyp_type in
      end_def();
      generalize_structure ty;
      let ty, expected_ty' = instance ty, ty in
      unify_pat_types loc !env ty (instance expected_ty);
      type_pat ~exception_allowed sp expected_ty' (fun p ->
        (*Format.printf "%a@.%a@."
          Printtyp.raw_type_expr ty
          Printtyp.raw_type_expr p.pat_type;*)
        pattern_force := force :: !pattern_force;
        let extra = (Tpat_constraint cty, loc, sp.ppat_attributes) in
        let p =
          match p.pat_desc with
            Tpat_var (id,s) ->
              {p with pat_type = ty;
               pat_desc = Tpat_alias
                 ({p with pat_desc = Tpat_any; pat_attributes = []}, id,s);
               pat_extra = [extra];
             }
          | _ -> {p with pat_type = ty;
                  pat_extra = extra :: p.pat_extra}
        in k p)
  | Ppat_type lid ->
      let (path, p,ty) = build_or_pat !env loc lid in
      unify_pat_types loc !env ty (instance expected_ty);
      k { p with pat_extra =
        (Tpat_type (path, lid), loc, sp.ppat_attributes) :: p.pat_extra }
  | Ppat_open (lid,p) ->
      let path, new_env =
        !type_open Asttypes.Fresh !env sp.ppat_loc lid in
      let new_env = ref new_env in
      type_pat ~exception_allowed ~env:new_env p expected_ty ( fun p ->
        env := Env.copy_local !env ~from:!new_env;
        k { p with pat_extra =( Tpat_open (path,lid,!new_env),
                            loc, sp.ppat_attributes) :: p.pat_extra }
      )
  | Ppat_exception p ->
      if not exception_allowed then
        raise (Error (loc, !env, Exception_pattern_disallowed))
      else begin
        let p_exn = type_pat p Predef.type_exn k in
        rp k {
          pat_desc = Tpat_exception p_exn;
          pat_loc = sp.ppat_loc;
          pat_extra = [];
          pat_type = expected_ty;
          pat_env = !env;
          pat_attributes = sp.ppat_attributes;
        }
      end
  | Ppat_effect _ ->
      raise (Error (loc, !env, Effect_pattern_below_toplevel))
  | Ppat_extension ext ->
      raise (Error_forward (Builtin_attributes.error_of_extension ext))

let type_pat ?exception_allowed ?no_existentials ?constrs ?labels ?(mode=Normal)
    ?(explode=0) ?(lev=get_current_level()) env sp expected_ty =
  Misc.protect_refs [Misc.R (gadt_equations_level, Some lev)] (fun () ->
      let r =
        type_pat ?exception_allowed ~no_existentials ~constrs ~labels ~mode
          ~explode ~env sp expected_ty (fun x -> x)
      in
      iter_pattern (fun p -> p.pat_env <- !env) r;
      r
    )

(* this function is passed to Partial.parmatch
   to type check gadt nonexhaustiveness *)
let partial_pred ~lev ?mode ?explode env expected_ty constrs labels p =
  let env = ref env in
  let state = save_state env in
  try
    reset_pattern None true;
    let typed_p =
      Ctype.with_passive_variants
        (type_pat ~lev ~constrs ~labels ?mode ?explode env p)
        expected_ty
    in
    set_state state env;
    (* types are invalidated but we don't need them here *)
    Some typed_p
  with Error _ ->
    set_state state env;
    None

let check_partial ?(lev=get_current_level ()) env expected_ty loc cases =
  let explode = match cases with [_] -> 5 | _ -> 0 in
  Parmatch.check_partial
    (partial_pred ~lev ~explode env expected_ty) loc cases

let check_unused ?(lev=get_current_level ()) env expected_ty cases =
  Parmatch.check_unused
    (fun refute constrs labels spat ->
      match
        partial_pred ~lev ~mode:Split_or ~explode:5
          env expected_ty constrs labels spat
      with
        Some pat when refute ->
          raise (Error (spat.ppat_loc, env, Unrefuted_pattern pat))
      | r -> r)
    cases

let iter_pattern_variables_type f : pattern_variable list -> unit =
  List.iter (fun {pv_type; _} -> f pv_type)

let add_pattern_variables ?check ?check_as env pv =
  List.fold_right
    (fun {pv_id; pv_type; pv_loc; pv_as_var; pv_attributes} env ->
       let check = if pv_as_var then check_as else check in
       Env.add_value ?check pv_id
         {val_type = pv_type; val_kind = Val_reg; Types.val_loc = pv_loc;
          val_attributes = pv_attributes;
         } env
    )
    pv env

let type_pattern ?exception_allowed ~lev env spat scope expected_ty =
  reset_pattern scope true;
  let new_env = ref env in
  let pat = type_pat ?exception_allowed ~lev new_env spat expected_ty in
  let pvs = get_ref pattern_variables in
  let unpacks = get_ref module_variables in
  (pat, !new_env, get_ref pattern_force, pvs, unpacks)

let type_pattern_list no_existentials env spatl scope expected_tys allow =
  reset_pattern scope allow;
  let new_env = ref env in
  let type_pat (attrs, pat) ty =
    Builtin_attributes.warning_scope ~ppwarning:false attrs
      (fun () ->
         type_pat ~no_existentials new_env pat ty
      )
  in
  let patl = List.map2 type_pat spatl expected_tys in
  let pvs = get_ref pattern_variables in
  let unpacks = get_ref module_variables in
  let new_env = add_pattern_variables !new_env pvs in
  (patl, new_env, get_ref pattern_force, pvs, unpacks)

let type_class_arg_pattern cl_num val_env met_env l spat =
  reset_pattern None false;
  let nv = newvar () in
  let pat = type_pat ~no_existentials:In_class_args (ref val_env) spat nv in
  if has_variants pat then begin
    Parmatch.pressure_variants val_env [pat];
    iter_pattern finalize_variant pat
  end;
  List.iter (fun f -> f()) (get_ref pattern_force);
  if is_optional l then unify_pat val_env pat (type_option (newvar ()));
  let (pv, met_env) =
    List.fold_right
      (fun {pv_id; pv_type; pv_loc; pv_as_var; pv_attributes} (pv, env) ->
         let check s =
           if pv_as_var then Warnings.Unused_var s
           else Warnings.Unused_var_strict s in
         let id' = Ident.create_local (Ident.name pv_id) in
         ((id', pv_id, pv_type)::pv,
          Env.add_value id' {val_type = pv_type;
                             val_kind = Val_ivar (Immutable, cl_num);
                             val_attributes = pv_attributes;
                             Types.val_loc = pv_loc;
                            } ~check
            env))
      !pattern_variables ([], met_env)
  in
  let val_env = add_pattern_variables val_env (get_ref pattern_variables) in
  (pat, pv, val_env, met_env)

let type_self_pattern cl_num privty val_env met_env par_env spat =
  let open Ast_helper in
  let spat =
    Pat.mk (Ppat_alias (Pat.mk(Ppat_alias (spat, mknoloc "selfpat-*")),
                        mknoloc ("selfpat-" ^ cl_num)))
  in
  reset_pattern None false;
  let nv = newvar() in
  let pat = type_pat ~no_existentials:In_self_pattern (ref val_env) spat nv in
  List.iter (fun f -> f()) (get_ref pattern_force);
  let meths = ref Meths.empty in
  let vars = ref Vars.empty in
  let pv = !pattern_variables in
  pattern_variables := [];
  let (val_env, met_env, par_env) =
    List.fold_right
      (fun {pv_id; pv_type; pv_loc; pv_as_var; pv_attributes}
           (val_env, met_env, par_env) ->
         (Env.add_value pv_id {val_type = pv_type;
                               val_kind =
                                 Val_unbound Val_unbound_instance_variable;
                               val_attributes = pv_attributes;
                               Types.val_loc = pv_loc;
                              } val_env,
          Env.add_value pv_id {val_type = pv_type;
                               val_kind =
                                 Val_self (meths, vars, cl_num, privty);
                               val_attributes = pv_attributes;
                               Types.val_loc = pv_loc;
                              }
            ~check:(fun s -> if pv_as_var then Warnings.Unused_var s
                             else Warnings.Unused_var_strict s)
            met_env,
          Env.add_value pv_id {val_type = pv_type;
                               val_kind =
                                 Val_unbound Val_unbound_instance_variable;
                               val_attributes = pv_attributes;
                               Types.val_loc = pv_loc;
                              } par_env))
      pv (val_env, met_env, par_env)
  in
  (pat, meths, vars, val_env, met_env, par_env)

let delayed_checks = ref []
let reset_delayed_checks () = delayed_checks := []
let add_delayed_check f =
  delayed_checks := (f, Warnings.backup ()) :: !delayed_checks

let force_delayed_checks () =
  (* checks may change type levels *)
  let snap = Btype.snapshot () in
  let w_old = Warnings.backup () in
  List.iter
    (fun (f, w) -> Warnings.restore w; f ())
    (List.rev !delayed_checks);
  Warnings.restore w_old;
  reset_delayed_checks ();
  Btype.backtrack snap

let rec final_subexpression sexp =
  match sexp.pexp_desc with
    Pexp_let (_, _, e)
  | Pexp_sequence (_, e)
  | Pexp_try (e, _)
  | Pexp_ifthenelse (_, e, _)
  | Pexp_match (_, {pc_rhs=e} :: _)
    -> final_subexpression e
  | _ -> sexp

(* Generalization criterion for expressions *)

let rec is_nonexpansive exp =
  match exp.exp_desc with
    Texp_ident(_,_,_) -> true
  | Texp_constant _ -> true
  | Texp_let(_rec_flag, pat_exp_list, body) ->
      List.for_all (fun vb -> is_nonexpansive vb.vb_expr) pat_exp_list &&
      is_nonexpansive body
  | Texp_function _ -> true
  | Texp_apply(e, (_,None)::el) ->
      is_nonexpansive e && List.for_all is_nonexpansive_opt (List.map snd el)
  | Texp_match(e, cases, [], _) ->
     (* Not sure this is necessary, if [e] is nonexpansive then we shouldn't
         care if there are exception patterns. But the previous version enforced
         that there be none, so... *)
      let contains_exception_pat p =
        let res = ref false in
        iter_pattern (fun p ->
          match p.pat_desc with
          | Tpat_exception _ -> res := true
          | _ -> ()
        ) p;
        !res
      in
      is_nonexpansive e &&
      List.for_all
        (fun {c_lhs; c_guard; c_rhs} ->
           is_nonexpansive_opt c_guard && is_nonexpansive c_rhs
           && not (contains_exception_pat c_lhs)
        ) cases
  | Texp_tuple el ->
      List.for_all is_nonexpansive el
  | Texp_construct( _, _, el) ->
      List.for_all is_nonexpansive el
  | Texp_variant(_, arg) -> is_nonexpansive_opt arg
  | Texp_record { fields; extended_expression } ->
      Array.for_all
        (fun (lbl, definition) ->
           match definition with
           | Overridden (_, exp) ->
               lbl.lbl_mut = Immutable && is_nonexpansive exp
           | Kept _ -> true)
        fields
      && is_nonexpansive_opt extended_expression
  | Texp_field(exp, _, _) -> is_nonexpansive exp
  | Texp_array [] -> true
  | Texp_ifthenelse(_cond, ifso, ifnot) ->
      is_nonexpansive ifso && is_nonexpansive_opt ifnot
  | Texp_sequence (_e1, e2) -> is_nonexpansive e2  (* PR#4354 *)
  | Texp_new (_, _, cl_decl) when Ctype.class_type_arity cl_decl.cty_type > 0 ->
      true
  (* Note: nonexpansive only means no _observable_ side effects *)
  | Texp_lazy e -> is_nonexpansive e
  | Texp_object ({cstr_fields=fields; cstr_type = { csig_vars=vars}}, _) ->
      let count = ref 0 in
      List.for_all
        (fun field -> match field.cf_desc with
            Tcf_method _ -> true
          | Tcf_val (_, _, _, Tcfk_concrete (_, e), _) ->
              incr count; is_nonexpansive e
          | Tcf_val (_, _, _, Tcfk_virtual _, _) ->
              incr count; true
          | Tcf_initializer e -> is_nonexpansive e
          | Tcf_constraint _ -> true
          | Tcf_inherit _ -> false
          | Tcf_attribute _ -> true)
        fields &&
      Vars.fold (fun _ (mut,_,_) b -> decr count; b && mut = Immutable)
        vars true &&
      !count = 0
  | Texp_letmodule (_, _, _, mexp, e) ->
      is_nonexpansive_mod mexp && is_nonexpansive e
  | Texp_pack mexp ->
      is_nonexpansive_mod mexp
  (* Computations which raise exceptions are nonexpansive, since (raise e) is
     equivalent to (raise e; diverge), and a nonexpansive "diverge" can be
     produced using lazy values or the relaxed value restriction.
     See GPR#1142 *)
  | Texp_assert exp ->
      is_nonexpansive exp
  | Texp_apply (
      { exp_desc = Texp_ident (_, _, {val_kind =
             Val_prim {Primitive.prim_name =
                         ("%raise" | "%reraise" | "%raise_notrace")}}) },
      [Nolabel, Some e]) ->
     is_nonexpansive e
  | _ -> false

and is_nonexpansive_mod mexp =
  match mexp.mod_desc with
  | Tmod_ident _ -> true
  | Tmod_functor _ -> true
  | Tmod_unpack (e, _) -> is_nonexpansive e
  | Tmod_constraint (m, _, _, _) -> is_nonexpansive_mod m
  | Tmod_structure str ->
      List.for_all
        (fun item -> match item.str_desc with
          | Tstr_eval _ | Tstr_primitive _ | Tstr_type _
          | Tstr_modtype _ | Tstr_open _ | Tstr_class_type _  -> true
          | Tstr_value (_, pat_exp_list) ->
              List.for_all (fun vb -> is_nonexpansive vb.vb_expr) pat_exp_list
          | Tstr_module {mb_expr=m;_}
          | Tstr_include {incl_mod=m;_} -> is_nonexpansive_mod m
          | Tstr_recmodule id_mod_list ->
              List.for_all (fun {mb_expr=m;_} -> is_nonexpansive_mod m)
                id_mod_list
          | Tstr_exception {tyexn_constructor = {ext_kind = Text_decl _}} ->
              false (* true would be unsound *)
          | Tstr_exception {tyexn_constructor = {ext_kind = Text_rebind _}} ->
              true
          | Tstr_effect {ext_kind = Text_decl _} ->
              false (* true would be unsound *)
          | Tstr_effect {ext_kind = Text_rebind _} ->
              true
          | Tstr_typext te ->
              List.for_all
                (function {ext_kind = Text_decl _} -> false
                        | {ext_kind = Text_rebind _} -> true)
                te.tyext_constructors
          | Tstr_class _ -> false (* could be more precise *)
          | Tstr_attribute _ -> true
        )
        str.str_items
  | Tmod_apply _ -> false

and is_nonexpansive_opt = function
    None -> true
  | Some e -> is_nonexpansive e

let check_recursive_bindings env valbinds =
  let ids = let_bound_idents valbinds in
  List.iter
    (fun {vb_expr} ->
       if not (Rec_check.is_valid_recursive_expression ids vb_expr) then
         raise(Error(vb_expr.exp_loc, env, Illegal_letrec_expr))
    )
    valbinds

let check_recursive_class_bindings env ids exprs =
  List.iter
    (fun expr ->
       if not (Rec_check.is_valid_class_expr ids expr) then
         raise(Error(expr.cl_loc, env, Illegal_class_expr)))
    exprs

(* Approximate the type of an expression, for better recursion *)

let rec approx_type env sty =
  match sty.ptyp_desc with
    Ptyp_arrow (p, _, sty) ->
      let ty1 = if is_optional p then type_option (newvar ()) else newvar () in
      newty (Tarrow (p, ty1, approx_type env sty, Cok))
  | Ptyp_tuple args ->
      newty (Ttuple (List.map (approx_type env) args))
  | Ptyp_constr (lid, ctl) ->
      begin try
        let path = Env.lookup_type lid.txt env in
        let decl = Env.find_type path env in
        if List.length ctl <> decl.type_arity then raise Not_found;
        let tyl = List.map (approx_type env) ctl in
        newconstr path tyl
      with Not_found -> newvar ()
      end
  | Ptyp_poly (_, sty) ->
      approx_type env sty
  | _ -> newvar ()

let rec type_approx env sexp =
  match sexp.pexp_desc with
    Pexp_let (_, _, e) -> type_approx env e
  | Pexp_fun (p, _, _, e) ->
      let ty = if is_optional p then type_option (newvar ()) else newvar () in
      newty (Tarrow(p, ty, type_approx env e, Cok))
  | Pexp_function ({pc_rhs=e}::_) ->
      newty (Tarrow(Nolabel, newvar (), type_approx env e, Cok))
  | Pexp_match (_, {pc_rhs=e}::_) -> type_approx env e
  | Pexp_try (e, _) -> type_approx env e
  | Pexp_tuple l -> newty (Ttuple(List.map (type_approx env) l))
  | Pexp_ifthenelse (_,e,_) -> type_approx env e
  | Pexp_sequence (_,e) -> type_approx env e
  | Pexp_constraint (e, sty) ->
      let ty = type_approx env e in
      let ty1 = approx_type env sty in
      begin try unify env ty ty1 with Unify trace ->
        raise(Error(sexp.pexp_loc, env, Expr_type_clash (trace, None)))
      end;
      ty1
  | Pexp_coerce (e, sty1, sty2) ->
      let approx_ty_opt = function
        | None -> newvar ()
        | Some sty -> approx_type env sty
      in
      let ty = type_approx env e
      and ty1 = approx_ty_opt sty1
      and ty2 = approx_type env sty2 in
      begin try unify env ty ty1 with Unify trace ->
        raise(Error(sexp.pexp_loc, env, Expr_type_clash (trace, None)))
      end;
      ty2
  | _ -> newvar ()

(* List labels in a function type, and whether return type is a variable *)
let rec list_labels_aux env visited ls ty_fun =
  let ty = expand_head env ty_fun in
  if List.memq ty visited then
    List.rev ls, false
  else match ty.desc with
    Tarrow (l, _, ty_res, _) ->
      list_labels_aux env (ty::visited) (l::ls) ty_res
  | _ ->
      List.rev ls, is_Tvar ty

let list_labels env ty =
  wrap_trace_gadt_instances env (list_labels_aux env [] []) ty

(* Check that all univars are safe in a type *)
let check_univars env expans kind exp ty_expected vars =
  if expans && not (is_nonexpansive exp) then
    generalize_expansive env exp.exp_type;
  (* need to expand twice? cf. Ctype.unify2 *)
  let vars = List.map (expand_head env) vars in
  let vars = List.map (expand_head env) vars in
  let vars' =
    List.filter
      (fun t ->
        let t = repr t in
        generalize t;
        match t.desc with
          Tvar name when t.level = generic_level ->
            log_type t; t.desc <- Tunivar name; true
        | _ -> false)
      vars in
  if List.length vars = List.length vars' then () else
  let ty = newgenty (Tpoly(repr exp.exp_type, vars'))
  and ty_expected = repr ty_expected in
  raise (Error (exp.exp_loc, env,
                Less_general(kind, [Unification_trace.diff ty ty_expected])))

let check_partial_application statement exp =
  let rec f delay =
    let ty = (expand_head exp.exp_env exp.exp_type).desc in
    let check_statement () =
      match ty with
      | Tconstr (p, _, _)  when Path.same p Predef.path_unit ->
          ()
      | _ ->
          if statement then
            let rec loop {exp_loc; exp_desc; exp_extra; _} =
              match exp_desc with
              | Texp_let (_, _, e)
              | Texp_sequence (_, e)
              | Texp_letexception (_, e)
              | Texp_letmodule (_, _, _, _, e) ->
                  loop e
              | _ ->
                  let loc =
                    match List.find_opt (function
                        | (Texp_constraint _, _, _) -> true
                        | _ -> false) exp_extra
                    with
                    | Some (_, loc, _) -> loc
                    | None -> exp_loc
                  in
                  Location.prerr_warning loc Warnings.Statement_type
            in
            loop exp
    in
    match ty, exp.exp_desc with
    | Tarrow _, _ ->
        let rec check {exp_desc; exp_loc; exp_extra; _} =
          if List.exists (function
              | (Texp_constraint _, _, _) -> true
              | _ -> false) exp_extra then check_statement ()
          else begin
            match exp_desc with
            | Texp_ident _ | Texp_constant _ | Texp_tuple _
            | Texp_construct _ | Texp_variant _ | Texp_record _
            | Texp_field _ | Texp_setfield _ | Texp_array _
            | Texp_while _ | Texp_for _ | Texp_instvar _
            | Texp_setinstvar _ | Texp_override _ | Texp_assert _
            | Texp_lazy _ | Texp_object _ | Texp_pack _ | Texp_unreachable
            | Texp_extension_constructor _ | Texp_ifthenelse (_, _, None)
            | Texp_function _ ->
                check_statement ()
            | Texp_match (_, cases, _) ->
                List.iter (fun {c_rhs; _} -> check c_rhs) cases
            | Texp_try (e, cases) ->
                check e; List.iter (fun {c_rhs; _} -> check c_rhs) cases
            | Texp_ifthenelse (_, e1, Some e2) ->
                check e1; check e2
            | Texp_let (_, _, e) | Texp_sequence (_, e)
            | Texp_letexception (_, e) | Texp_letmodule (_, _, _, _, e) ->
                check e
            | Texp_apply _ | Texp_send _ | Texp_new _ ->
                Location.prerr_warning exp_loc Warnings.Partial_application
          end
        in
        check exp
    | Tvar _, _ ->
        if delay then add_delayed_check (fun () -> f false)
    | _ ->
        check_statement ()
  in
  f true

(* Check that a type is generalizable at some level *)
let generalizable level ty =
  let rec check ty =
    let ty = repr ty in
    if ty.level < lowest_level then () else
    if ty.level <= level then raise Exit else
    (mark_type_node ty; iter_type_expr check ty)
  in
  try check ty; unmark_type ty; true
  with Exit -> unmark_type ty; false

(* Hack to allow coercion of self. Will clean-up later. *)
let self_coercion = ref ([] : (Path.t * Location.t list ref) list)

(* Helpers for packaged modules. *)
let create_package_type loc env (p, l) =
  let s = !Typetexp.transl_modtype_longident loc env p in
  let fields = List.map (fun (name, ct) ->
                           name, Typetexp.transl_simple_type env false ct) l in
  let ty = newty (Tpackage (s,
                    List.map fst l,
                   List.map (fun (_, cty) -> cty.ctyp_type) fields))
  in
   (s, fields, ty)

 let wrap_unpacks sexp unpacks =
   let open Ast_helper in
   List.fold_left
     (fun sexp (name, loc) ->
       Exp.letmodule ~loc:sexp.pexp_loc
         ~attrs:[Attr.mk (mknoloc "#modulepat") (PStr [])]
         name
         (Mod.unpack ~loc
            (Exp.ident ~loc:name.loc (mkloc (Longident.Lident name.txt)
                                            name.loc)))
         sexp
     )
    sexp unpacks

(* Helpers for type_cases *)

let contains_variant_either ty =
  let rec loop ty =
    let ty = repr ty in
    if ty.level >= lowest_level then begin
      mark_type_node ty;
      match ty.desc with
        Tvariant row ->
          let row = row_repr row in
          if not row.row_fixed then
            List.iter
              (fun (_,f) ->
                match row_field_repr f with Reither _ -> raise Exit | _ -> ())
              row.row_fields;
          iter_row loop row
      | _ ->
          iter_type_expr loop ty
    end
  in
  try loop ty; unmark_type ty; false
  with Exit -> unmark_type ty; true

let iter_ppat f p =
  match p.ppat_desc with
  | Ppat_any | Ppat_var _ | Ppat_constant _ | Ppat_interval _
  | Ppat_extension _
  | Ppat_type _ | Ppat_unpack _ -> ()
  | Ppat_array pats -> List.iter f pats
  | Ppat_or (p1,p2) | Ppat_effect(p1, p2) -> f p1; f p2
  | Ppat_variant (_, arg) | Ppat_construct (_, arg) -> may f arg
  | Ppat_tuple lst ->  List.iter f lst
  | Ppat_exception p | Ppat_alias (p,_)
  | Ppat_open (_,p)
  | Ppat_constraint (p,_) | Ppat_lazy p -> f p
  | Ppat_record (args, _flag) -> List.iter (fun (_,p) -> f p) args

let contains_polymorphic_variant p =
  let rec loop p =
    match p.ppat_desc with
      Ppat_variant _ | Ppat_type _ -> raise Exit
    | _ -> iter_ppat loop p
  in
  try loop p; false with Exit -> true

let contains_gadt p =
  let check p =
    match p.pat_desc with
    | Tpat_construct (_, cd, _) when cd.cstr_generalized ->
      raise Exit
    | _ -> ()
  in
  try iter_pattern check p; false with Exit -> true

(* There are various things that we need to do in presence of GADT constructors
   that aren't required if there are none.
   However, because of disambiguation, we can't know for sure whether the
   patterns contain some GADT constructors. So we conservatively assume that
   any constructor might be a GADT constructor. *)
let may_contain_gadts p =
  let rec loop p =
    match p.ppat_desc with
    | Ppat_construct (_, _) -> raise Exit
    | _ -> iter_ppat loop p
  in
  try loop p; false with Exit -> true

let check_absent_variant env =
  iter_pattern
    (function {pat_desc = Tpat_variant (s, arg, row)} as pat ->
      let row = row_repr !row in
      if List.exists (fun (s',fi) -> s = s' && row_field_repr fi <> Rabsent)
          row.row_fields
      || not row.row_fixed && not (static_row row)  (* same as Ctype.poly *)
      then () else
      let ty_arg =
        match arg with None -> [] | Some p -> [correct_levels p.pat_type] in
      let row' = {row_fields = [s, Reither(arg=None,ty_arg,true,ref None)];
                  row_more = newvar (); row_bound = ();
                  row_closed = false; row_fixed = false; row_name = None} in
      (* Should fail *)
      unify_pat env {pat with pat_type = newty (Tvariant row')}
                    (correct_levels pat.pat_type)
      | _ -> ())

(* Duplicate types of values in the environment *)
(* XXX Should we do something about global type variables too? *)

let duplicate_ident_types half_typed_cases env =
  let caselist =
    List.filter (fun { typed_pat; _ } ->
      contains_gadt typed_pat
    ) half_typed_cases
  in
  Env.make_copy_of_types (all_idents_cases caselist) env

(* Getting proper location of already typed expressions.

   Used to avoid confusing locations on type error messages in presence of
   type constraints.
   For example:

       (* Before patch *)
       # let x : string = (5 : int);;
                           ^
       (* After patch *)
       # let x : string = (5 : int);;
                          ^^^^^^^^^
*)
let proper_exp_loc exp =
  let rec aux = function
    | [] -> exp.exp_loc
    | ((Texp_constraint _ | Texp_coerce _), loc, _) :: _ -> loc
    | _ :: rest -> aux rest
  in
  aux exp.exp_extra

(* To find reasonable names for let-bound and lambda-bound idents *)

let rec name_pattern default = function
    [] -> Ident.create_local default
  | p :: rem ->
    match p.pat_desc with
      Tpat_var (id, _) -> id
    | Tpat_alias(_, id, _) -> id
    | _ -> name_pattern default rem

let name_cases default lst =
  name_pattern default (List.map (fun c -> c.c_lhs) lst)

(* Typing of expressions *)

let unify_exp env exp expected_ty =
  let loc = proper_exp_loc exp in
  unify_exp_types loc env exp.exp_type expected_ty

let rec type_exp ?recarg env sexp =
  (* We now delegate everything to type_expect *)
  type_expect ?recarg env sexp (mk_expected (newvar ()))

(* Typing of an expression with an expected type.
   This provide better error messages, and allows controlled
   propagation of return type information.
   In the principal case, [type_expected'] may be at generic_level.
 *)

and type_expect ?in_function ?recarg env sexp ty_expected_explained =
  let previous_saved_types = Cmt_format.get_saved_types () in
  let exp =
    Builtin_attributes.warning_scope sexp.pexp_attributes
      (fun () ->
         type_expect_ ?in_function ?recarg env sexp ty_expected_explained
      )
  in
  Cmt_format.set_saved_types
    (Cmt_format.Partial_expression exp :: previous_saved_types);
  exp

and with_explanation explanation f =
  match explanation with
  | None -> f ()
  | Some explanation ->
      try f ()
      with Error (loc', env', Expr_type_clash(trace', None))
        when not loc'.Location.loc_ghost ->
        raise (Error (loc', env', Expr_type_clash(trace', Some explanation)))

and type_expect_
    ?in_function ?(recarg=Rejected)
    env sexp ty_expected_explained =
  let { ty = ty_expected; explanation } = ty_expected_explained in
  let loc = sexp.pexp_loc in
  (* Record the expression type before unifying it with the expected type *)
  let with_explanation = with_explanation explanation in
  let rue exp =
    with_explanation (fun () ->
      unify_exp env (re exp) (instance ty_expected));
    exp
  in
  match sexp.pexp_desc with
  | Pexp_ident lid ->
      begin
        let (path, desc) = Typetexp.find_value env lid.loc lid.txt in
        if !Clflags.annotations then begin
          let dloc = desc.Types.val_loc in
          let annot =
            if dloc.Location.loc_ghost then Annot.Iref_external
            else Annot.Iref_internal dloc
          in
          let name = Path.name ~paren:Oprint.parenthesized_ident path in
          Stypes.record (Stypes.An_ident (loc, name, annot))
        end;
        let is_recarg =
          match (repr desc.val_type).desc with
          | Tconstr(p, _, _) -> Path.is_constructor_typath p
          | _ -> false
        in

        begin match is_recarg, recarg, (repr desc.val_type).desc with
        | _, Allowed, _
        | true, Required, _
        | false, Rejected, _
          -> ()
        | true, Rejected, _
        | false, Required, (Tvar _ | Tconstr _) ->
            raise (Error (loc, env, Inlined_record_escape))
        | false, Required, _  ->
            () (* will fail later *)
        end;
        rue {
          exp_desc =
            begin match desc.val_kind with
              Val_ivar (_, cl_num) ->
                let (self_path, _) =
                  Env.lookup_value (Longident.Lident ("self-" ^ cl_num)) env
                in
                Texp_instvar(self_path, path,
                             match lid.txt with
                                 Longident.Lident txt -> { txt; loc = lid.loc }
                               | _ -> assert false)
            | Val_self (_, _, cl_num, _) ->
                let (path, _) =
                  Env.lookup_value (Longident.Lident ("self-" ^ cl_num)) env
                in
                Texp_ident(path, lid, desc)
            | Val_unbound Val_unbound_instance_variable ->
                raise(Error(loc, env, Masked_instance_variable lid.txt))
            | Val_unbound Val_unbound_ghost_recursive ->
                (* Only display the "missing rec" hint for non-ghost code *)
                if not loc.Location.loc_ghost
                && not desc.val_loc.Location.loc_ghost
                then
                  raise Typetexp.(Error (
                    loc, env, Unbound_value_missing_rec (lid.txt, desc.val_loc)
                  ))
                else
                  raise Typetexp.(Error (loc, env, Unbound_value lid.txt))
            (*| Val_prim _ ->
                let p = Env.normalize_path (Some loc) env path in
                Env.add_required_global (Path.head p);
                Texp_ident(path, lid, desc)*)
            | _ ->
                Texp_ident(path, lid, desc)
          end;
          exp_loc = loc; exp_extra = [];
          exp_type = instance desc.val_type;
          exp_attributes = sexp.pexp_attributes;
          exp_env = env }
      end
  | Pexp_constant(Pconst_string (str, _) as cst) -> (
    let cst = constant_or_raise env loc cst in
    (* Terrible hack for format strings *)
    let ty_exp = expand_head env ty_expected in
    let fmt6_path =
      Path.(Pdot (Pident (Ident.create_persistent "CamlinternalFormatBasics"),
                  "format6"))
    in
    let is_format = match ty_exp.desc with
      | Tconstr(path, _, _) when Path.same path fmt6_path ->
        if !Clflags.principal && ty_exp.level <> generic_level then
          Location.prerr_warning loc
            (Warnings.Not_principal "this coercion to format6");
        true
      | _ -> false
    in
    if is_format then
      let format_parsetree =
        { (type_format loc str env) with pexp_loc = sexp.pexp_loc }  in
      type_expect ?in_function env format_parsetree ty_expected_explained
    else
      rue {
        exp_desc = Texp_constant cst;
        exp_loc = loc; exp_extra = [];
        exp_type = instance Predef.type_string;
        exp_attributes = sexp.pexp_attributes;
        exp_env = env }
  )
  | Pexp_constant cst ->
      let cst = constant_or_raise env loc cst in
      rue {
        exp_desc = Texp_constant cst;
        exp_loc = loc; exp_extra = [];
        exp_type = type_constant cst;
        exp_attributes = sexp.pexp_attributes;
        exp_env = env }
  | Pexp_let(Nonrecursive,
             [{pvb_pat=spat; pvb_expr=sval; pvb_attributes=[]}], sbody)
    when may_contain_gadts spat ->
    (* TODO: allow non-empty attributes? *)
      type_expect ?in_function env
        {sexp with
         pexp_desc = Pexp_match (sval, [Ast_helper.Exp.case spat sbody])}
        ty_expected_explained
  | Pexp_let(rec_flag, spat_sexp_list, sbody) ->
      let existential_context =
        if rec_flag = Recursive then In_rec
        else if List.compare_length_with spat_sexp_list 1 > 0 then In_group
        else With_attributes in
      let scp =
        match sexp.pexp_attributes, rec_flag with
        | [{attr_name = {txt="#default"}; _}], _ -> None
        | _, Recursive -> Some (Annot.Idef loc)
        | _, Nonrecursive -> Some (Annot.Idef sbody.pexp_loc)
      in
      let (pat_exp_list, new_env, unpacks) =
        type_let existential_context env rec_flag spat_sexp_list scp true in
      let body =
        type_expect new_env (wrap_unpacks sbody unpacks)
          ty_expected_explained in
      let () =
        if rec_flag = Recursive then
          check_recursive_bindings env pat_exp_list
      in
      re {
        exp_desc = Texp_let(rec_flag, pat_exp_list, body);
        exp_loc = loc; exp_extra = [];
        exp_type = body.exp_type;
        exp_attributes = sexp.pexp_attributes;
        exp_env = env }
  | Pexp_fun (l, Some default, spat, sbody) ->
      assert(is_optional l); (* default allowed only with optional argument *)
      let open Ast_helper in
      let default_loc = default.pexp_loc in
      let scases = [
        Exp.case
          (Pat.construct ~loc:default_loc
             (mknoloc (Longident.(Ldot (Lident "*predef*", "Some"))))
             (Some (Pat.var ~loc:default_loc (mknoloc "*sth*"))))
          (Exp.ident ~loc:default_loc (mknoloc (Longident.Lident "*sth*")));

        Exp.case
          (Pat.construct ~loc:default_loc
             (mknoloc (Longident.(Ldot (Lident "*predef*", "None"))))
             None)
          default;
       ]
      in
      let sloc =
        { Location.loc_start = spat.ppat_loc.Location.loc_start;
          loc_end = default_loc.Location.loc_end;
          loc_ghost = true }
      in
      let smatch =
        Exp.match_ ~loc:sloc
          (Exp.ident ~loc (mknoloc (Longident.Lident "*opt*")))
          scases
      in
      let pat = Pat.var ~loc:sloc (mknoloc "*opt*") in
      let body =
        Exp.let_ ~loc Nonrecursive
          ~attrs:[Attr.mk (mknoloc "#default") (PStr [])]
          [Vb.mk spat smatch] sbody
      in
      type_function ?in_function loc sexp.pexp_attributes env
                    ty_expected_explained l [Exp.case pat body]
  | Pexp_fun (l, None, spat, sbody) ->
      type_function ?in_function loc sexp.pexp_attributes env
                    ty_expected_explained l [Ast_helper.Exp.case spat sbody]
  | Pexp_function caselist ->
      type_function ?in_function
        loc sexp.pexp_attributes env ty_expected_explained Nolabel caselist
  | Pexp_apply(sfunct, sargs) ->
      assert (sargs <> []);
      begin_def (); (* one more level for non-returning functions *)
      if !Clflags.principal then begin_def ();
      let funct = type_exp env sfunct in
      if !Clflags.principal then begin
          end_def ();
          generalize_structure funct.exp_type
        end;
      let rec lower_args seen ty_fun =
        let ty = expand_head env ty_fun in
        if List.memq ty seen then () else
        match ty.desc with
          Tarrow (_l, ty_arg, ty_fun, _com) ->
            (try unify_var env (newvar()) ty_arg with Unify _ -> assert false);
            lower_args (ty::seen) ty_fun
        | _ -> ()
      in
      let ty = instance funct.exp_type in
      end_def ();
      wrap_trace_gadt_instances env (lower_args []) ty;
      begin_def ();
      let (args, ty_res) = type_application env funct sargs in
      end_def ();
      unify_var env (newvar()) funct.exp_type;
      rue {
        exp_desc = Texp_apply(funct, args);
        exp_loc = loc; exp_extra = [];
        exp_type = ty_res;
        exp_attributes = sexp.pexp_attributes;
        exp_env = env }
  | Pexp_match(sarg, caselist) ->
      begin_def ();
      let arg = type_exp env sarg in
      end_def ();
      if not (is_nonexpansive arg) then generalize_expansive env arg.exp_type;
      generalize arg.exp_type;
      let rec split_cases valc effc conts = function
        | [] -> List.rev valc, List.rev effc, List.rev conts
        | {pc_lhs = {ppat_desc=Ppat_effect(p1, p2)}} as c :: rest ->
            split_cases valc
              (({c with pc_lhs = p1}) :: effc) (p2 :: conts) rest
        | c :: rest ->
            split_cases (c :: valc) effc conts rest
      in
      let val_caselist, eff_caselist, eff_conts =
        split_cases [] [] [] caselist
      in
      if val_caselist = [] && eff_caselist <> [] then
        raise (Error (loc, env, No_value_clauses));
      let val_cases, partial =
        type_cases ~exception_allowed:true env arg.exp_type ty_expected true loc val_caselist in
      let eff_cases =
        match eff_caselist with
        | [] -> []
        | eff_caselist ->
            type_effect_cases ~exception_allowed:false env ty_expected loc eff_caselist eff_conts
      in
      re {
        exp_desc = Texp_match(arg, val_cases, eff_cases, partial);
        exp_loc = loc; exp_extra = [];
        exp_type = instance ty_expected;
        exp_attributes = sexp.pexp_attributes;
        exp_env = env }
  | Pexp_try(sbody, caselist) ->
      let body = type_expect env sbody ty_expected_explained in
      let rec split_cases exnc effc conts = function
        | [] -> List.rev exnc, List.rev effc, List.rev conts
        | {pc_lhs = {ppat_desc=Ppat_effect(p1, p2)}} as c :: rest ->
            split_cases exnc
              (({c with pc_lhs = p1}) :: effc) (p2 :: conts) rest
        | c :: rest ->
            split_cases (c :: exnc) effc conts rest
      in
      let exn_caselist, eff_caselist, eff_conts = split_cases [] [] [] caselist in
      let exn_cases, _ =
        type_cases env Predef.type_exn ty_expected false loc exn_caselist in
      let eff_cases =
        match eff_caselist with
        | [] -> []
        | eff_caselist ->
            type_effect_cases ~exception_allowed:false env ty_expected loc eff_caselist eff_conts
      in
      re {
        exp_desc = Texp_try(body, exn_cases, eff_cases);
        exp_loc = loc; exp_extra = [];
        exp_type = body.exp_type;
        exp_attributes = sexp.pexp_attributes;
        exp_env = env }
  | Pexp_tuple sexpl ->
      assert (List.length sexpl >= 2);
      let subtypes = List.map (fun _ -> newgenvar ()) sexpl in
      let to_unify = newgenty (Ttuple subtypes) in
      with_explanation (fun () ->
        unify_exp_types loc env to_unify ty_expected);
      let expl =
        List.map2 (fun body ty -> type_expect env body (mk_expected ty))
          sexpl subtypes
      in
      re {
        exp_desc = Texp_tuple expl;
        exp_loc = loc; exp_extra = [];
        (* Keep sharing *)
        exp_type = newty (Ttuple (List.map (fun e -> e.exp_type) expl));
        exp_attributes = sexp.pexp_attributes;
        exp_env = env }
  | Pexp_construct(lid, sarg) ->
      type_construct env loc lid sarg ty_expected_explained sexp.pexp_attributes
  | Pexp_variant(l, sarg) ->
      (* Keep sharing *)
      let ty_expected0 = instance ty_expected in
      begin try match
        sarg, expand_head env ty_expected, expand_head env ty_expected0 with
      | Some sarg, {desc = Tvariant row}, {desc = Tvariant row0} ->
          let row = row_repr row in
          begin match row_field_repr (List.assoc l row.row_fields),
          row_field_repr (List.assoc l row0.row_fields) with
            Rpresent (Some ty), Rpresent (Some ty0) ->
              let arg = type_argument env sarg ty ty0 in
              re { exp_desc = Texp_variant(l, Some arg);
                   exp_loc = loc; exp_extra = [];
                   exp_type = ty_expected0;
                   exp_attributes = sexp.pexp_attributes;
                   exp_env = env }
          | _ -> raise Not_found
          end
      | _ -> raise Not_found
      with Not_found ->
        let arg = may_map (type_exp env) sarg in
        let arg_type = may_map (fun arg -> arg.exp_type) arg in
        rue {
          exp_desc = Texp_variant(l, arg);
          exp_loc = loc; exp_extra = [];
          exp_type= newty (Tvariant{row_fields = [l, Rpresent arg_type];
                                    row_more = newvar ();
                                    row_bound = ();
                                    row_closed = false;
                                    row_fixed = false;
                                    row_name = None});
          exp_attributes = sexp.pexp_attributes;
          exp_env = env }
      end
  | Pexp_record(lid_sexp_list, opt_sexp) ->
      assert (lid_sexp_list <> []);
      let opt_exp =
        match opt_sexp with
          None -> None
        | Some sexp ->
            if !Clflags.principal then begin_def ();
            let exp = type_exp ~recarg env sexp in
            if !Clflags.principal then begin
              end_def ();
              generalize_structure exp.exp_type
            end;
            Some exp
      in
      let ty_record, opath =
        let get_path ty =
          try
            let (p0, p,_) = extract_concrete_record env ty in
            let principal =
              (repr ty).level = generic_level || not !Clflags.principal
            in
            Some (p0, p, principal)
          with Not_found -> None
        in
        match get_path ty_expected with
          None ->
            begin match opt_exp with
              None -> newvar (), None
            | Some exp ->
                match get_path exp.exp_type with
                  None -> newvar (), None
                | Some (_, p', _) as op ->
                    let decl = Env.find_type p' env in
                    begin_def ();
                    let ty =
                      newconstr p' (instance_list decl.type_params) in
                    end_def ();
                    generalize_structure ty;
                    ty, op
            end
        | op -> ty_expected, op
      in
      let closed = (opt_sexp = None) in
      let lbl_exp_list =
        wrap_disambiguate "This record expression is expected to have"
          (mk_expected ty_record)
          (type_label_a_list loc closed env
             (fun e k -> k (type_label_exp true env loc ty_record e))
             opath lid_sexp_list)
          (fun x -> x)
      in
      with_explanation (fun () ->
        unify_exp_types loc env ty_record (instance ty_expected));

      (* type_label_a_list returns a list of labels sorted by lbl_pos *)
      (* note: check_duplicates would better be implemented in
         type_label_a_list directly *)
      let rec check_duplicates = function
        | (_, lbl1, _) :: (_, lbl2, _) :: _ when lbl1.lbl_pos = lbl2.lbl_pos ->
          raise(Error(loc, env, Label_multiply_defined lbl1.lbl_name))
        | _ :: rem ->
            check_duplicates rem
        | [] -> ()
      in
      check_duplicates lbl_exp_list;
      let opt_exp, label_definitions =
        let (_lid, lbl, _lbl_exp) = List.hd lbl_exp_list in
        let matching_label lbl =
          List.find
            (fun (_, lbl',_) -> lbl'.lbl_pos = lbl.lbl_pos)
            lbl_exp_list
        in
        match opt_exp with
          None ->
            let label_definitions =
              Array.map (fun lbl ->
                  match matching_label lbl with
                  | (lid, _lbl, lbl_exp) ->
                      Overridden (lid, lbl_exp)
                  | exception Not_found ->
                      let present_indices =
                        List.map (fun (_, lbl, _) -> lbl.lbl_pos) lbl_exp_list
                      in
                      let label_names = extract_label_names env ty_expected in
                      let rec missing_labels n = function
                          [] -> []
                        | lbl :: rem ->
                            if List.mem n present_indices
                            then missing_labels (n + 1) rem
                            else lbl :: missing_labels (n + 1) rem
                      in
                      let missing = missing_labels 0 label_names in
                      raise(Error(loc, env, Label_missing missing)))
                lbl.lbl_all
            in
            None, label_definitions
        | Some exp ->
            let ty_exp = instance exp.exp_type in
            let unify_kept lbl =
              let _, ty_arg1, ty_res1 = instance_label false lbl in
              unify_exp_types exp.exp_loc env ty_exp ty_res1;
              match matching_label lbl with
              | lid, _lbl, lbl_exp ->
                  (* do not connect result types for overridden labels *)
                  Overridden (lid, lbl_exp)
              | exception Not_found -> begin
                  let _, ty_arg2, ty_res2 = instance_label false lbl in
                  unify_exp_types loc env ty_arg1 ty_arg2;
                  with_explanation (fun () ->
                    unify_exp_types loc env (instance ty_expected) ty_res2);
                  Kept (ty_arg1, lbl.lbl_mut)
                end
            in
            let label_definitions = Array.map unify_kept lbl.lbl_all in
            Some {exp with exp_type = ty_exp}, label_definitions
      in
      let num_fields =
        match lbl_exp_list with [] -> assert false
        | (_, lbl,_)::_ -> Array.length lbl.lbl_all in
      let opt_exp =
        if opt_sexp <> None && List.length lid_sexp_list = num_fields then
          (Location.prerr_warning loc Warnings.Useless_record_with; None)
        else opt_exp
      in
      let label_descriptions, representation =
        let (_, { lbl_all; lbl_repres }, _) = List.hd lbl_exp_list in
        lbl_all, lbl_repres
      in
      let fields =
        Array.map2 (fun descr def -> descr, def)
          label_descriptions label_definitions
      in
      re {
        exp_desc = Texp_record {
            fields; representation;
            extended_expression = opt_exp
          };
        exp_loc = loc; exp_extra = [];
        exp_type = instance ty_expected;
        exp_attributes = sexp.pexp_attributes;
        exp_env = env }
  | Pexp_field(srecord, lid) ->
      let (record, label, _) = type_label_access env srecord lid in
      let (_, ty_arg, ty_res) = instance_label false label in
      unify_exp env record ty_res;
      rue {
        exp_desc = Texp_field(record, lid, label);
        exp_loc = loc; exp_extra = [];
        exp_type = ty_arg;
        exp_attributes = sexp.pexp_attributes;
        exp_env = env }
  | Pexp_setfield(srecord, lid, snewval) ->
      let (record, label, opath) = type_label_access env srecord lid in
      let ty_record = if opath = None then newvar () else record.exp_type in
      let (label_loc, label, newval) =
        type_label_exp false env loc ty_record (lid, label, snewval) in
      unify_exp env record ty_record;
      if label.lbl_mut = Immutable then
        raise(Error(loc, env, Label_not_mutable lid.txt));
      Builtin_attributes.check_deprecated_mutable lid.loc label.lbl_attributes
        (Longident.last lid.txt);
      rue {
        exp_desc = Texp_setfield(record, label_loc, label, newval);
        exp_loc = loc; exp_extra = [];
        exp_type = instance Predef.type_unit;
        exp_attributes = sexp.pexp_attributes;
        exp_env = env }
  | Pexp_array(sargl) ->
      let ty = newgenvar() in
      let to_unify = Predef.type_array ty in
      with_explanation (fun () ->
        unify_exp_types loc env to_unify ty_expected);
      let argl =
        List.map (fun sarg -> type_expect env sarg (mk_expected ty)) sargl in
      re {
        exp_desc = Texp_array argl;
        exp_loc = loc; exp_extra = [];
        exp_type = instance ty_expected;
        exp_attributes = sexp.pexp_attributes;
        exp_env = env }
  | Pexp_ifthenelse(scond, sifso, sifnot) ->
      let cond = type_expect env scond
          (mk_expected ~explanation:If_conditional Predef.type_bool) in
      begin match sifnot with
        None ->
          let ifso = type_expect env sifso
              (mk_expected ~explanation:If_no_else_branch Predef.type_unit) in
          rue {
            exp_desc = Texp_ifthenelse(cond, ifso, None);
            exp_loc = loc; exp_extra = [];
            exp_type = ifso.exp_type;
            exp_attributes = sexp.pexp_attributes;
            exp_env = env }
      | Some sifnot ->
          let ifso = type_expect env sifso ty_expected_explained in
          let ifnot = type_expect env sifnot ty_expected_explained in
          (* Keep sharing *)
          unify_exp env ifnot ifso.exp_type;
          re {
            exp_desc = Texp_ifthenelse(cond, ifso, Some ifnot);
            exp_loc = loc; exp_extra = [];
            exp_type = ifso.exp_type;
            exp_attributes = sexp.pexp_attributes;
            exp_env = env }
      end
  | Pexp_sequence(sexp1, sexp2) ->
      let exp1 = type_statement ~explanation:Sequence_left_hand_side
          env sexp1 in
      let exp2 = type_expect env sexp2 ty_expected_explained in
      re {
        exp_desc = Texp_sequence(exp1, exp2);
        exp_loc = loc; exp_extra = [];
        exp_type = exp2.exp_type;
        exp_attributes = sexp.pexp_attributes;
        exp_env = env }
  | Pexp_while(scond, sbody) ->
      let cond = type_expect env scond
          (mk_expected ~explanation:While_loop_conditional Predef.type_bool) in
      let body = type_statement ~explanation:While_loop_body env sbody in
      rue {
        exp_desc = Texp_while(cond, body);
        exp_loc = loc; exp_extra = [];
        exp_type = instance Predef.type_unit;
        exp_attributes = sexp.pexp_attributes;
        exp_env = env }
  | Pexp_for(param, slow, shigh, dir, sbody) ->
      let low = type_expect env slow
          (mk_expected ~explanation:For_loop_start_index Predef.type_int) in
      let high = type_expect env shigh
          (mk_expected ~explanation:For_loop_stop_index Predef.type_int) in
      let id, new_env =
        match param.ppat_desc with
        | Ppat_any -> Ident.create_local "_for", env
        | Ppat_var {txt} ->
            Env.enter_value txt {val_type = instance Predef.type_int;
                                 val_attributes = [];
                                 val_kind = Val_reg; Types.val_loc = loc; } env
              ~check:(fun s -> Warnings.Unused_for_index s)
        | _ ->
            raise (Error (param.ppat_loc, env, Invalid_for_loop_index))
      in
      let body = type_statement ~explanation:For_loop_body new_env sbody in
      rue {
        exp_desc = Texp_for(id, param, low, high, dir, body);
        exp_loc = loc; exp_extra = [];
        exp_type = instance Predef.type_unit;
        exp_attributes = sexp.pexp_attributes;
        exp_env = env }
  | Pexp_constraint (sarg, sty) ->
      (* Pretend separate = true, 1% slowdown for lablgtk *)
      begin_def ();
      let cty = Typetexp.transl_simple_type env false sty in
      let ty = cty.ctyp_type in
      end_def ();
      generalize_structure ty;
      let (arg, ty') = (type_argument env sarg ty (instance ty), instance ty) in
      rue {
        exp_desc = arg.exp_desc;
        exp_loc = arg.exp_loc;
        exp_type = ty';
        exp_attributes = arg.exp_attributes;
        exp_env = env;
        exp_extra =
          (Texp_constraint cty, loc, sexp.pexp_attributes) :: arg.exp_extra;
      }
  | Pexp_coerce(sarg, sty, sty') ->
      (* Pretend separate = true, 1% slowdown for lablgtk *)
      (* Also see PR#7199 for a problem with the following:
         let separate = !Clflags.principal || Env.has_local_constraints env in*)
      let (arg, ty',cty,cty') =
        match sty with
        | None ->
            let (cty', force) =
              Typetexp.transl_simple_type_delayed env sty'
            in
            let ty' = cty'.ctyp_type in
            begin_def ();
            let arg = type_exp env sarg in
            end_def ();
            let tv = newvar () in
            let gen = generalizable tv.level arg.exp_type in
            unify_var env tv arg.exp_type;
            begin match arg.exp_desc, !self_coercion, (repr ty').desc with
              Texp_ident(_, _, {val_kind=Val_self _}), (path,r) :: _,
              Tconstr(path',_,_) when Path.same path path' ->
                (* prerr_endline "self coercion"; *)
                r := loc :: !r;
                force ()
            | _ when free_variables ~env arg.exp_type = []
                  && free_variables ~env ty' = [] ->
                if not gen && (* first try a single coercion *)
                  let snap = snapshot () in
                  let ty, _b = enlarge_type env ty' in
                  try
                    force (); Ctype.unify env arg.exp_type ty; true
                  with Unify _ ->
                    backtrack snap; false
                then ()
                else begin try
                  let force' = subtype env arg.exp_type ty' in
                  force (); force' ();
                  if not gen && !Clflags.principal then
                    Location.prerr_warning loc
                      (Warnings.Not_principal "this ground coercion");
                with Subtype (tr1, tr2) ->
                  (* prerr_endline "coercion failed"; *)
                  raise(Error(loc, env, Not_subtype(tr1, tr2)))
                end;
            | _ ->
                let ty, b = enlarge_type env ty' in
                force ();
                begin try Ctype.unify env arg.exp_type ty with Unify trace ->
                  raise(Error(sarg.pexp_loc, env,
                        Coercion_failure(ty', full_expand env ty', trace, b)))
                end
            end;
            (arg, ty', None, cty')
        | Some sty ->
            begin_def ();
            let (cty, force) =
              Typetexp.transl_simple_type_delayed env sty
            and (cty', force') =
              Typetexp.transl_simple_type_delayed env sty'
            in
            let ty = cty.ctyp_type in
            let ty' = cty'.ctyp_type in
            begin try
              let force'' = subtype env ty ty' in
              force (); force' (); force'' ()
            with Subtype (tr1, tr2) ->
              raise(Error(loc, env, Not_subtype(tr1, tr2)))
            end;
            end_def ();
            generalize_structure ty;
            generalize_structure ty';
            (type_argument env sarg ty (instance ty),
             instance ty', Some cty, cty')
      in
      rue {
        exp_desc = arg.exp_desc;
        exp_loc = arg.exp_loc;
        exp_type = ty';
        exp_attributes = arg.exp_attributes;
        exp_env = env;
        exp_extra = (Texp_coerce (cty, cty'), loc, sexp.pexp_attributes) ::
                       arg.exp_extra;
      }
  | Pexp_send (e, {txt=met}) ->
      if !Clflags.principal then begin_def ();
      let obj = type_exp env e in
      let obj_meths = ref None in
      begin try
        let (meth, exp, typ) =
          match obj.exp_desc with
            Texp_ident(_path, _, {val_kind = Val_self (meths, _, _, privty)}) ->
              obj_meths := Some meths;
              let (id, typ) =
                filter_self_method env met Private meths privty
              in
              if is_Tvar (repr typ) then
                Location.prerr_warning loc
                  (Warnings.Undeclared_virtual_method met);
              (Tmeth_val id, None, typ)
          | Texp_ident(_path, lid, {val_kind = Val_anc (methods, cl_num)}) ->
              let method_id =
                begin try List.assoc met methods with Not_found ->
                  let valid_methods = List.map fst methods in
                  raise(Error(e.pexp_loc, env,
                              Undefined_inherited_method (met, valid_methods)))
                end
              in
              begin match
                Env.lookup_value (Longident.Lident ("selfpat-" ^ cl_num)) env,
                Env.lookup_value (Longident.Lident ("self-" ^cl_num)) env
              with
                (_, ({val_kind = Val_self (meths, _, _, privty)} as desc)),
                (path, _) ->
                  obj_meths := Some meths;
                  let (_, typ) =
                    filter_self_method env met Private meths privty
                  in
                  let method_type = newvar () in
                  let (obj_ty, res_ty) = filter_arrow env method_type Nolabel in
                  unify env obj_ty desc.val_type;
                  unify env res_ty (instance typ);
                  let method_desc =
                    {val_type = method_type;
                     val_kind = Val_reg;
                     val_attributes = [];
                     Types.val_loc = Location.none}
                  in
                  let exp_env = Env.add_value method_id method_desc env in
                  let exp =
                    Texp_apply({exp_desc =
                                Texp_ident(Path.Pident method_id,
                                           lid, method_desc);
                                exp_loc = loc; exp_extra = [];
                                exp_type = method_type;
                                exp_attributes = []; (* check *)
                                exp_env = exp_env},
                          [ Nolabel,
                            Some {exp_desc = Texp_ident(path, lid, desc);
                                  exp_loc = obj.exp_loc; exp_extra = [];
                                  exp_type = desc.val_type;
                                  exp_attributes = []; (* check *)
                                  exp_env = exp_env}
                          ])
                  in
                  (Tmeth_name met, Some (re {exp_desc = exp;
                                             exp_loc = loc; exp_extra = [];
                                             exp_type = typ;
                                             exp_attributes = []; (* check *)
                                             exp_env = exp_env}), typ)
              |  _ ->
                  assert false
              end
          | _ ->
              (Tmeth_name met, None,
               filter_method env met Public obj.exp_type)
        in
        if !Clflags.principal then begin
          end_def ();
          generalize_structure typ;
        end;
        let typ =
          match repr typ with
            {desc = Tpoly (ty, [])} ->
              instance ty
          | {desc = Tpoly (ty, tl); level = l} ->
              if !Clflags.principal && l <> generic_level then
                Location.prerr_warning loc
                  (Warnings.Not_principal "this use of a polymorphic method");
              snd (instance_poly false tl ty)
          | {desc = Tvar _} as ty ->
              let ty' = newvar () in
              unify env (instance ty) (newty(Tpoly(ty',[])));
              (* if not !Clflags.nolabels then
                 Location.prerr_warning loc (Warnings.Unknown_method met); *)
              ty'
          | _ ->
              assert false
        in
        rue {
          exp_desc = Texp_send(obj, meth, exp);
          exp_loc = loc; exp_extra = [];
          exp_type = typ;
          exp_attributes = sexp.pexp_attributes;
          exp_env = env }
      with Unify _ ->
        let valid_methods =
          match !obj_meths with
          | Some meths ->
             Some (Meths.fold (fun meth _meth_ty li -> meth::li) !meths [])
          | None ->
             match (expand_head env obj.exp_type).desc with
             | Tobject (fields, _) ->
                let (fields, _) = Ctype.flatten_fields fields in
                let collect_fields li (meth, meth_kind, _meth_ty) =
                  if meth_kind = Fpresent then meth::li else li in
                Some (List.fold_left collect_fields [] fields)
             | _ -> None
        in
        raise(Error(e.pexp_loc, env,
                    Undefined_method (obj.exp_type, met, valid_methods)))
      end
  | Pexp_new cl ->
      let (cl_path, cl_decl) = Typetexp.find_class env cl.loc cl.txt in
      begin match cl_decl.cty_new with
          None ->
            raise(Error(loc, env, Virtual_class cl.txt))
        | Some ty ->
            rue {
              exp_desc = Texp_new (cl_path, cl, cl_decl);
              exp_loc = loc; exp_extra = [];
              exp_type = instance ty;
              exp_attributes = sexp.pexp_attributes;
              exp_env = env }
        end
  | Pexp_setinstvar (lab, snewval) ->
      begin try
        let (path, desc) = Env.lookup_value (Longident.Lident lab.txt) env in
        match desc.val_kind with
          Val_ivar (Mutable, cl_num) ->
            let newval =
              type_expect env snewval (mk_expected (instance desc.val_type))
            in
            let (path_self, _) =
              Env.lookup_value (Longident.Lident ("self-" ^ cl_num)) env
            in
            rue {
              exp_desc = Texp_setinstvar(path_self, path, lab, newval);
              exp_loc = loc; exp_extra = [];
              exp_type = instance Predef.type_unit;
              exp_attributes = sexp.pexp_attributes;
              exp_env = env }
        | Val_ivar _ ->
            raise(Error(loc, env, Instance_variable_not_mutable(true,lab.txt)))
        | _ ->
            raise(Error(loc, env, Instance_variable_not_mutable(false,lab.txt)))
      with
        Not_found ->
          let collect_vars name _path val_desc li =
            match val_desc.val_kind with
            | Val_ivar (Mutable, _) -> name::li
            | _ -> li in
          let valid_vars = Env.fold_values collect_vars None env [] in
          raise(Error(loc, env,
                      Unbound_instance_variable (lab.txt, valid_vars)))
      end
  | Pexp_override lst ->
      let _ =
       List.fold_right
        (fun (lab, _) l ->
           if List.exists (fun l -> l.txt = lab.txt) l then
             raise(Error(loc, env,
                         Value_multiply_overridden lab.txt));
           lab::l)
        lst
        [] in
      begin match
        try
          Env.lookup_value (Longident.Lident "selfpat-*") env,
          Env.lookup_value (Longident.Lident "self-*") env
        with Not_found ->
          raise(Error(loc, env, Outside_class))
      with
        (_, {val_type = self_ty; val_kind = Val_self (_, vars, _, _)}),
        (path_self, _) ->
          let type_override (lab, snewval) =
            begin try
              let (id, _, _, ty) = Vars.find lab.txt !vars in
              (Path.Pident id, lab,
               type_expect env snewval (mk_expected (instance ty)))
            with
              Not_found ->
                let vars = Vars.fold (fun var _ li -> var::li) !vars [] in
                raise(Error(loc, env,
                            Unbound_instance_variable (lab.txt, vars)))
            end
          in
          let modifs = List.map type_override lst in
          rue {
            exp_desc = Texp_override(path_self, modifs);
            exp_loc = loc; exp_extra = [];
            exp_type = self_ty;
            exp_attributes = sexp.pexp_attributes;
            exp_env = env }
      | _ ->
          assert false
      end
  | Pexp_letmodule(name, smodl, sbody) ->
      let ty = newvar() in
      (* remember original level *)
      begin_def ();
      let context = Typetexp.narrow () in
      let modl = !type_module env smodl in
      Mtype.lower_nongen ty.level modl.mod_type;
      let pres =
        match modl.mod_type with
        | Mty_alias _ -> Mp_absent
        | _ -> Mp_present
      in
      let scope = create_scope () in
      let (id, new_env) =
        Env.enter_module ~scope name.txt pres modl.mod_type env
      in
      Typetexp.widen context;
      (* ideally, we should catch Expr_type_clash errors
         in type_expect triggered by escaping identifiers from the local module
         and refine them into Scoping_let_module errors
      *)
      let body = type_expect new_env sbody ty_expected_explained in
      (* go back to original level *)
      end_def ();
      Ctype.unify_var new_env ty body.exp_type;
      re {
        exp_desc = Texp_letmodule(id, name, pres, modl, body);
        exp_loc = loc; exp_extra = [];
        exp_type = ty;
        exp_attributes = sexp.pexp_attributes;
        exp_env = env }
  | Pexp_letexception(cd, sbody) ->
      let (cd, newenv) = Typedecl.transl_exception env cd in
      let body = type_expect newenv sbody ty_expected_explained in
      re {
        exp_desc = Texp_letexception(cd, body);
        exp_loc = loc; exp_extra = [];
        exp_type = body.exp_type;
        exp_attributes = sexp.pexp_attributes;
        exp_env = env }

  | Pexp_assert (e) ->
      let cond = type_expect env e
          (mk_expected ~explanation:Assert_condition Predef.type_bool) in
      let exp_type =
        match cond.exp_desc with
        | Texp_construct(_, {cstr_name="false"}, _) ->
            instance ty_expected
        | _ ->
            instance Predef.type_unit
      in
      rue {
        exp_desc = Texp_assert cond;
        exp_loc = loc; exp_extra = [];
        exp_type;
        exp_attributes = sexp.pexp_attributes;
        exp_env = env;
      }
  | Pexp_lazy e ->
      let ty = newgenvar () in
      let to_unify = Predef.type_lazy_t ty in
      with_explanation (fun () ->
        unify_exp_types loc env to_unify ty_expected);
      let arg = type_expect env e (mk_expected ty) in
      re {
        exp_desc = Texp_lazy arg;
        exp_loc = loc; exp_extra = [];
        exp_type = instance ty_expected;
        exp_attributes = sexp.pexp_attributes;
        exp_env = env;
      }
  | Pexp_object s ->
      let desc, sign, meths = !type_object env loc s in
      rue {
        exp_desc = Texp_object (desc, (*sign,*) meths);
        exp_loc = loc; exp_extra = [];
        exp_type = sign.csig_self;
        exp_attributes = sexp.pexp_attributes;
        exp_env = env;
      }
  | Pexp_poly(sbody, sty) ->
      if !Clflags.principal then begin_def ();
      let ty, cty =
        match sty with None -> repr ty_expected, None
        | Some sty ->
            let sty = Ast_helper.Typ.force_poly sty in
            let cty = Typetexp.transl_simple_type env false sty in
            repr cty.ctyp_type, Some cty
      in
      if !Clflags.principal then begin
        end_def ();
        generalize_structure ty
      end;
      if sty <> None then
        with_explanation (fun () ->
          unify_exp_types loc env (instance ty) (instance ty_expected));
      let exp =
        match (expand_head env ty).desc with
          Tpoly (ty', []) ->
            let exp = type_expect env sbody (mk_expected ty') in
            { exp with exp_type = instance ty }
        | Tpoly (ty', tl) ->
            (* One more level to generalize locally *)
            begin_def ();
            if !Clflags.principal then begin_def ();
            let vars, ty'' = instance_poly true tl ty' in
            if !Clflags.principal then begin
              end_def ();
              generalize_structure ty''
            end;
            let exp = type_expect env sbody (mk_expected ty'') in
            end_def ();
            check_univars env false "method" exp ty_expected vars;
            { exp with exp_type = instance ty }
        | Tvar _ ->
            let exp = type_exp env sbody in
            let exp = {exp with exp_type = newty (Tpoly (exp.exp_type, []))} in
            unify_exp env exp ty;
            exp
        | _ -> assert false
      in
      re { exp with exp_extra =
             (Texp_poly cty, loc, sexp.pexp_attributes) :: exp.exp_extra }
  | Pexp_newtype({txt=name}, sbody) ->
      let ty = newvar () in
      (* remember original level *)
      begin_def ();
      (* Create a fake abstract type declaration for name. *)
      let decl = {
        type_params = [];
        type_arity = 0;
        type_kind = Type_abstract;
        type_private = Public;
        type_manifest = None;
        type_variance = [];
        type_is_newtype = true;
        type_expansion_scope = Btype.lowest_level;
        type_loc = loc;
        type_attributes = [];
        type_immediate = false;
        type_unboxed = unboxed_false_default_false;
      }
      in
      let scope = create_scope () in
      let (id, new_env) = Env.enter_type ~scope name decl env in

      let body = type_exp new_env sbody in
      (* Replace every instance of this type constructor in the resulting
         type. *)
      let seen = Hashtbl.create 8 in
      let rec replace t =
        if Hashtbl.mem seen t.id then ()
        else begin
          Hashtbl.add seen t.id ();
          match t.desc with
          | Tconstr (Path.Pident id', _, _) when id == id' -> link_type t ty
          | _ -> Btype.iter_type_expr replace t
        end
      in
      let ety = Subst.type_expr Subst.identity body.exp_type in
      replace ety;
      (* back to original level *)
      end_def ();
      (* lower the levels of the result type *)
      (* unify_var env ty ety; *)

      (* non-expansive if the body is non-expansive, so we don't introduce
         any new extra node in the typed AST. *)
      rue { body with exp_loc = loc; exp_type = ety;
            exp_extra =
            (Texp_newtype name, loc, sexp.pexp_attributes) :: body.exp_extra }
  | Pexp_pack m ->
      let (p, nl) =
        match Ctype.expand_head env (instance ty_expected) with
          {desc = Tpackage (p, nl, _tl)} ->
            if !Clflags.principal &&
              (Ctype.expand_head env ty_expected).level < Btype.generic_level
            then
              Location.prerr_warning loc
                (Warnings.Not_principal "this module packing");
            (p, nl)
        | {desc = Tvar _} ->
            raise (Error (loc, env, Cannot_infer_signature))
        | _ ->
            raise (Error (loc, env, Not_a_packed_module ty_expected))
      in
      let (modl, tl') = !type_package env m p nl in
      rue {
        exp_desc = Texp_pack modl;
        exp_loc = loc; exp_extra = [];
        exp_type = newty (Tpackage (p, nl, tl'));
        exp_attributes = sexp.pexp_attributes;
        exp_env = env }
  | Pexp_open (ovf, lid, e) ->
      let (path, newenv) = !type_open ovf env sexp.pexp_loc lid in
      let exp = type_expect newenv e ty_expected_explained in
      { exp with
        exp_extra = (Texp_open (ovf, path, lid, newenv), loc,
                     sexp.pexp_attributes) ::
                      exp.exp_extra;
      }

  | Pexp_extension ({ txt = ("ocaml.extension_constructor"
                             |"extension_constructor"); _ },
                    payload) ->
      begin match payload with
      | PStr [ { pstr_desc =
                   Pstr_eval ({ pexp_desc = Pexp_construct (lid, None); _ }, _)
               } ] ->
          let path =
            match (Typetexp.find_constructor env lid.loc lid.txt).cstr_tag with
            | Cstr_extension (path, _) -> path
            | _ -> raise (Error (lid.loc, env, Not_an_extension_constructor))
          in
          rue {
            exp_desc = Texp_extension_constructor (lid, path);
            exp_loc = loc; exp_extra = [];
            exp_type = instance Predef.type_extension_constructor;
            exp_attributes = sexp.pexp_attributes;
            exp_env = env }
      | _ ->
          raise (Error (loc, env, Invalid_extension_constructor_payload))
      end
  | Pexp_extension ext ->
      raise (Error_forward (Builtin_attributes.error_of_extension ext))

  | Pexp_unreachable ->
      re { exp_desc = Texp_unreachable;
           exp_loc = loc; exp_extra = [];
           exp_type = instance ty_expected;
           exp_attributes = sexp.pexp_attributes;
           exp_env = env }

and type_function ?in_function loc attrs env ty_expected_explained l caselist =
  let { ty = ty_expected; explanation } = ty_expected_explained in
  let (loc_fun, ty_fun) =
    match in_function with Some p -> p
    | None -> (loc, instance ty_expected)
  in
  let separate = !Clflags.principal || Env.has_local_constraints env in
  if separate then begin_def ();
  let (ty_arg, ty_res) =
    try filter_arrow env (instance ty_expected) l
    with Unify _ ->
      match expand_head env ty_expected with
        {desc = Tarrow _} as ty ->
          raise(Error(loc, env, Abstract_wrong_label(l, ty, explanation)))
      | _ ->
          raise(Error(loc_fun, env,
                      Too_many_arguments (in_function <> None,
                                          ty_fun,
                                          explanation)))
  in
  let ty_arg =
    if is_optional l then
      let tv = newvar() in
      begin
        try unify env ty_arg (type_option tv)
        with Unify _ -> assert false
      end;
      type_option tv
    else ty_arg
  in
  if separate then begin
    end_def ();
    generalize_structure ty_arg;
    generalize_structure ty_res
  end;
  let cases, partial =
    type_cases ~in_function:(loc_fun,ty_fun) env ty_arg ty_res
      true loc caselist in
  let not_function ty =
    let ls, tvar = list_labels env ty in
    ls = [] && not tvar
  in
  if is_optional l && not_function ty_res then
    Location.prerr_warning (List.hd cases).c_lhs.pat_loc
      Warnings.Unerasable_optional_argument;
  let param = name_cases "param" cases in
  re {
    exp_desc = Texp_function { arg_label = l; param; cases; partial; };
    exp_loc = loc; exp_extra = [];
    exp_type = instance (newgenty (Tarrow(l, ty_arg, ty_res, Cok)));
    exp_attributes = attrs;
    exp_env = env }


and type_label_access env srecord lid =
  if !Clflags.principal then begin_def ();
  let record = type_exp ~recarg:Allowed env srecord in
  if !Clflags.principal then begin
    end_def ();
    generalize_structure record.exp_type
  end;
  let ty_exp = record.exp_type in
  let opath =
    try
      let (p0, p,_) = extract_concrete_record env ty_exp in
      Some(p0, p, (repr ty_exp).level = generic_level || not !Clflags.principal)
    with Not_found -> None
  in
  let labels = Typetexp.find_all_labels env lid.loc lid.txt in
  let label =
    wrap_disambiguate "This expression has" (mk_expected ty_exp)
      (Label.disambiguate lid env opath) labels in
  (record, label, opath)

(* Typing format strings for printing or reading.
   These formats are used by functions in modules Printf, Format, and Scanf.
   (Handling of * modifiers contributed by Thorsten Ohl.) *)

and type_format loc str env =
  let loc = {loc with Location.loc_ghost = true} in
  try
    CamlinternalFormatBasics.(CamlinternalFormat.(
      let mk_exp_loc pexp_desc = {
        pexp_desc = pexp_desc;
        pexp_loc = loc;
        pexp_loc_stack = [];
        pexp_attributes = [];
      } and mk_lid_loc lid = {
        txt = lid;
        loc = loc;
      } in
      let mk_constr name args =
        let lid = Longident.(Ldot(Lident "CamlinternalFormatBasics", name)) in
        let arg = match args with
          | []          -> None
          | [ e ]       -> Some e
          | _ :: _ :: _ -> Some (mk_exp_loc (Pexp_tuple args)) in
        mk_exp_loc (Pexp_construct (mk_lid_loc lid, arg)) in
      let mk_cst cst = mk_exp_loc (Pexp_constant cst) in
      let mk_int n = mk_cst (Pconst_integer (Int.to_string n, None))
      and mk_string str = mk_cst (Pconst_string (str, None))
      and mk_char chr = mk_cst (Pconst_char chr) in
      let rec mk_formatting_lit fmting = match fmting with
        | Close_box ->
          mk_constr "Close_box" []
        | Close_tag ->
          mk_constr "Close_tag" []
        | Break (org, ns, ni) ->
          mk_constr "Break" [ mk_string org; mk_int ns; mk_int ni ]
        | FFlush ->
          mk_constr "FFlush" []
        | Force_newline ->
          mk_constr "Force_newline" []
        | Flush_newline ->
          mk_constr "Flush_newline" []
        | Magic_size (org, sz) ->
          mk_constr "Magic_size" [ mk_string org; mk_int sz ]
        | Escaped_at ->
          mk_constr "Escaped_at" []
        | Escaped_percent ->
          mk_constr "Escaped_percent" []
        | Scan_indic c ->
          mk_constr "Scan_indic" [ mk_char c ]
      and mk_formatting_gen : type a b c d e f .
          (a, b, c, d, e, f) formatting_gen -> Parsetree.expression =
        fun fmting -> match fmting with
        | Open_tag (Format (fmt', str')) ->
          mk_constr "Open_tag" [ mk_format fmt' str' ]
        | Open_box (Format (fmt', str')) ->
          mk_constr "Open_box" [ mk_format fmt' str' ]
      and mk_format : type a b c d e f .
          (a, b, c, d, e, f) CamlinternalFormatBasics.fmt -> string ->
          Parsetree.expression = fun fmt str ->
        mk_constr "Format" [ mk_fmt fmt; mk_string str ]
      and mk_side side = match side with
        | Left  -> mk_constr "Left"  []
        | Right -> mk_constr "Right" []
        | Zeros -> mk_constr "Zeros" []
      and mk_iconv iconv = match iconv with
        | Int_d  -> mk_constr "Int_d"  [] | Int_pd -> mk_constr "Int_pd" []
        | Int_sd -> mk_constr "Int_sd" [] | Int_i  -> mk_constr "Int_i"  []
        | Int_pi -> mk_constr "Int_pi" [] | Int_si -> mk_constr "Int_si" []
        | Int_x  -> mk_constr "Int_x"  [] | Int_Cx -> mk_constr "Int_Cx" []
        | Int_X  -> mk_constr "Int_X"  [] | Int_CX -> mk_constr "Int_CX" []
        | Int_o  -> mk_constr "Int_o"  [] | Int_Co -> mk_constr "Int_Co" []
        | Int_u  -> mk_constr "Int_u"  [] | Int_Cd -> mk_constr "Int_Cd" []
        | Int_Ci -> mk_constr "Int_Ci" [] | Int_Cu -> mk_constr "Int_Cu" []
      and mk_fconv fconv = match fconv with
        | Float_f  -> mk_constr "Float_f"  []
        | Float_pf -> mk_constr "Float_pf" []
        | Float_sf -> mk_constr "Float_sf" []
        | Float_e  -> mk_constr "Float_e"  []
        | Float_pe -> mk_constr "Float_pe" []
        | Float_se -> mk_constr "Float_se" []
        | Float_E  -> mk_constr "Float_E"  []
        | Float_pE -> mk_constr "Float_pE" []
        | Float_sE -> mk_constr "Float_sE" []
        | Float_g  -> mk_constr "Float_g"  []
        | Float_pg -> mk_constr "Float_pg" []
        | Float_sg -> mk_constr "Float_sg" []
        | Float_G  -> mk_constr "Float_G"  []
        | Float_pG -> mk_constr "Float_pG" []
        | Float_sG -> mk_constr "Float_sG" []
        | Float_h  -> mk_constr "Float_h"  []
        | Float_ph -> mk_constr "Float_ph" []
        | Float_sh -> mk_constr "Float_sh" []
        | Float_H  -> mk_constr "Float_H"  []
        | Float_pH -> mk_constr "Float_pH" []
        | Float_sH -> mk_constr "Float_sH" []
        | Float_F  -> mk_constr "Float_F"  []
      and mk_counter cnt = match cnt with
        | Line_counter  -> mk_constr "Line_counter"  []
        | Char_counter  -> mk_constr "Char_counter"  []
        | Token_counter -> mk_constr "Token_counter" []
      and mk_int_opt n_opt = match n_opt with
        | None ->
          let lid_loc = mk_lid_loc (Longident.Lident "None") in
          mk_exp_loc (Pexp_construct (lid_loc, None))
        | Some n ->
          let lid_loc = mk_lid_loc (Longident.Lident "Some") in
          mk_exp_loc (Pexp_construct (lid_loc, Some (mk_int n)))
      and mk_fmtty : type a b c d e f g h i j k l .
          (a, b, c, d, e, f, g, h, i, j, k, l) fmtty_rel -> Parsetree.expression
          =
      fun fmtty -> match fmtty with
        | Char_ty rest      -> mk_constr "Char_ty"      [ mk_fmtty rest ]
        | String_ty rest    -> mk_constr "String_ty"    [ mk_fmtty rest ]
        | Int_ty rest       -> mk_constr "Int_ty"       [ mk_fmtty rest ]
        | Int32_ty rest     -> mk_constr "Int32_ty"     [ mk_fmtty rest ]
        | Nativeint_ty rest -> mk_constr "Nativeint_ty" [ mk_fmtty rest ]
        | Int64_ty rest     -> mk_constr "Int64_ty"     [ mk_fmtty rest ]
        | Float_ty rest     -> mk_constr "Float_ty"     [ mk_fmtty rest ]
        | Bool_ty rest      -> mk_constr "Bool_ty"      [ mk_fmtty rest ]
        | Alpha_ty rest     -> mk_constr "Alpha_ty"     [ mk_fmtty rest ]
        | Theta_ty rest     -> mk_constr "Theta_ty"     [ mk_fmtty rest ]
        | Any_ty rest       -> mk_constr "Any_ty"       [ mk_fmtty rest ]
        | Reader_ty rest    -> mk_constr "Reader_ty"    [ mk_fmtty rest ]
        | Ignored_reader_ty rest ->
          mk_constr "Ignored_reader_ty" [ mk_fmtty rest ]
        | Format_arg_ty (sub_fmtty, rest) ->
          mk_constr "Format_arg_ty" [ mk_fmtty sub_fmtty; mk_fmtty rest ]
        | Format_subst_ty (sub_fmtty1, sub_fmtty2, rest) ->
          mk_constr "Format_subst_ty"
            [ mk_fmtty sub_fmtty1; mk_fmtty sub_fmtty2; mk_fmtty rest ]
        | End_of_fmtty -> mk_constr "End_of_fmtty" []
      and mk_ignored : type a b c d e f .
          (a, b, c, d, e, f) ignored -> Parsetree.expression =
      fun ign -> match ign with
        | Ignored_char ->
          mk_constr "Ignored_char" []
        | Ignored_caml_char ->
          mk_constr "Ignored_caml_char" []
        | Ignored_string pad_opt ->
          mk_constr "Ignored_string" [ mk_int_opt pad_opt ]
        | Ignored_caml_string pad_opt ->
          mk_constr "Ignored_caml_string" [ mk_int_opt pad_opt ]
        | Ignored_int (iconv, pad_opt) ->
          mk_constr "Ignored_int" [ mk_iconv iconv; mk_int_opt pad_opt ]
        | Ignored_int32 (iconv, pad_opt) ->
          mk_constr "Ignored_int32" [ mk_iconv iconv; mk_int_opt pad_opt ]
        | Ignored_nativeint (iconv, pad_opt) ->
          mk_constr "Ignored_nativeint" [ mk_iconv iconv; mk_int_opt pad_opt ]
        | Ignored_int64 (iconv, pad_opt) ->
          mk_constr "Ignored_int64" [ mk_iconv iconv; mk_int_opt pad_opt ]
        | Ignored_float (pad_opt, prec_opt) ->
          mk_constr "Ignored_float" [ mk_int_opt pad_opt; mk_int_opt prec_opt ]
        | Ignored_bool pad_opt ->
          mk_constr "Ignored_bool" [ mk_int_opt pad_opt ]
        | Ignored_format_arg (pad_opt, fmtty) ->
          mk_constr "Ignored_format_arg" [ mk_int_opt pad_opt; mk_fmtty fmtty ]
        | Ignored_format_subst (pad_opt, fmtty) ->
          mk_constr "Ignored_format_subst" [
            mk_int_opt pad_opt; mk_fmtty fmtty ]
        | Ignored_reader ->
          mk_constr "Ignored_reader" []
        | Ignored_scan_char_set (width_opt, char_set) ->
          mk_constr "Ignored_scan_char_set" [
            mk_int_opt width_opt; mk_string char_set ]
        | Ignored_scan_get_counter counter ->
          mk_constr "Ignored_scan_get_counter" [
            mk_counter counter
          ]
        | Ignored_scan_next_char ->
          mk_constr "Ignored_scan_next_char" []
      and mk_padding : type x y . (x, y) padding -> Parsetree.expression =
      fun pad -> match pad with
        | No_padding         -> mk_constr "No_padding" []
        | Lit_padding (s, w) -> mk_constr "Lit_padding" [ mk_side s; mk_int w ]
        | Arg_padding s      -> mk_constr "Arg_padding" [ mk_side s ]
      and mk_precision : type x y . (x, y) precision -> Parsetree.expression =
      fun prec -> match prec with
        | No_precision    -> mk_constr "No_precision" []
        | Lit_precision w -> mk_constr "Lit_precision" [ mk_int w ]
        | Arg_precision   -> mk_constr "Arg_precision" []
      and mk_fmt : type a b c d e f .
          (a, b, c, d, e, f) fmt -> Parsetree.expression =
      fun fmt -> match fmt with
        | Char rest ->
          mk_constr "Char" [ mk_fmt rest ]
        | Caml_char rest ->
          mk_constr "Caml_char" [ mk_fmt rest ]
        | String (pad, rest) ->
          mk_constr "String" [ mk_padding pad; mk_fmt rest ]
        | Caml_string (pad, rest) ->
          mk_constr "Caml_string" [ mk_padding pad; mk_fmt rest ]
        | Int (iconv, pad, prec, rest) ->
          mk_constr "Int" [
            mk_iconv iconv; mk_padding pad; mk_precision prec; mk_fmt rest ]
        | Int32 (iconv, pad, prec, rest) ->
          mk_constr "Int32" [
            mk_iconv iconv; mk_padding pad; mk_precision prec; mk_fmt rest ]
        | Nativeint (iconv, pad, prec, rest) ->
          mk_constr "Nativeint" [
            mk_iconv iconv; mk_padding pad; mk_precision prec; mk_fmt rest ]
        | Int64 (iconv, pad, prec, rest) ->
          mk_constr "Int64" [
            mk_iconv iconv; mk_padding pad; mk_precision prec; mk_fmt rest ]
        | Float (fconv, pad, prec, rest) ->
          mk_constr "Float" [
            mk_fconv fconv; mk_padding pad; mk_precision prec; mk_fmt rest ]
        | Bool (pad, rest) ->
          mk_constr "Bool" [ mk_padding pad; mk_fmt rest ]
        | Flush rest ->
          mk_constr "Flush" [ mk_fmt rest ]
        | String_literal (s, rest) ->
          mk_constr "String_literal" [ mk_string s; mk_fmt rest ]
        | Char_literal (c, rest) ->
          mk_constr "Char_literal" [ mk_char c; mk_fmt rest ]
        | Format_arg (pad_opt, fmtty, rest) ->
          mk_constr "Format_arg" [
            mk_int_opt pad_opt; mk_fmtty fmtty; mk_fmt rest ]
        | Format_subst (pad_opt, fmtty, rest) ->
          mk_constr "Format_subst" [
            mk_int_opt pad_opt; mk_fmtty fmtty; mk_fmt rest ]
        | Alpha rest ->
          mk_constr "Alpha" [ mk_fmt rest ]
        | Theta rest ->
          mk_constr "Theta" [ mk_fmt rest ]
        | Formatting_lit (fmting, rest) ->
          mk_constr "Formatting_lit" [ mk_formatting_lit fmting; mk_fmt rest ]
        | Formatting_gen (fmting, rest) ->
          mk_constr "Formatting_gen" [ mk_formatting_gen fmting; mk_fmt rest ]
        | Reader rest ->
          mk_constr "Reader" [ mk_fmt rest ]
        | Scan_char_set (width_opt, char_set, rest) ->
          mk_constr "Scan_char_set" [
            mk_int_opt width_opt; mk_string char_set; mk_fmt rest ]
        | Scan_get_counter (cnt, rest) ->
          mk_constr "Scan_get_counter" [ mk_counter cnt; mk_fmt rest ]
        | Scan_next_char rest ->
          mk_constr "Scan_next_char" [ mk_fmt rest ]
        | Ignored_param (ign, rest) ->
          mk_constr "Ignored_param" [ mk_ignored ign; mk_fmt rest ]
        | End_of_format ->
          mk_constr "End_of_format" []
        | Custom _ ->
          (* Custom formatters have no syntax so they will never appear
             in formats parsed from strings. *)
          assert false
      in
      let legacy_behavior = not !Clflags.strict_formats in
      let Fmt_EBB fmt = fmt_ebb_of_string ~legacy_behavior str in
      mk_constr "Format" [ mk_fmt fmt; mk_string str ]
    ))
  with Failure msg ->
    raise (Error (loc, env, Invalid_format msg))

and type_label_exp create env loc ty_expected
          (lid, label, sarg) =
  (* Here also ty_expected may be at generic_level *)
  begin_def ();
  let separate = !Clflags.principal || Env.has_local_constraints env in
  if separate then (begin_def (); begin_def ());
  let (vars, ty_arg, ty_res) = instance_label true label in
  if separate then begin
    end_def ();
    (* Generalize label information *)
    generalize_structure ty_arg;
    generalize_structure ty_res
  end;
  begin try
    unify env (instance ty_res) (instance ty_expected)
  with Unify trace ->
    raise (Error(lid.loc, env, Label_mismatch(lid.txt, trace)))
  end;
  (* Instantiate so that we can generalize internal nodes *)
  let ty_arg = instance ty_arg in
  if separate then begin
    end_def ();
    (* Generalize information merged from ty_expected *)
    generalize_structure ty_arg
  end;
  if label.lbl_private = Private then
    if create then
      raise (Error(loc, env, Private_type ty_expected))
    else
      raise (Error(lid.loc, env, Private_label(lid.txt, ty_expected)));
  let arg =
    let snap = if vars = [] then None else Some (Btype.snapshot ()) in
    let arg = type_argument env sarg ty_arg (instance ty_arg) in
    end_def ();
    try
      check_univars env (vars <> []) "field value" arg label.lbl_arg vars;
      arg
    with exn when not (is_nonexpansive arg) -> try
      (* Try to retype without propagating ty_arg, cf PR#4862 *)
      may Btype.backtrack snap;
      begin_def ();
      let arg = type_exp env sarg in
      end_def ();
      generalize_expansive env arg.exp_type;
      unify_exp env arg ty_arg;
      check_univars env false "field value" arg label.lbl_arg vars;
      arg
    with Error (_, _, Less_general _) as e -> raise e
    | _ -> raise exn    (* In case of failure return the first error *)
  in
  (lid, label, {arg with exp_type = instance arg.exp_type})

and type_argument ?recarg env sarg ty_expected' ty_expected =
  (* ty_expected' may be generic *)
  let no_labels ty =
    let ls, tvar = list_labels env ty in
    not tvar && List.for_all ((=) Nolabel) ls
  in
  let rec is_inferred sexp =
    match sexp.pexp_desc with
      Pexp_ident _ | Pexp_apply _ | Pexp_field _ | Pexp_constraint _
    | Pexp_coerce _ | Pexp_send _ | Pexp_new _ -> true
    | Pexp_sequence (_, e) | Pexp_open (_, _, e) -> is_inferred e
    | Pexp_ifthenelse (_, e1, Some e2) -> is_inferred e1 && is_inferred e2
    | _ -> false
  in
  match expand_head env ty_expected' with
    {desc = Tarrow(Nolabel,ty_arg,ty_res,_); level = lv}
    when is_inferred sarg ->
      (* apply optional arguments when expected type is "" *)
      (* we must be very careful about not breaking the semantics *)
      if !Clflags.principal then begin_def ();
      let texp = type_exp env sarg in
      if !Clflags.principal then begin
        end_def ();
        generalize_structure texp.exp_type
      end;
      let rec make_args args ty_fun =
        match (expand_head env ty_fun).desc with
        | Tarrow (l,ty_arg,ty_fun,_) when is_optional l ->
            let ty = option_none (instance ty_arg) sarg.pexp_loc in
            make_args ((l, Some ty) :: args) ty_fun
        | Tarrow (l,_,ty_res',_) when l = Nolabel || !Clflags.classic ->
            List.rev args, ty_fun, no_labels ty_res'
        | Tvar _ ->  List.rev args, ty_fun, false
        |  _ -> [], texp.exp_type, false
      in
      let args, ty_fun', simple_res = make_args [] texp.exp_type in
      let warn = !Clflags.principal &&
        (lv <> generic_level || (repr ty_fun').level <> generic_level)
      and texp = {texp with exp_type = instance texp.exp_type}
      and ty_fun = instance ty_fun' in
      if not (simple_res || no_labels ty_res) then begin
        unify_exp env texp ty_expected;
        texp
      end else begin
      unify_exp env {texp with exp_type = ty_fun} ty_expected;
      if args = [] then texp else
      (* eta-expand to avoid side effects *)
      let var_pair name ty =
        let id = Ident.create_local name in
        let desc =
          { val_type = ty; val_kind = Val_reg;
            val_attributes = [];
            Types.val_loc = Location.none}
        in
        let exp_env = Env.add_value id desc env in
        {pat_desc = Tpat_var (id, mknoloc name); pat_type = ty;pat_extra=[];
         pat_attributes = [];
         pat_loc = Location.none; pat_env = env},
        {exp_type = ty; exp_loc = Location.none; exp_env = exp_env;
         exp_extra = []; exp_attributes = [];
         exp_desc =
         Texp_ident(Path.Pident id, mknoloc (Longident.Lident name), desc)}
      in
      let eta_pat, eta_var = var_pair "eta" ty_arg in
      let func texp =
        let e =
          {texp with exp_type = ty_res; exp_desc =
           Texp_apply
             (texp,
              args @ [Nolabel, Some eta_var])}
        in
        let cases = [case eta_pat e] in
        let param = name_cases "param" cases in
        { texp with exp_type = ty_fun; exp_desc =
          Texp_function { arg_label = Nolabel; param; cases;
            partial = Total; } }
      in
      Location.prerr_warning texp.exp_loc
        (Warnings.Eliminated_optional_arguments
           (List.map (fun (l, _) -> Printtyp.string_of_label l) args));
      if warn then Location.prerr_warning texp.exp_loc
          (Warnings.Without_principality "eliminated optional argument");
      (* let-expand to have side effects *)
      let let_pat, let_var = var_pair "arg" texp.exp_type in
      re { texp with exp_type = ty_fun; exp_desc =
           Texp_let (Nonrecursive,
                     [{vb_pat=let_pat; vb_expr=texp; vb_attributes=[];
                       vb_loc=Location.none;
                      }],
                     func let_var) }
      end
  | _ ->
      let texp = type_expect ?recarg env sarg (mk_expected ty_expected') in
      unify_exp env texp ty_expected;
      texp

and type_application env funct sargs =
  (* funct.exp_type may be generic *)
  let result_type omitted ty_fun =
    List.fold_left
      (fun ty_fun (l,ty,lv) -> newty2 lv (Tarrow(l,ty,ty_fun,Cok)))
      ty_fun omitted
  in
  let has_label l ty_fun =
    let ls, tvar = list_labels env ty_fun in
    tvar || List.mem l ls
  in
  let ignored = ref [] in
  let rec type_unknown_args
      (args :
      (Asttypes.arg_label * (unit -> Typedtree.expression) option) list)
    omitted ty_fun = function
      [] ->
        (List.map
            (function l, None -> l, None
                | l, Some f -> l, Some (f ()))
           (List.rev args),
         instance (result_type omitted ty_fun))
    | (l1, sarg1) :: sargl ->
        let (ty1, ty2) =
          let ty_fun = expand_head env ty_fun in
          match ty_fun.desc with
            Tvar _ ->
              let t1 = newvar () and t2 = newvar () in
              let not_identity = function
                  Texp_ident(_,_,{val_kind=Val_prim
                                  {Primitive.prim_name="%identity"}}) ->
                    false
                | _ -> true
              in
              if ty_fun.level >= t1.level && not_identity funct.exp_desc then
                Location.prerr_warning sarg1.pexp_loc Warnings.Unused_argument;
              unify env ty_fun (newty (Tarrow(l1,t1,t2,Clink(ref Cunknown))));
              (t1, t2)
          | Tarrow (l,t1,t2,_) when l = l1
            || !Clflags.classic && l1 = Nolabel && not (is_optional l) ->
              (t1, t2)
          | td ->
              let ty_fun =
                match td with Tarrow _ -> newty td | _ -> ty_fun in
              let ty_res = result_type (omitted @ !ignored) ty_fun in
              match ty_res.desc with
                Tarrow _ ->
                  if (!Clflags.classic || not (has_label l1 ty_fun)) then
                    raise (Error(sarg1.pexp_loc, env,
                                 Apply_wrong_label(l1, ty_res)))
                  else
                    raise (Error(funct.exp_loc, env, Incoherent_label_order))
              | _ ->
                  raise(Error(funct.exp_loc, env, Apply_non_function
                                (expand_head env funct.exp_type)))
        in
        let optional = is_optional l1 in
        let arg1 () =
          let arg1 = type_expect env sarg1 (mk_expected ty1) in
          if optional then
            unify_exp env arg1 (type_option(newvar()));
          arg1
        in
        type_unknown_args ((l1, Some arg1) :: args) omitted ty2 sargl
  in
  let ignore_labels =
    !Clflags.classic ||
    begin
      let ls, tvar = list_labels env funct.exp_type in
      not tvar &&
      let labels = List.filter (fun l -> not (is_optional l)) ls in
      List.length labels = List.length sargs &&
      List.for_all (fun (l,_) -> l = Nolabel) sargs &&
      List.exists (fun l -> l <> Nolabel) labels &&
      (Location.prerr_warning
         funct.exp_loc
         (Warnings.Labels_omitted
            (List.map Printtyp.string_of_label
                      (List.filter ((<>) Nolabel) labels)));
       true)
    end
  in
  let warned = ref false in
  let rec type_args args omitted ty_fun ty_fun0 ty_old sargs more_sargs =
    match expand_head env ty_fun, expand_head env ty_fun0 with
      {desc=Tarrow (l, ty, ty_fun, com); level=lv} as ty_fun',
      {desc=Tarrow (_, ty0, ty_fun0, _)}
      when (sargs <> [] || more_sargs <> []) && commu_repr com = Cok ->
        let may_warn loc w =
          if not !warned && !Clflags.principal && lv <> generic_level
          then begin
            warned := true;
            Location.prerr_warning loc w
          end
        in
        let name = label_name l
        and optional = is_optional l in
        let sargs, more_sargs, arg =
          if ignore_labels && not (is_optional l) then begin
            (* In classic mode, omitted = [] *)
            match sargs, more_sargs with
              (l', sarg0) :: _, _ ->
                raise(Error(sarg0.pexp_loc, env,
                            Apply_wrong_label(l', ty_old)))
            | _, (l', sarg0) :: more_sargs ->
                if l <> l' && l' <> Nolabel then
                  raise(Error(sarg0.pexp_loc, env,
                              Apply_wrong_label(l', ty_fun')))
                else
                  ([], more_sargs,
                   Some (fun () -> type_argument env sarg0 ty ty0))
            | _ ->
                assert false
          end else try
            let (l', sarg0, sargs, more_sargs) =
              try
                let (l', sarg0, sargs1, sargs2) = extract_label name sargs in
                if sargs1 <> [] then
                  may_warn sarg0.pexp_loc
                    (Warnings.Not_principal "commuting this argument");
                (l', sarg0, sargs1 @ sargs2, more_sargs)
              with Not_found ->
                let (l', sarg0, sargs1, sargs2) =
                  extract_label name more_sargs in
                if sargs1 <> [] || sargs <> [] then
                  may_warn sarg0.pexp_loc
                    (Warnings.Not_principal "commuting this argument");
                (l', sarg0, sargs @ sargs1, sargs2)
            in
            if not optional && is_optional l' then
              Location.prerr_warning sarg0.pexp_loc
                (Warnings.Nonoptional_label (Printtyp.string_of_label l));
            sargs, more_sargs,
            if not optional || is_optional l' then
              Some (fun () -> type_argument env sarg0 ty ty0)
            else begin
              may_warn sarg0.pexp_loc
                (Warnings.Not_principal "using an optional argument here");
              Some (fun () -> option_some (type_argument env sarg0
                                             (extract_option_type env ty)
                                             (extract_option_type env ty0)))
            end
          with Not_found ->
            sargs, more_sargs,
            if optional &&
              (List.mem_assoc Nolabel sargs
               || List.mem_assoc Nolabel more_sargs)
            then begin
              may_warn funct.exp_loc
                (Warnings.Without_principality "eliminated optional argument");
              ignored := (l,ty,lv) :: !ignored;
              Some (fun () -> option_none (instance ty) Location.none)
            end else begin
              may_warn funct.exp_loc
                (Warnings.Without_principality "commuted an argument");
              None
            end
        in
        let omitted =
          if arg = None then (l,ty,lv) :: omitted else omitted in
        let ty_old = if sargs = [] then ty_fun else ty_old in
        type_args ((l,arg)::args) omitted ty_fun ty_fun0
          ty_old sargs more_sargs
    | _ ->
        match sargs with
          (l, sarg0) :: _ when ignore_labels ->
            raise(Error(sarg0.pexp_loc, env,
                        Apply_wrong_label(l, ty_old)))
        | _ ->
            type_unknown_args args omitted ty_fun0
              (sargs @ more_sargs)
  in
  let is_ignore funct =
    match funct.exp_desc with
      Texp_ident (_, _, {val_kind=Val_prim{Primitive.prim_name="%ignore"}}) ->
        (try ignore (filter_arrow env (instance funct.exp_type) Nolabel);
             true
        with Unify _ -> false)
    | _ -> false
  in
  match sargs with
    (* Special case for ignore: avoid discarding warning *)
    [Nolabel, sarg] when is_ignore funct ->
      let ty_arg, ty_res =
        filter_arrow env (instance funct.exp_type) Nolabel
      in
      let exp = type_expect env sarg (mk_expected ty_arg) in
      check_partial_application false exp;
      ([Nolabel, Some exp], ty_res)
  | _ ->
      let ty = funct.exp_type in
      if ignore_labels then
        type_args [] [] ty (instance ty) ty [] sargs
      else
        type_args [] [] ty (instance ty) ty sargs []

and type_construct env loc lid sarg ty_expected_explained attrs =
  let { ty = ty_expected; explanation } = ty_expected_explained in
  let opath =
    try
      let (p0, p,_) = extract_concrete_variant env ty_expected in
      let principal =
        (repr ty_expected).level = generic_level || not !Clflags.principal
      in
      Some(p0, p, principal)
    with Not_found -> None
  in
  let constrs = Typetexp.find_all_constructors env lid.loc lid.txt in
  let constr =
    wrap_disambiguate "This variant expression is expected to have"
      ty_expected_explained
      (Constructor.disambiguate lid env opath) constrs in
  Env.mark_constructor Env.Positive env (Longident.last lid.txt) constr;
  Builtin_attributes.check_alerts loc constr.cstr_attributes
    constr.cstr_name;
  let sargs =
    match sarg with
      None -> []
    | Some {pexp_desc = Pexp_tuple sel} when
        constr.cstr_arity > 1 || Builtin_attributes.explicit_arity attrs
      -> sel
    | Some se -> [se] in
  if List.length sargs <> constr.cstr_arity then
    raise(Error(loc, env, Constructor_arity_mismatch
                  (lid.txt, constr.cstr_arity, List.length sargs)));
  let separate = !Clflags.principal || Env.has_local_constraints env in
  if separate then (begin_def (); begin_def ());
  let (ty_args, ty_res) = instance_constructor constr in
  let texp =
    re {
      exp_desc = Texp_construct(lid, constr, []);
      exp_loc = loc; exp_extra = [];
      exp_type = ty_res;
      exp_attributes = attrs;
      exp_env = env } in
  if separate then begin
    end_def ();
    generalize_structure ty_res;
    with_explanation explanation (fun () ->
      unify_exp env {texp with exp_type = instance ty_res}
                    (instance ty_expected));
    end_def ();
    List.iter generalize_structure ty_args;
    generalize_structure ty_res;
  end;
  let ty_args0, ty_res =
    match instance_list (ty_res :: ty_args) with
      t :: tl -> tl, t
    | _ -> assert false
  in
  let texp = {texp with exp_type = ty_res} in
  if not separate then unify_exp env texp (instance ty_expected);
  let recarg =
    match constr.cstr_inlined with
    | None -> Rejected
    | Some _ ->
        begin match sargs with
        | [{pexp_desc =
              Pexp_ident _ |
              Pexp_record (_, (Some {pexp_desc = Pexp_ident _}| None))}] ->
            Required
        | _ ->
            raise (Error(loc, env, Inlined_record_expected))
        end
  in
  let args =
    List.map2 (fun e (t,t0) -> type_argument ~recarg env e t t0) sargs
      (List.combine ty_args ty_args0) in
  if constr.cstr_private = Private then
    raise(Error(loc, env, Private_type ty_res));
  (* NOTE: shouldn't we call "re" on this final expression? -- AF *)
  { texp with
    exp_desc = Texp_construct(lid, constr, args) }

(* Typing of statements (expressions whose values are discarded) *)

and type_statement ?explanation env sexp =
  let loc = (final_subexpression sexp).pexp_loc in
  begin_def();
  let exp = type_exp env sexp in
  end_def();
  let ty = expand_head env exp.exp_type and tv = newvar() in
  if is_Tvar ty && ty.level > tv.level then
      Location.prerr_warning loc Warnings.Nonreturning_statement;
  if !Clflags.strict_sequence then
    let expected_ty = instance Predef.type_unit in
    with_explanation explanation (fun () ->
      unify_exp env exp expected_ty);
    exp
  else begin
    check_partial_application true exp;
    unify_var env tv ty;
    exp
  end

(* Typing of match cases *)
<<<<<<< HEAD
and check_scope_escape loc env level ty =
  try Ctype.check_scope_escape level ty
  with Unify trace ->
    raise(Error(loc, env, Pattern_type_clash(trace)))

and type_cases ?exception_allowed ?in_function env ty_arg ty_res
      ?conts partial_flag loc caselist =
=======
and type_cases ?exception_allowed ?in_function env ty_arg ty_res partial_flag
      loc caselist =
>>>>>>> 4c130cae
  (* ty_arg is _fully_ generalized *)
  let patterns = List.map (fun {pc_lhs=p} -> p) caselist in
  let contains_polyvars = List.exists contains_polymorphic_variant patterns in
  let erase_either = contains_polyvars && contains_variant_either ty_arg in
  let may_contain_gadts = List.exists may_contain_gadts patterns in
  let ty_arg =
    if (may_contain_gadts || erase_either) && not !Clflags.principal
    then correct_levels ty_arg else ty_arg
  in
  let rec is_var spat =
    match spat.ppat_desc with
      Ppat_any | Ppat_var _ -> true
    | Ppat_alias (spat, _) -> is_var spat
    | _ -> false in
  let needs_exhaust_check =
    match caselist with
      [{pc_rhs = {pexp_desc = Pexp_unreachable}}] -> true
    | [{pc_lhs}] when is_var pc_lhs -> false
    | _ -> true
  in
  let outer_level = get_current_level () in
  let lev =
    if may_contain_gadts then begin_def ();
    get_current_level ()
  in
  let take_partial_instance =
    if !Clflags.principal || erase_either
    then Some false else None
  in
  begin_def (); (* propagation of the argument *)
  let pattern_force = ref [] in
(*  Format.printf "@[%i %i@ %a@]@." lev (get_current_level())
    Printtyp.raw_type_expr ty_arg; *)
  let half_typed_cases =
    List.map
      (fun ({pc_lhs; pc_guard; pc_rhs} as case) ->
        let loc =
          let open Location in
          match pc_guard with
          | None -> pc_rhs.pexp_loc
          | Some g -> {pc_rhs.pexp_loc with loc_start=g.pexp_loc.loc_start}
        in
        if !Clflags.principal then begin_def (); (* propagation of pattern *)
        let scope = Some (Annot.Idef loc) in
        begin_def ();
        let ty_arg = instance ?partial:take_partial_instance ty_arg in
        end_def ();
        generalize_structure ty_arg;
        let (pat, ext_env, force, pvs, unpacks) =
          type_pattern ?exception_allowed ~lev env pc_lhs scope ty_arg
        in
        pattern_force := force @ !pattern_force;
        let pat =
          if !Clflags.principal then begin
            end_def ();
            iter_pattern_variables_type generalize_structure pvs;
            { pat with pat_type = instance pat.pat_type }
          end else pat
        in
        (* Ensure that no ambivalent pattern type escapes its branch *)
        check_scope_escape pat.pat_loc env outer_level ty_arg;
        { typed_pat = pat;
          pat_type_for_unif = ty_arg;
          untyped_case = case;
          branch_env = ext_env;
          pat_vars = pvs;
          unpacks;
          contains_gadt = contains_gadt pat; }
        )
      caselist in
  let patl = List.map (fun { typed_pat; _ } -> typed_pat) half_typed_cases in
  let does_contain_gadt =
    List.exists (fun { contains_gadt; _ } -> contains_gadt) half_typed_cases
  in
  let ty_res, duplicated_ident_types =
    if does_contain_gadt && not !Clflags.principal then
      correct_levels ty_res, duplicate_ident_types half_typed_cases env
    else ty_res, duplicate_ident_types [] env
  in
  (* Unify all cases (delayed to keep it order-free) *)
  let ty_arg' = newvar () in
  let unify_pats ty =
    List.iter (fun { typed_pat = pat; pat_type_for_unif = pat_ty; _ } ->
      unify_pat_types pat.pat_loc env pat_ty ty
    ) half_typed_cases
  in
  unify_pats ty_arg';
  (* Check for polymorphic variants to close *)
  if List.exists has_variants patl then begin
    Parmatch.pressure_variants env patl;
    List.iter (iter_pattern finalize_variant) patl
  end;
  (* `Contaminating' unifications start here *)
  List.iter (fun f -> f()) !pattern_force;
  (* Post-processing and generalization *)
  if take_partial_instance <> None then unify_pats (instance ty_arg);
  List.iter (fun { pat_vars; _ } ->
    iter_pattern_variables_type (fun t -> unify_var env (newvar()) t) pat_vars
  ) half_typed_cases;
  end_def ();
  generalize ty_arg';
  List.iter (fun { pat_vars; _ } ->
    iter_pattern_variables_type generalize pat_vars
  ) half_typed_cases;
  (* type bodies *)
  let in_function = if List.length caselist = 1 then in_function else None in
  let half_typed_cases_cont_list =
    match conts with
    | None -> List.map (fun x -> (x, None)) half_typed_cases
    | Some conts ->
        List.map2 (fun x cont -> (x, cont)) half_typed_cases conts
  in
  let cases =
    List.map
      (fun ({ typed_pat = pat; branch_env = ext_env; pat_vars = pvs; unpacks;
             untyped_case = {pc_lhs = _; pc_guard; pc_rhs};
             contains_gadt; _ }, cont)  ->
        let ext_env =
          if contains_gadt then
            Env.do_copy_types duplicated_ident_types ext_env
          else
            ext_env
        in
        let ext_env =
          add_pattern_variables ext_env pvs
            ~check:(fun s -> Warnings.Unused_var_strict s)
            ~check_as:(fun s -> Warnings.Unused_var s)
        in
        let cont, ext_env' =
          match cont with
          | Some (id, desc) ->
              let ext_env =
                Env.add_value ~check:(fun s -> Warnings.Unused_var_strict s)
                  id desc ext_env
              in
                Some id, ext_env
          | None -> None, ext_env
        in
        let sexp = wrap_unpacks pc_rhs unpacks in
        let ty_res' =
          if !Clflags.principal then begin
            begin_def ();
            let ty = instance ~partial:true ty_res in
            end_def ();
            generalize_structure ty; ty
          end
          else if contains_gadt then
            (* Even though we've already done that, apparently we need to do it
               again.
               stdlib/camlinternalFormat.ml:2288 is an example of use of this
               call to [correct_levels]... *)
            correct_levels ty_res
          else ty_res in
(*        Format.printf "@[%i %i, ty_res' =@ %a@]@." lev (get_current_level())
          Printtyp.raw_type_expr ty_res'; *)
        let guard =
          match pc_guard with
          | None -> None
          | Some scond ->
             (* It is crucial that the continuation is not used in the
                `when' expression as the extent of the continuation is
                yet to be determined. We make the continuation
                inaccessible by typing the `when' expression using the
                environment `ext_env' which does not bind the
                continuation variable. *)
             Some
                (type_expect ext_env (wrap_unpacks scond unpacks)
                   (mk_expected ~explanation:When_guard Predef.type_bool))
        in
        let exp =
          type_expect ?in_function ext_env' sexp (mk_expected ty_res') in
        {
         c_lhs = pat;
         c_cont = cont;
         c_guard = guard;
         c_rhs = {exp with exp_type = instance ty_res'}
        }
      )
      half_typed_cases_cont_list
  in
  if !Clflags.principal || does_contain_gadt then begin
    let ty_res' = instance ty_res in
    List.iter (fun c -> unify_exp env c.c_rhs ty_res') cases
  end;
  let do_init = may_contain_gadts || needs_exhaust_check in
  let ty_arg_check =
    if do_init then
      (* Hack: use for_saving to copy variables too *)
      Subst.type_expr (Subst.for_saving Subst.identity) ty_arg'
    else ty_arg'
  in
  let val_cases, exn_cases = split_cases env cases in
  if val_cases = [] && exn_cases <> [] then
    raise (Error (loc, env, No_value_clauses));
  let partial =
    if partial_flag then
      check_partial ~lev env ty_arg_check loc val_cases
    else
      Partial
  in
  let unused_check delayed =
    List.iter (fun { typed_pat; branch_env; _ } ->
      check_absent_variant branch_env typed_pat
    ) half_typed_cases;
    if delayed then (begin_def (); init_def lev);
    check_unused ~lev env ty_arg_check val_cases ;
    check_unused ~lev env Predef.type_exn exn_cases ;
    if delayed then end_def ();
    Parmatch.check_ambiguous_bindings val_cases ;
    Parmatch.check_ambiguous_bindings exn_cases
  in
  if contains_polyvars then
    add_delayed_check (fun () -> unused_check true)
  else
    (* Check for unused cases, do not delay because of gadts *)
    unused_check false;
  if may_contain_gadts then begin
    end_def ();
    (* Ensure that existential types do not escape *)
    unify_exp_types loc env (instance ty_res) (newvar ()) ;
  end;
  cases, partial

and type_effect_cases ~exception_allowed env ty_res loc caselist conts =
  let ty = newvar () in
  (* remember original level *)
  begin_def ();
  (* Create a fake abstract type declaration for effect type. *)
  let level = get_current_level () in
  let decl = {
    type_params = [];
    type_arity = 0;
    type_kind = Type_abstract;
    type_private = Public;
    type_manifest = None;
    type_variance = [];
    type_is_newtype = false;
    type_expansion_scope = Some level;
    type_loc = loc;
    type_attributes = [];
    type_immediate = false;
    type_unboxed = unboxed_false_default_false;
  }
  in
  Ident.set_current_time ty.level;
  let name = Ctype.get_new_abstract_name "effect" in
  let (id, new_env) = Env.enter_type name decl env in
  Ctype.init_def(Ident.current_time());
  let ty_eff = newgenty (Tconstr (Path.Pident id,[],ref Mnil)) in
  let ty_arg = Predef.type_eff ty_eff in
  let ty_cont = Predef.type_continuation ty_eff ty_res in
  let conts = List.map (type_continuation_pat env ty_cont) conts in
  let cases, _ = type_cases ~exception_allowed new_env ty_arg ty_res ~conts false loc caselist in
  end_def ();
  cases

(* Typing of let bindings *)

and type_let
    ?(check = fun s -> Warnings.Unused_var s)
    ?(check_strict = fun s -> Warnings.Unused_var_strict s)
    existential_context
    env rec_flag spat_sexp_list scope allow =
  let open Ast_helper in
  begin_def();
  if !Clflags.principal then begin_def ();

  let is_fake_let =
    match spat_sexp_list with
    | [{pvb_expr={pexp_desc=Pexp_match(
           {pexp_desc=Pexp_ident({ txt = Longident.Lident "*opt*"})},_)}}] ->
        true (* the fake let-declaration introduced by fun ?(x = e) -> ... *)
    | _ ->
        false
  in
  let check = if is_fake_let then check_strict else check in

  let spatl =
    List.map
      (fun {pvb_pat=spat; pvb_expr=sexp; pvb_attributes=attrs} ->
        attrs,
        match spat.ppat_desc, sexp.pexp_desc with
          (Ppat_any | Ppat_constraint _), _ -> spat
        | _, Pexp_coerce (_, _, sty)
        | _, Pexp_constraint (_, sty) when !Clflags.principal ->
            (* propagate type annotation to pattern,
               to allow it to be generalized in -principal mode *)
            Pat.constraint_
              ~loc:{spat.ppat_loc with Location.loc_ghost=true}
              spat
              sty
        | _ -> spat)
      spat_sexp_list in
  let nvs = List.map (fun _ -> newvar ()) spatl in
  let (pat_list, new_env, force, pvs, unpacks) =
    type_pattern_list existential_context env spatl scope nvs allow in
  let attrs_list = List.map fst spatl in
  let is_recursive = (rec_flag = Recursive) in
  (* If recursive, first unify with an approximation of the expression *)
  if is_recursive then
    List.iter2
      (fun pat binding ->
        let pat =
          match pat.pat_type.desc with
          | Tpoly (ty, tl) ->
              {pat with pat_type =
               snd (instance_poly ~keep_names:true false tl ty)}
          | _ -> pat
        in unify_pat env pat (type_approx env binding.pvb_expr))
      pat_list spat_sexp_list;
  (* Polymorphic variant processing *)
  List.iter
    (fun pat ->
      if has_variants pat then begin
        Parmatch.pressure_variants env [pat];
        iter_pattern finalize_variant pat
      end)
    pat_list;
  (* Generalize the structure *)
  let pat_list =
    if !Clflags.principal then begin
      end_def ();
      List.map
        (fun pat ->
          iter_pattern (fun pat -> generalize_structure pat.pat_type) pat;
          {pat with pat_type = instance pat.pat_type})
        pat_list
    end else pat_list in
  (* Only bind pattern variables after generalizing *)
  List.iter (fun f -> f()) force;
  let sexp_is_fun { pvb_expr = sexp; _ } =
    match sexp.pexp_desc with
    | Pexp_fun _ | Pexp_function _ -> true
    | _ -> false
  in
  let exp_env =
    if is_recursive then new_env
    else if List.for_all sexp_is_fun spat_sexp_list
    then begin
      (* Add ghost bindings to help detecting missing "rec" keywords.

         We only add those if the body of the definition is obviously a
         function. The rationale is that, in other cases, the hint is probably
         wrong (and the user is using "advanced features" anyway (lazy,
         recursive values...)).

         [pvb_loc] (below) is the location of the first let-binding (in case of
         a let .. and ..), and is where the missing "rec" hint suggests to add a
         "rec" keyword. *)
      match spat_sexp_list with
      | {pvb_loc; _} :: _ -> maybe_add_pattern_variables_ghost pvb_loc env pvs
      | _ -> assert false
    end
    else env in

  let current_slot = ref None in
  let rec_needed = ref false in
  let warn_about_unused_bindings =
    List.exists
      (fun attrs ->
         Builtin_attributes.warning_scope ~ppwarning:false attrs (fun () ->
           Warnings.is_active (check "") || Warnings.is_active (check_strict "")
           || (is_recursive && (Warnings.is_active Warnings.Unused_rec_flag))))
      attrs_list
  in
  let pat_slot_list =
    (* Algorithm to detect unused declarations in recursive bindings:
       - During type checking of the definitions, we capture the 'value_used'
         events on the bound identifiers and record them in a slot corresponding
         to the current definition (!current_slot).
         In effect, this creates a dependency graph between definitions.

       - After type checking the definition (!current_slot = None),
         when one of the bound identifier is effectively used, we trigger
         again all the events recorded in the corresponding slot.
         The effect is to traverse the transitive closure of the graph created
         in the first step.

       We also keep track of whether *all* variables in a given pattern
       are unused. If this is the case, for local declarations, the issued
       warning is 26, not 27.
     *)
    List.map2
      (fun attrs pat ->
         Builtin_attributes.warning_scope ~ppwarning:false attrs (fun () ->
           if not warn_about_unused_bindings then pat, None
           else
             let some_used = ref false in
             (* has one of the identifier of this pattern been used? *)
             let slot = ref [] in
             List.iter
               (fun id ->
                  let vd = Env.find_value (Path.Pident id) new_env in
                  (* note: Env.find_value does not trigger the value_used
                           event *)
                  let name = Ident.name id in
                  let used = ref false in
                  if not (name = "" || name.[0] = '_' || name.[0] = '#') then
                    add_delayed_check
                      (fun () ->
                         if not !used then
                           Location.prerr_warning vd.Types.val_loc
                             ((if !some_used then check_strict else check) name)
                      );
                  Env.set_value_used_callback
                    name vd
                    (fun () ->
                       match !current_slot with
                       | Some slot ->
                         slot := (name, vd) :: !slot; rec_needed := true
                       | None ->
                         List.iter
                           (fun (name, vd) -> Env.mark_value_used name vd)
                           (get_ref slot);
                         used := true;
                         some_used := true
                    )
               )
               (Typedtree.pat_bound_idents pat);
             pat, Some slot
         ))
      attrs_list
      pat_list
  in
  let exp_list =
    List.map2
      (fun {pvb_expr=sexp; pvb_attributes; _} (pat, slot) ->
        let sexp =
          if rec_flag = Recursive then wrap_unpacks sexp unpacks else sexp in
        if is_recursive then current_slot := slot;
        match pat.pat_type.desc with
        | Tpoly (ty, tl) ->
            begin_def ();
            if !Clflags.principal then begin_def ();
            let vars, ty' = instance_poly ~keep_names:true true tl ty in
            if !Clflags.principal then begin
              end_def ();
              generalize_structure ty'
            end;
            let exp =
              Builtin_attributes.warning_scope pvb_attributes
                  (fun () -> type_expect exp_env sexp (mk_expected ty'))
            in
            end_def ();
            check_univars env true "definition" exp pat.pat_type vars;
            {exp with exp_type = instance exp.exp_type}
        | _ ->
            Builtin_attributes.warning_scope pvb_attributes (fun () ->
              type_expect exp_env sexp (mk_expected pat.pat_type)))
      spat_sexp_list pat_slot_list in
  current_slot := None;
  if is_recursive && not !rec_needed then begin
    let {pvb_pat; pvb_attributes} = List.hd spat_sexp_list in
    (* See PR#6677 *)
    Builtin_attributes.warning_scope ~ppwarning:false pvb_attributes
      (fun () ->
         Location.prerr_warning pvb_pat.ppat_loc Warnings.Unused_rec_flag
      )
  end;
  List.iter2
    (fun pat (attrs, exp) ->
       Builtin_attributes.warning_scope ~ppwarning:false attrs
         (fun () ->
            ignore(check_partial env pat.pat_type pat.pat_loc
                     [case pat exp])
         )
    )
    pat_list
    (List.map2 (fun (attrs, _) e -> attrs, e) spatl exp_list);
  end_def();
  List.iter2
    (fun pat exp ->
       if not (is_nonexpansive exp) then
         iter_pattern (fun pat -> generalize_expansive env pat.pat_type) pat)
    pat_list exp_list;
  List.iter
    (fun pat -> iter_pattern (fun pat -> generalize pat.pat_type) pat)
    pat_list;
  let l = List.combine pat_list exp_list in
  let l =
    List.map2
      (fun (p, e) pvb ->
        {vb_pat=p; vb_expr=e; vb_attributes=pvb.pvb_attributes;
         vb_loc=pvb.pvb_loc;
        })
      l spat_sexp_list
  in
  if is_recursive then
    List.iter
      (fun {vb_pat=pat} -> match pat.pat_desc with
           Tpat_var _ -> ()
         | Tpat_alias ({pat_desc=Tpat_any}, _, _) -> ()
         | _ -> raise(Error(pat.pat_loc, env, Illegal_letrec_pat)))
      l;
  List.iter (function
      | {vb_pat = {pat_desc = Tpat_any; pat_extra; _}; vb_expr; _} ->
          if not (List.exists (function (Tpat_constraint _, _, _) -> true
                                      | _ -> false) pat_extra) then
            check_partial_application false vb_expr
      | _ -> ()) l;
  (l, new_env, unpacks)

(* Typing of toplevel bindings *)

let type_binding env rec_flag spat_sexp_list scope =
  Typetexp.reset_type_variables();
  let (pat_exp_list, new_env, _unpacks) =
    type_let
      ~check:(fun s -> Warnings.Unused_value_declaration s)
      ~check_strict:(fun s -> Warnings.Unused_value_declaration s)
      At_toplevel
      env rec_flag spat_sexp_list scope false
  in
  (pat_exp_list, new_env)

let type_let existential_ctx env rec_flag spat_sexp_list scope =
  let (pat_exp_list, new_env, _unpacks) =
    type_let existential_ctx env rec_flag spat_sexp_list scope false in
  (pat_exp_list, new_env)

(* Typing of toplevel expressions *)

let type_expression env sexp =
  Typetexp.reset_type_variables();
  begin_def();
  let exp = type_exp env sexp in
  end_def();
  if not (is_nonexpansive exp) then generalize_expansive env exp.exp_type;
  generalize exp.exp_type;
  match sexp.pexp_desc with
    Pexp_ident lid ->
      (* Special case for keeping type variables when looking-up a variable *)
      let (_path, desc) = Env.lookup_value lid.txt env in
      {exp with exp_type = desc.val_type}
  | _ -> exp

(* Error report *)

let spellcheck ppf unbound_name valid_names =
  Misc.did_you_mean ppf (fun () ->
    Misc.spellcheck valid_names unbound_name
  )

let spellcheck_idents ppf unbound valid_idents =
  spellcheck ppf (Ident.name unbound) (List.map Ident.name valid_idents)

open Format
open Printtyp

let report_type_expected_explanation expl ppf =
  match expl with
  | If_conditional ->
      fprintf ppf "the condition of an if-statement"
  | If_no_else_branch ->
      fprintf ppf "the result of a conditional with no else branch"
  | While_loop_conditional ->
      fprintf ppf "the condition of a while-loop"
  | While_loop_body ->
      fprintf ppf "the body of a while-loop"
  | For_loop_start_index ->
      fprintf ppf "a for-loop start index"
  | For_loop_stop_index ->
      fprintf ppf "a for-loop stop index"
  | For_loop_body ->
      fprintf ppf "the body of a for-loop"
  | Assert_condition ->
      fprintf ppf "the condition of an assertion"
  | Sequence_left_hand_side ->
      fprintf ppf "the left-hand side of a sequence"
  | When_guard ->
      fprintf ppf "a when-guard"

let report_type_expected_explanation_opt expl ppf =
  match expl with
  | None -> ()
  | Some expl ->
      fprintf ppf "@ because it is in %t"
        (report_type_expected_explanation expl)

let report_error env ppf = function
  | Constructor_arity_mismatch(lid, expected, provided) ->
      fprintf ppf
       "@[The constructor %a@ expects %i argument(s),@ \
        but is applied here to %i argument(s)@]"
       longident lid expected provided
  | Label_mismatch(lid, trace) ->
      report_unification_error ppf env trace
        (function ppf ->
           fprintf ppf "The record field %a@ belongs to the type"
                   longident lid)
        (function ppf ->
           fprintf ppf "but is mixed here with fields of type")
  | Pattern_type_clash trace ->
      report_unification_error ppf env trace
        (function ppf ->
          fprintf ppf "This pattern matches values of type")
        (function ppf ->
          fprintf ppf "but a pattern was expected which matches values of type")
  | Or_pattern_type_clash (id, trace) ->
      report_unification_error ppf env trace
        (function ppf ->
          fprintf ppf "The variable %s on the left-hand side of this \
                       or-pattern has type" (Ident.name id))
        (function ppf ->
          fprintf ppf "but on the right-hand side it has type")
  | Multiply_bound_variable name ->
      fprintf ppf "Variable %s is bound several times in this matching" name
  | Orpat_vars (id, valid_idents) ->
      fprintf ppf "Variable %s must occur on both sides of this | pattern"
        (Ident.name id);
      spellcheck_idents ppf id valid_idents
  | Expr_type_clash (trace, explanation) ->
      report_unification_error ppf env trace
        ~type_expected_explanation:
          (report_type_expected_explanation_opt explanation)
        (function ppf ->
           fprintf ppf "This expression has type")
        (function ppf ->
           fprintf ppf "but an expression was expected of type")
  | Apply_non_function typ ->
      reset_and_mark_loops typ;
      begin match (repr typ).desc with
        Tarrow _ ->
          fprintf ppf "@[<v>@[<2>This function has type@ %a@]"
            type_expr typ;
          fprintf ppf "@ @[It is applied to too many arguments;@ %s@]@]"
                      "maybe you forgot a `;'."
      | _ ->
          fprintf ppf "@[<v>@[<2>This expression has type@ %a@]@ %s@]"
            type_expr typ
            "This is not a function; it cannot be applied."
      end
  | Apply_wrong_label (l, ty) ->
      let print_label ppf = function
        | Nolabel -> fprintf ppf "without label"
        | l ->
            fprintf ppf "with label %s" (prefixed_label_name l)
      in
      reset_and_mark_loops ty;
      fprintf ppf
        "@[<v>@[<2>The function applied to this argument has type@ %a@]@.\
          This argument cannot be applied %a@]"
        type_expr ty print_label l
  | Label_multiply_defined s ->
      fprintf ppf "The record field label %s is defined several times" s
  | Label_missing labels ->
      let print_labels ppf =
        List.iter (fun lbl -> fprintf ppf "@ %s" (Ident.name lbl)) in
      fprintf ppf "@[<hov>Some record fields are undefined:%a@]"
        print_labels labels
  | Label_not_mutable lid ->
      fprintf ppf "The record field %a is not mutable" longident lid
  | Wrong_name (eorp, ty_expected, kind, p, name, valid_names) ->
      let { ty; explanation } = ty_expected in
      reset_and_mark_loops ty;
      if Path.is_constructor_typath p then begin
        fprintf ppf "@[The field %s is not part of the record \
                     argument for the %a constructor@]"
          name
          path p;
      end else begin
      fprintf ppf "@[@[<2>%s type@ %a%t@]@ "
        eorp type_expr ty
        (report_type_expected_explanation_opt explanation);
      fprintf ppf "The %s %s does not belong to type %a@]"
        (label_of_kind kind)
        name (*kind*) path p;
       end;
      spellcheck ppf name valid_names;
  | Name_type_mismatch (kind, lid, tp, tpl) ->
      let name = label_of_kind kind in
      report_ambiguous_type_error ppf env tp tpl
        (function ppf ->
           fprintf ppf "The %s %a@ belongs to the %s type"
             name longident lid kind)
        (function ppf ->
           fprintf ppf "The %s %a@ belongs to one of the following %s types:"
             name longident lid kind)
        (function ppf ->
           fprintf ppf "but a %s was expected belonging to the %s type"
             name kind)
  | Invalid_format msg ->
      fprintf ppf "%s" msg
  | Undefined_method (ty, me, valid_methods) ->
      reset_and_mark_loops ty;
      fprintf ppf
        "@[<v>@[This expression has type@;<1 2>%a@]@,\
         It has no method %s@]" type_expr ty me;
      begin match valid_methods with
        | None -> ()
        | Some valid_methods -> spellcheck ppf me valid_methods
      end
  | Undefined_inherited_method (me, valid_methods) ->
      fprintf ppf "This expression has no method %s" me;
      spellcheck ppf me valid_methods;
  | Virtual_class cl ->
      fprintf ppf "Cannot instantiate the virtual class %a"
        longident cl
  | Unbound_instance_variable (var, valid_vars) ->
      fprintf ppf "Unbound instance variable %s" var;
      spellcheck ppf var valid_vars;
  | Instance_variable_not_mutable (b, v) ->
      if b then
        fprintf ppf "The instance variable %s is not mutable" v
      else
        fprintf ppf "The value %s is not an instance variable" v
  | Not_subtype(tr1, tr2) ->
      report_subtyping_error ppf env tr1 "is not a subtype of" tr2
  | Outside_class ->
      fprintf ppf "This object duplication occurs outside a method definition"
  | Value_multiply_overridden v ->
      fprintf ppf "The instance variable %s is overridden several times" v
  | Coercion_failure (ty, ty', trace, b) ->
      report_unification_error ppf env trace
        (function ppf ->
           let ty, ty' = prepare_expansion (ty, ty') in
           fprintf ppf
             "This expression cannot be coerced to type@;<1 2>%a;@ it has type"
           (type_expansion ty) ty')
        (function ppf ->
           fprintf ppf "but is here used with type");
      if b then
        fprintf ppf ".@.@[<hov>%s@ %s@ %s@]"
          "This simple coercion was not fully general."
          "Hint: Consider using a fully explicit coercion"
          "of the form: `(foo : ty1 :> ty2)'."
  | Too_many_arguments (in_function, ty, explanation) ->
      reset_and_mark_loops ty;
      if in_function then begin
        fprintf ppf "This function expects too many arguments,@ ";
        fprintf ppf "it should have type@ %a%t"
          type_expr ty
          (report_type_expected_explanation_opt explanation)
      end else begin
        fprintf ppf "This expression should not be a function,@ ";
        fprintf ppf "the expected type is@ %a%t"
          type_expr ty
          (report_type_expected_explanation_opt explanation)
      end
  | Abstract_wrong_label (l, ty, explanation) ->
      let label_mark = function
        | Nolabel -> "but its first argument is not labelled"
        | l -> sprintf "but its first argument is labelled %s"
                       (prefixed_label_name l) in
      reset_and_mark_loops ty;
      fprintf ppf "@[<v>@[<2>This function should have type@ %a%t@]@,%s@]"
        type_expr ty
        (report_type_expected_explanation_opt explanation)
        (label_mark l)
  | Scoping_let_module(id, ty) ->
      reset_and_mark_loops ty;
      fprintf ppf
       "This `let module' expression has type@ %a@ " type_expr ty;
      fprintf ppf
       "In this type, the locally bound module name %s escapes its scope" id
  | Masked_instance_variable lid ->
      fprintf ppf
        "The instance variable %a@ \
         cannot be accessed from the definition of another instance variable"
        longident lid
  | Private_type ty ->
      fprintf ppf "Cannot create values of the private type %a" type_expr ty
  | Private_label (lid, ty) ->
      fprintf ppf "Cannot assign field %a of the private type %a"
        longident lid type_expr ty
  | Not_a_variant_type lid ->
      fprintf ppf "The type %a@ is not a variant type" longident lid
  | Incoherent_label_order ->
      fprintf ppf "This function is applied to arguments@ ";
      fprintf ppf "in an order different from other calls.@ ";
      fprintf ppf "This is only allowed when the real type is known."
  | Less_general (kind, trace) ->
      report_unification_error ppf env trace
        (fun ppf -> fprintf ppf "This %s has type" kind)
        (fun ppf -> fprintf ppf "which is less general than")
  | Modules_not_allowed ->
      fprintf ppf "Modules are not allowed in this pattern."
  | Cannot_infer_signature ->
      fprintf ppf
        "The signature for this packaged module couldn't be inferred."
  | Not_a_packed_module ty ->
      fprintf ppf
        "This expression is packed module, but the expected type is@ %a"
        type_expr ty
  | Unexpected_existential (reason, name, types) -> (
      begin match reason with
      | In_class_args ->
          fprintf ppf "Existential types are not allowed in class arguments,@ "
      | In_class_def ->
          fprintf ppf "Existential types are not allowed in bindings inside \
                       class definition,@ "
      | In_self_pattern ->
          fprintf ppf "Existential types are not allowed in self patterns,@ "
      | At_toplevel ->
          fprintf ppf
            "Existential types are not allowed in toplevel bindings,@ "
      | In_group ->
          fprintf ppf
            "Existential types are not allowed in \"let ... and ...\" bindings,\
             @ "
      | In_rec ->
          fprintf ppf
            "Existential types are not allowed in recursive bindings,@ "
      | With_attributes ->
          fprintf ppf
            "Existential types are not allowed in presence of attributes,@ "
      end;
      try
        let example = List.find (fun ty -> ty <> "$" ^ name) types in
        fprintf ppf
          "but this pattern introduces the existential type %s." example
      with Not_found ->
        fprintf ppf
          "but the constructor %s introduces existential types." name
    )
  | Invalid_interval ->
      fprintf ppf "@[Only character intervals are supported in patterns.@]"
  | Invalid_for_loop_index ->
      fprintf ppf
        "@[Invalid for-loop index: only variables and _ are allowed.@]"
  | No_value_clauses ->
      fprintf ppf
        "None of the patterns in this 'match' expression match values."
  | Exception_pattern_disallowed ->
      fprintf ppf
        "@[Exception patterns are not allowed in this position.@]"
  | Mixed_value_and_exception_patterns_under_guard ->
      fprintf ppf
        "@[Mixing value and exception patterns under when-guards is not \
         supported.@]"
  | Effect_pattern_below_toplevel ->
      fprintf ppf
        "@[Effect patterns must be at the top level of a match case.@]"
  | Invalid_continuation_pattern ->
      fprintf ppf
        "@[Invalid continuation pattern: only variables and _ are allowed .@]"
  | Inlined_record_escape ->
      fprintf ppf
        "@[This form is not allowed as the type of the inlined record could \
         escape.@]"
  | Inlined_record_expected ->
      fprintf ppf
        "@[This constructor expects an inlined record argument.@]"
  | Unrefuted_pattern pat ->
      fprintf ppf
        "@[%s@ %s@ %a@]"
        "This match case could not be refuted."
        "Here is an example of a value that would reach it:"
        Printpat.top_pretty pat
  | Invalid_extension_constructor_payload ->
      fprintf ppf
        "Invalid [%%extension_constructor] payload, a constructor is expected."
  | Not_an_extension_constructor ->
      fprintf ppf
        "This constructor is not an extension constructor."
  | Literal_overflow ty ->
      fprintf ppf "Integer literal exceeds the range of representable \
                   integers of type %s" ty
  | Unknown_literal (n, m) ->
      fprintf ppf "Unknown modifier '%c' for literal %s%c" m n m
  | Illegal_letrec_pat ->
      fprintf ppf
        "Only variables are allowed as left-hand side of `let rec'"
  | Illegal_letrec_expr ->
      fprintf ppf
        "This kind of expression is not allowed as right-hand side of `let rec'"
  | Illegal_class_expr ->
      fprintf ppf "This kind of recursive class expression is not allowed"
  | Empty_pattern -> assert false

let report_error env ppf err =
  wrap_printing_env ~error:true env (fun () -> report_error env ppf err)

let () =
  Location.register_error_of_exn
    (function
      | Error (loc, env, err) ->
        Some (Location.error_of_printer ~loc (report_error env) err)
      | Error_forward err ->
        Some err
      | _ ->
        None
    )

let () =
  Env.add_delayed_check_forward := add_delayed_check

(* drop ?recarg argument from the external API *)
let type_expect ?in_function env e ty = type_expect ?in_function env e ty
let type_exp env e = type_exp env e
let type_argument env e t1 t2 = type_argument env e t1 t2<|MERGE_RESOLUTION|>--- conflicted
+++ resolved
@@ -1022,7 +1022,7 @@
   match sp.ppat_desc with
   | Ppat_any -> None
   | Ppat_var name ->
-      let id = Ident.create name.txt in
+      let id = Ident.create_local name.txt in
       let desc =
         { val_type = expected_ty; val_kind = Val_reg;
           Types.val_loc = loc; val_attributes = []; }
@@ -1108,6 +1108,7 @@
      List.exists has_literal_pattern ps
   | Ppat_record (ps, _) ->
      List.exists (fun (_,p) -> has_literal_pattern p) ps
+  | Ppat_effect (p, q)
   | Ppat_or (p, q) ->
      has_literal_pattern p || has_literal_pattern q
 
@@ -2060,10 +2061,13 @@
             | Texp_extension_constructor _ | Texp_ifthenelse (_, _, None)
             | Texp_function _ ->
                 check_statement ()
-            | Texp_match (_, cases, _) ->
-                List.iter (fun {c_rhs; _} -> check c_rhs) cases
-            | Texp_try (e, cases) ->
-                check e; List.iter (fun {c_rhs; _} -> check c_rhs) cases
+            | Texp_match (_, cases, eff_cases, _) ->
+                List.iter (fun {c_rhs; _} -> check c_rhs) cases;
+                List.iter (fun {c_rhs; _} -> check c_rhs) eff_cases
+            | Texp_try (e, cases, eff_cases) ->
+                check e;
+                List.iter (fun {c_rhs; _} -> check c_rhs) cases;
+                List.iter (fun {c_rhs; _} -> check c_rhs) eff_cases
             | Texp_ifthenelse (_, e1, Some e2) ->
                 check e1; check e2
             | Texp_let (_, _, e) | Texp_sequence (_, e)
@@ -4177,18 +4181,8 @@
   end
 
 (* Typing of match cases *)
-<<<<<<< HEAD
-and check_scope_escape loc env level ty =
-  try Ctype.check_scope_escape level ty
-  with Unify trace ->
-    raise(Error(loc, env, Pattern_type_clash(trace)))
-
 and type_cases ?exception_allowed ?in_function env ty_arg ty_res
       ?conts partial_flag loc caselist =
-=======
-and type_cases ?exception_allowed ?in_function env ty_arg ty_res partial_flag
-      loc caselist =
->>>>>>> 4c130cae
   (* ty_arg is _fully_ generalized *)
   let patterns = List.map (fun {pc_lhs=p} -> p) caselist in
   let contains_polyvars = List.exists contains_polymorphic_variant patterns in
@@ -4413,11 +4407,10 @@
   cases, partial
 
 and type_effect_cases ~exception_allowed env ty_res loc caselist conts =
-  let ty = newvar () in
+  let _ = newvar () in
   (* remember original level *)
   begin_def ();
   (* Create a fake abstract type declaration for effect type. *)
-  let level = get_current_level () in
   let decl = {
     type_params = [];
     type_arity = 0;
@@ -4426,17 +4419,16 @@
     type_manifest = None;
     type_variance = [];
     type_is_newtype = false;
-    type_expansion_scope = Some level;
+    type_expansion_scope = Btype.lowest_level;
     type_loc = loc;
     type_attributes = [];
     type_immediate = false;
     type_unboxed = unboxed_false_default_false;
   }
   in
-  Ident.set_current_time ty.level;
   let name = Ctype.get_new_abstract_name "effect" in
-  let (id, new_env) = Env.enter_type name decl env in
-  Ctype.init_def(Ident.current_time());
+  let scope = create_scope () in
+  let (id, new_env) = Env.enter_type ~scope name decl env in
   let ty_eff = newgenty (Tconstr (Path.Pident id,[],ref Mnil)) in
   let ty_arg = Predef.type_eff ty_eff in
   let ty_cont = Predef.type_continuation ty_eff ty_res in
