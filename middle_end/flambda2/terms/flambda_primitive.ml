--- conflicted
+++ resolved
@@ -856,13 +856,8 @@
   | Poll
 
 let nullary_primitive_eligible_for_cse = function
-<<<<<<< HEAD
-  | Invalid _ | Optimised_out _ | Probe_is_enabled _ | Begin_region
-  | Begin_try_region | Enter_inlined_apply _ | Dls_get | Poll ->
-=======
   | Invalid _ | Optimised_out _ | Probe_is_enabled _ | Begin_region _
-  | Begin_try_region _ | Enter_inlined_apply _ | Dls_get ->
->>>>>>> 57461473
+  | Begin_try_region _ | Enter_inlined_apply _ | Dls_get | Poll ->
     false
 
 let compare_nullary_primitive p1 p2 =
@@ -880,46 +875,26 @@
   | Dls_get, Dls_get -> 0
   | Poll, Poll -> 0
   | ( Invalid _,
-<<<<<<< HEAD
-      ( Optimised_out _ | Probe_is_enabled _ | Begin_region | Begin_try_region
-      | Enter_inlined_apply _ | Dls_get | Poll ) ) ->
+      ( Optimised_out _ | Probe_is_enabled _ | Begin_region _
+      | Begin_try_region _ | Enter_inlined_apply _ | Dls_get | Poll ) ) ->
     -1
   | ( Optimised_out _,
-      ( Probe_is_enabled _ | Begin_region | Begin_try_region
+      ( Probe_is_enabled _ | Begin_region _ | Begin_try_region _
       | Enter_inlined_apply _ | Dls_get | Poll ) ) ->
     -1
   | Optimised_out _, Invalid _ -> 1
   | ( Probe_is_enabled _,
-      (Begin_region | Begin_try_region | Enter_inlined_apply _ | Dls_get | Poll)
-    ) ->
+      ( Begin_region _ | Begin_try_region _ | Enter_inlined_apply _ | Dls_get
+      | Poll ) ) ->
     -1
   | Probe_is_enabled _, (Invalid _ | Optimised_out _) -> 1
-  | Begin_region, (Begin_try_region | Enter_inlined_apply _ | Dls_get | Poll) ->
-    -1
-  | Begin_region, (Invalid _ | Optimised_out _ | Probe_is_enabled _) -> 1
-  | Begin_try_region, (Enter_inlined_apply _ | Dls_get | Poll) -> -1
-  | ( Begin_try_region,
-      (Invalid _ | Optimised_out _ | Probe_is_enabled _ | Begin_region) ) ->
-=======
-      ( Optimised_out _ | Probe_is_enabled _ | Begin_region _
-      | Begin_try_region _ | Enter_inlined_apply _ | Dls_get ) ) ->
-    -1
-  | ( Optimised_out _,
-      ( Probe_is_enabled _ | Begin_region _ | Begin_try_region _
-      | Enter_inlined_apply _ | Dls_get ) ) ->
-    -1
-  | Optimised_out _, Invalid _ -> 1
-  | ( Probe_is_enabled _,
-      (Begin_region _ | Begin_try_region _ | Enter_inlined_apply _ | Dls_get) )
+  | Begin_region _, (Begin_try_region _ | Enter_inlined_apply _ | Dls_get | Poll)
     ->
     -1
-  | Probe_is_enabled _, (Invalid _ | Optimised_out _) -> 1
-  | Begin_region _, (Begin_try_region _ | Enter_inlined_apply _ | Dls_get) -> -1
   | Begin_region _, (Invalid _ | Optimised_out _ | Probe_is_enabled _) -> 1
-  | Begin_try_region _, (Enter_inlined_apply _ | Dls_get) -> -1
+  | Begin_try_region _, (Enter_inlined_apply _ | Dls_get | Poll) -> -1
   | ( Begin_try_region _,
       (Invalid _ | Optimised_out _ | Probe_is_enabled _ | Begin_region _) ) ->
->>>>>>> 57461473
     1
   | ( Enter_inlined_apply _,
       ( Invalid _ | Optimised_out _ | Probe_is_enabled _ | Begin_region _
@@ -932,8 +907,8 @@
     1
   | Dls_get, Poll -> -1
   | ( Poll,
-      ( Invalid _ | Optimised_out _ | Probe_is_enabled _ | Begin_region
-      | Begin_try_region | Enter_inlined_apply _ | Dls_get ) ) ->
+      ( Invalid _ | Optimised_out _ | Probe_is_enabled _ | Begin_region _
+      | Begin_try_region _ | Enter_inlined_apply _ | Dls_get ) ) ->
     1
 
 let equal_nullary_primitive p1 p2 = compare_nullary_primitive p1 p2 = 0
@@ -995,13 +970,8 @@
 
 let nullary_classify_for_printing p =
   match p with
-<<<<<<< HEAD
-  | Invalid _ | Optimised_out _ | Probe_is_enabled _ | Begin_region
-  | Begin_try_region | Enter_inlined_apply _ | Dls_get | Poll ->
-=======
   | Invalid _ | Optimised_out _ | Probe_is_enabled _ | Begin_region _
-  | Begin_try_region _ | Enter_inlined_apply _ | Dls_get ->
->>>>>>> 57461473
+  | Begin_try_region _ | Enter_inlined_apply _ | Dls_get | Poll ->
     Neither
 
 module Reinterpret_64_bit_word = struct
@@ -2153,13 +2123,8 @@
 let free_names t =
   match t with
   | Nullary
-<<<<<<< HEAD
-      ( Invalid _ | Optimised_out _ | Probe_is_enabled _ | Begin_region
-      | Begin_try_region | Enter_inlined_apply _ | Dls_get | Poll ) ->
-=======
       ( Invalid _ | Optimised_out _ | Probe_is_enabled _ | Begin_region _
-      | Begin_try_region _ | Enter_inlined_apply _ | Dls_get ) ->
->>>>>>> 57461473
+      | Begin_try_region _ | Enter_inlined_apply _ | Dls_get | Poll ) ->
     Name_occurrences.empty
   | Unary (prim, x0) ->
     Name_occurrences.union
@@ -2185,13 +2150,8 @@
   let apply simple = Simple.apply_renaming simple renaming in
   match t with
   | Nullary
-<<<<<<< HEAD
-      ( Invalid _ | Optimised_out _ | Probe_is_enabled _ | Begin_region
-      | Begin_try_region | Enter_inlined_apply _ | Dls_get | Poll ) ->
-=======
       ( Invalid _ | Optimised_out _ | Probe_is_enabled _ | Begin_region _
-      | Begin_try_region _ | Enter_inlined_apply _ | Dls_get ) ->
->>>>>>> 57461473
+      | Begin_try_region _ | Enter_inlined_apply _ | Dls_get | Poll ) ->
     t
   | Unary (prim, x0) ->
     let prim' = apply_renaming_unary_primitive prim renaming in
@@ -2220,13 +2180,8 @@
 let ids_for_export t =
   match t with
   | Nullary
-<<<<<<< HEAD
-      ( Invalid _ | Optimised_out _ | Probe_is_enabled _ | Begin_region
-      | Begin_try_region | Enter_inlined_apply _ | Dls_get | Poll ) ->
-=======
       ( Invalid _ | Optimised_out _ | Probe_is_enabled _ | Begin_region _
-      | Begin_try_region _ | Enter_inlined_apply _ | Dls_get ) ->
->>>>>>> 57461473
+      | Begin_try_region _ | Enter_inlined_apply _ | Dls_get | Poll ) ->
     Ids_for_export.empty
   | Unary (prim, x0) ->
     Ids_for_export.union
